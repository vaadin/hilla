const { join } = require('node:path');
const isCI = !!process.env.CI;

const karmaMochaConfig = {
  forbidOnly: isCI,
};

module.exports = {
<<<<<<< HEAD
  extensions: ['ts', 'mts', 'cts', 'js', 'mjs', 'cjs'],
  import: join(__dirname, 'scripts/hooks.js'),
=======
  extensions: ['ts', 'mts', 'cts', 'js', 'mjs', 'cjs', 'tsx'],
  import: 'tsx',
>>>>>>> f24b1575
  exit: true,
  verbose: true,
  karmaMochaConfig,
  ...karmaMochaConfig,
};<|MERGE_RESOLUTION|>--- conflicted
+++ resolved
@@ -6,15 +6,9 @@
 };
 
 module.exports = {
-<<<<<<< HEAD
-  extensions: ['ts', 'mts', 'cts', 'js', 'mjs', 'cjs'],
+  extensions: ['ts', 'mts', 'cts', 'js', 'mjs', 'cjs', 'tsx'],
   import: join(__dirname, 'scripts/hooks.js'),
-=======
-  extensions: ['ts', 'mts', 'cts', 'js', 'mjs', 'cjs', 'tsx'],
-  import: 'tsx',
->>>>>>> f24b1575
   exit: true,
-  verbose: true,
   karmaMochaConfig,
   ...karmaMochaConfig,
 };