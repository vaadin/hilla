{
  "name": "@vaadin/hilla-generator-plugin-signals",
  "version": "24.8.0-alpha4",
  "description": "A Hilla TypeScript Generator plugin to add Shared Signals support",
  "main": "index.js",
  "type": "module",
  "engines": {
    "node": ">= 16.13"
  },
  "scripts": {
    "clean:build": "git clean -fx . -e .vite -e node_modules",
    "build": "tsx ../../../scripts/fast-build.ts",
    "lint": "eslint src test",
    "lint:fix": "eslint src test --fix",
    "test": "vitest --run",
    "test:coverage": "vitest --run --coverage",
    "test:update": "vitest --run --update",
    "test:watch": "vitest",
    "typecheck": "tsc --noEmit"
  },
  "exports": {
    ".": {
      "default": "./index.js"
    },
    "./index.js": {
      "default": "./index.js"
    }
  },
  "repository": {
    "type": "git",
    "url": "https://github.com/vaadin/hilla.git",
    "directory": "packages/ts/generator-plugin-signals"
  },
  "keywords": [
    "hilla",
    "typescript",
    "generator"
  ],
  "author": "Vaadin Ltd.",
  "license": "Apache 2.0",
  "bugs": {
    "url": "https://github.com/vaadin/hilla/issues"
  },
  "homepage": "https://hilla.dev",
  "files": [
    "*.{d.ts.map,d.ts,js.map,js}"
  ],
  "publishConfig": {
    "access": "public"
  },
  "dependencies": {
    "@vaadin/hilla-generator-core": "24.8.0-alpha4",
    "@vaadin/hilla-generator-utils": "24.8.0-alpha4",
    "fast-deep-equal": "3.1.3",
    "iterator-helpers-polyfill": "3.0.1",
    "openapi-types": "12.1.3",
<<<<<<< HEAD
    "tsc-template": "0.2.3",
    "typescript": "5"
=======
    "tsc-template": "0.2.2",
    "typescript": "5.8.3"
>>>>>>> 97d1fc56
  },
  "devDependencies": {
    "@vaadin/hilla-generator-plugin-backbone": "24.8.0-alpha4",
    "@vaadin/hilla-generator-plugin-client": "24.8.0-alpha4",
    "@vaadin/hilla-generator-plugin-transfertypes": "24.8.0-alpha4"
  }
}<|MERGE_RESOLUTION|>--- conflicted
+++ resolved
@@ -54,13 +54,8 @@
     "fast-deep-equal": "3.1.3",
     "iterator-helpers-polyfill": "3.0.1",
     "openapi-types": "12.1.3",
-<<<<<<< HEAD
     "tsc-template": "0.2.3",
-    "typescript": "5"
-=======
-    "tsc-template": "0.2.2",
     "typescript": "5.8.3"
->>>>>>> 97d1fc56
   },
   "devDependencies": {
     "@vaadin/hilla-generator-plugin-backbone": "24.8.0-alpha4",
