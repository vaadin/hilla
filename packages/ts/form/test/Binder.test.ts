--- conflicted
+++ resolved
@@ -70,7 +70,6 @@
 
       const expectedEmptyOrder: Order = {
         idString: '',
-<<<<<<< HEAD
         customer: {
           idString: '',
           fullName: '',
@@ -79,27 +78,8 @@
         notes: '',
         priority: 0,
         products: [],
+        total: undefined,
       };
-=======
-        fullName: '',
-        nickName: '',
-      },
-      notes: '',
-      priority: 0,
-      products: [],
-      total: undefined,
-    };
-
-    beforeEach(() => {
-      binder = new Binder(litOrderView, OrderModel);
-      requestUpdateStub.reset();
-    });
-
-    it('should have name for models', () => {
-      assert.equal(binder.for(binder.model.notes).name, 'notes');
-      assert.equal(binder.for(binder.model.customer.fullName).name, 'customer.fullName');
-    });
->>>>>>> 9fe22305
 
       beforeEach(() => {
         binder = new Binder(litOrderView, OrderModel);
