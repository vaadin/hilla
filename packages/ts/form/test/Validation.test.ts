/* eslint-disable lit/no-template-arrow, no-unused-expressions, no-shadow */
import { assert, expect, use } from '@esm-bundle/chai';
import chaiDom from 'chai-dom';
import { css, html, LitElement } from 'lit';
import { customElement, query } from 'lit/decorators.js';
import { repeat } from 'lit/directives/repeat.js';
// TODO: remove when the new version of eslint-config-vaadin is released.
// eslint-disable-next-line @typescript-eslint/no-unused-vars
import sinon from 'sinon';
import sinonChai from 'sinon-chai';
// API to test
import {
  Binder,
  field,
  type InterpolateMessageCallback,
  NotBlank,
  Required,
  Size,
  type ValidationError,
  type Validator,
  type ValueError,
} from '../src/index.js';
import {
  type Customer,
  type IdEntity,
  IdEntityModel,
  type Order,
  OrderModel,
  type TestEntity,
  TestModel,
  type TestMessageInterpolationEntity,
  TestMessageInterpolationModel,
} from './TestModels.js';

use(sinonChai);
use(chaiDom);

class NumberOutput extends HTMLElement {
<<<<<<< HEAD
  get value(): string {
    return this.checkValidity() ? this.textContent || '' : '';
  }

  set value(value: string) {
    this.textContent = value;
  }

  checkValidity(): boolean {
    const numericValue = Number(this.textContent);
    return !Number.isNaN(numericValue) && numericValue.toString() === this.textContent;
=======
  inputElement = document.createElement('input');

  public get value(): string {
    return this.checkValidity() ? this.inputElement.value || '' : '';
  }

  public set value(value: string) {
    this.inputElement.value = value;
  }

  public checkValidity(): boolean {
    const numericValue = Number(this.inputElement.value);
    return !Number.isNaN(numericValue) && numericValue.toString() === this.inputElement.value;
>>>>>>> f4b75264
  }
}
customElements.define('number-output', NumberOutput);

@customElement('order-view')
class OrderView extends LitElement {
  binder = new Binder(this, OrderModel);

  @query('#submitting')
  submitting!: HTMLInputElement;

  @query('#notes')
  notes!: HTMLInputElement;

  @query('#fullName')
  fullName!: HTMLInputElement;

  @query('#nickName')
  nickName!: HTMLInputElement;

  @query('#add')
  add!: Element;

  @query('#description0')
  description!: HTMLInputElement;

  @query('#price0')
  price!: HTMLInputElement;

  @query('#priceError0')
  priceError!: HTMLOutputElement;

  @query('#total')
  total!: NumberOutput;

  static readonly styles = css`
    input[invalid] {
      border: 2px solid red;
    }
  `;

  override render() {
    const {
      notes,
      products,
      customer: { fullName, nickName },
      total,
    } = this.binder.model;

    return html`
      <input id="notes" ...="${field(notes)}" />
      <input id="fullName" ...="${field(fullName)}" />
      <input id="nickName" ...="${field(nickName)}" />
      <button id="add" @click=${() => this.binder.for(products).appendItem()}>+</button>
      ${repeat(
        products,
        ({ model: { description, price } }, index) => html`<div>
          <input id="description${index}" ...="${field(description)}" />
          <input id="price${index}" ...="${field(price)}" />
          <output id="priceError${index}">
            ${this.binder
              .for(price)
              .errors.map((error) => error.message)
              .join('\n')}
          </output>
        </div>`,
      )}
      <h4>Total: <number-output id="total" ${field(total)}></number-output></h4>
      <div id="submitting">${this.binder.submitting}</div>
    `;
  }
}

declare global {
  interface HTMLElementTagNameMap {
    'order-view': OrderView;
  }
}

const sleep = async (t: number) => new Promise<void>((resolve) => setTimeout(() => resolve(), t));
const fireEvent = async (elm: Element, name: string) => {
  elm.dispatchEvent(new CustomEvent(name));
  return sleep(0);
};

describe('@hilla/form', () => {
  describe('Validation', () => {
    let binder: Binder<Order, OrderModel>;
    const view = document.createElement('div');

    beforeEach(async () => {
      binder = new Binder(view, OrderModel);
    });

    it('should run all validators per model', async () =>
      binder
        .for(binder.model.customer)
        .validate()
        .then((errors) => {
          expect(errors.map((e) => e.validator.constructor.name).sort()).to.eql(['Required', 'Size']);
        }));

    it('should run all nested validations per model', async () =>
      binder.validate().then((errors) => {
        expect(errors.map((e) => e.property)).to.eql(['customer.fullName', 'customer.fullName', 'notes']);
      }));

    it('should run all validations per array items', async () => {
      binder.for(binder.model.products).appendItem();
      binder.for(binder.model.products).appendItem();
      return binder.validate().then((errors) => {
        expect(errors.map((e) => e.property)).to.eql([
          'customer.fullName',
          'customer.fullName',
          'notes',
          'products.0.description',
          'products.0.price',
          'products.1.description',
          'products.1.price',
        ]);
      });
    });

    describe('clearing', () => {
      ['reset', 'clear'].forEach((methodName) => {
        it(`should reset validation on ${methodName}`, async () => {
          await binder.validate();
          expect(binder.invalid).to.be.true;
          expect(binder.for(binder.model.customer.fullName).invalid).to.be.true;

          (binder as any)[methodName]();

          expect(binder.invalid).to.be.false;
          expect(binder.for(binder.model.customer.fullName).invalid).to.be.false;
        });
      });
    });

    describe('submitTo', () => {
      it('should be able to call submit() if onSubmit is pre configured', async () => {
        const binder = new Binder(view, TestModel, {
          onSubmit: async () => {
            // do nothing
          },
        });
        const binderSubmitToSpy = sinon.spy(binder, 'submitTo');
        await binder.submit();
        sinon.assert.calledOnce(binderSubmitToSpy);
      });

      it('should return the result of the endpoint call when calling submit()', async () => {
        const binder = new Binder(view, TestModel, { onSubmit: async (testEntity) => testEntity });
        const result = await binder.submit();
        assert.deepEqual(result, binder.value);
      });

      it('should throw on validation failure', async () => {
        try {
          await binder.submitTo(async () => {
            // do nothing
          });
          expect.fail();
        } catch (error: any) {
          expect(error.errors.length).to.gt(0);
        }
      });

      it('should re-throw on server failure', async () => {
        binder.for(binder.model.customer.fullName).value = 'foobar';
        binder.for(binder.model.notes).value = 'whatever';
        try {
          await binder.submitTo(async () => {
            throw new Error('whatever');
          });
          expect.fail();
        } catch (error: any) {
          expect(error.message).to.be.equal('whatever');
        }
      });

      it('should wrap server validation error', async () => {
        binder.for(binder.model.customer.fullName).value = 'foobar';
        binder.for(binder.model.notes).value = 'whatever';
        try {
          await binder.submitTo(async () => {
            // eslint-disable-next-line no-throw-literal
            throw {
              message: "Validation error in endpoint 'MyEndpoint' method 'saveMyBean'",
              validationErrorData: [
                {
                  message:
                    "Object of type 'com.example.MyBean' has invalid property 'foo' with value 'baz', validation error: 'custom message'",
                  parameterName: 'foo',
                },
              ],
            };
          });
          expect.fail();
        } catch (error: any) {
          expect(error.errors[0].message).to.be.equal('custom message');
          expect(error.errors[0].value).to.be.equal('baz');
          expect(error.errors[0].property).to.be.equal('foo');
        }
      });

      it('should wrap server validation error with any message', async () => {
        binder.for(binder.model.customer.fullName).value = 'foobar';
        binder.for(binder.model.notes).value = 'whatever';
        try {
          await binder.submitTo(async () => {
            // eslint-disable-next-line no-throw-literal
            throw {
              message: "Validation error in endpoint 'MyEndpoint' method 'saveMyBean'",
              validationErrorData: [
                {
                  message: 'Custom server message',
                  parameterName: 'bar',
                },
              ],
            };
          });
          expect.fail();
        } catch (error: any) {
          expect(error.errors[0].message).to.be.equal('Custom server message');
          expect(error.errors[0].value).to.be.undefined;
          expect(error.errors[0].property).to.be.equal('bar');
        }
      });

      it('record level cross field validation', async () => {
        const byPropertyName = (value: string) => (error: ValueError<any>) => {
          const propertyName = typeof error.property === 'string' ? error.property : binder.for(error.property).name;
          return propertyName === value;
        };

        const recordValidator = {
          validate(value: Order) {
            if (value.customer.fullName === value.customer.nickName) {
              return { property: binder.model.customer.nickName };
            }

            return true;
          },
          message: 'cannot be the same',
        };
        binder.addValidator(recordValidator);

        binder.for(binder.model.customer.fullName).value = 'foo';
        await binder.validate().then((errors) => {
          const crossFieldError = errors.find((error) => error.validator === recordValidator);
          expect(crossFieldError, 'recordValidator should not cause an error').to.be.undefined;
        });

        binder.for(binder.model.customer.nickName).value = 'foo';
        return binder.validate().then((errors) => {
          const crossFieldError = errors.find(byPropertyName('customer.nickName'));
          expect(crossFieldError).not.to.be.undefined;
          expect(crossFieldError?.message).to.equal('cannot be the same');
        });
      });

      it('record level cross field validation when the property is a string', async () => {
        const byPropertyName = (value: string) => (error: ValueError<any>) => {
          const propertyName = typeof error.property === 'string' ? error.property : binder.for(error.property).name;
          return propertyName === value;
        };

        const recordValidator = {
          validate(value: Order) {
            if (value.customer.fullName === value.customer.nickName) {
              return { property: 'customer.nickName' };
            }

            return true;
          },
          message: 'cannot be the same',
        };
        binder.addValidator(recordValidator);

        binder.for(binder.model.customer.fullName).value = 'foo';
        await binder.validate().then((errors) => {
          const crossFieldError = errors.find((error) => error.validator === recordValidator);
          expect(crossFieldError, 'recordValidator should not cause an error').to.be.undefined;
        });

        binder.for(binder.model.customer.nickName).value = 'foo';
        await binder.validate().then((errors) => {
          const crossFieldError = errors.find(byPropertyName('customer.nickName'));
          expect(crossFieldError).not.to.be.undefined;
          expect(crossFieldError?.message).to.equal('cannot be the same');
        });

        const customerValidator = {
          validate(value: Customer) {
            if (Array.from(value.fullName).reverse().join('') === value.nickName) {
              return { property: 'nickName' };
            }

            return true;
          },
          message: 'cannot be anagram of full name',
        };
        binder.for(binder.model.customer).addValidator(customerValidator);

        binder.for(binder.model.customer.nickName).value = 'oof';
        await binder.validate().then((errors) => {
          const crossFieldError = errors.find(byPropertyName('customer.nickName'));
          expect(crossFieldError).not.to.be.undefined;
          expect(crossFieldError?.message).to.equal('cannot be anagram of full name');
        });
      });
    });

    describe('model add validator', () => {
      let binder: Binder<IdEntity, IdEntityModel>;

      beforeEach(async () => {
        binder = new Binder(view, IdEntityModel);
      });

      it('should not have validation errors for a model without validators', async () => {
        assert.isEmpty(await binder.validate());
      });

      it('should not have validation errors for a validator that returns true', async () => {
        binder.addValidator({ message: 'foo', validate: () => true });
        assert.isEmpty(await binder.validate());
      });

      it('should not have validation errors for a validator that returns an empty array', async () => {
        binder.addValidator({ message: 'foo', validate: () => [] });
        assert.isEmpty(await binder.validate());
      });

      it('should fail validation after adding a synchronous validator to the model', async () => {
        binder.addValidator({ message: 'foo', validate: () => false });
        return binder.validate().then((errors) => {
          expect(errors[0].message).to.equal('foo');
          expect(errors[0].property).to.equal('');
          expect(errors[0].value).to.eql({ idString: '' });
        });
      });

      it('should fail validation after adding an asynchronous validator to the model', async () => {
        class AsyncValidator implements Validator<Order> {
          message = 'bar';

          async validate() {
            await sleep(10);
            return false;
          }
        }

        binder.addValidator(new AsyncValidator());
        return binder.validate().then((errors) => {
          expect(errors[0].message).to.equal('bar');
        });
      });

      it('should not have validations errors after adding validators to properties if property is not required', async () => {
        binder.for(binder.model.idString).addValidator({ message: 'foo', validate: () => false });
        const errors = await binder.validate();
        assert.isEmpty(errors);
      });

      it('should fail after adding validators to properties if property is not required but it has a value', async () => {
        binder.for(binder.model.idString).value = 'bar';
        binder.for(binder.model.idString).addValidator({ message: 'foo', validate: () => false });
        const errors = await binder.validate();
        expect(errors[0].message).to.equal('foo');
        expect(errors[0].property).to.equal('idString');
        expect(errors[0].value).to.eql('bar');
      });

      it('should fail after adding validators to properties if required and not value', async () => {
        binder.for(binder.model.idString).addValidator({ message: 'foo', validate: () => false });
        binder.for(binder.model.idString).addValidator(new Required());
        const errors = await binder.validate();
        expect(errors.length).to.equal(2);
      });

      it('should fail when validator returns a single ValidationResult', async () => {
        binder.addValidator({ message: 'foo', validate: () => ({ property: binder.model.idString }) });
        return binder.validate().then((errors) => {
          expect(errors[0].message).to.equal('foo');
          expect(errors[0].property).to.equal(binder.model.idString);
          expect(errors[0].value).to.eql({ idString: '' });
        });
      });

      it('should fail when validator returns an array of ValidationResult objects', async () => {
        binder.addValidator({ message: 'foo', validate: () => [{ property: binder.model.idString }] });
        return binder.validate().then((errors) => {
          expect(errors[0].message).to.equal('foo');
          expect(errors[0].property).to.equal(binder.model.idString);
          expect(errors[0].value).to.eql({ idString: '' });
        });
      });

      it('should not cause required by default', async () => {
        binder.for(binder.model.idString).addValidator({
          message: 'foo',
          validate: () => false,
        });
        expect(binder.for(binder.model.idString).required).to.be.false;
      });

      it('should cause required when having impliesRequired: true', async () => {
        binder.for(binder.model.idString).addValidator({
          message: 'foo',
          validate: () => false,
        });
        binder.for(binder.model.idString).addValidator({
          message: 'foo',
          validate: () => false,
          impliesRequired: true,
        });
        expect(binder.for(binder.model.idString).required).to.be.true;
      });
    });

    describe('model add validator (multiple fields)', () => {
      let binder: Binder<TestEntity, TestModel>;

      beforeEach(async () => {
        binder = new Binder(view, TestModel);
      });

      it('should fail when validator returns an array of ValidationResult objects', async () => {
        binder.addValidator({
          message: 'foo',
          validate: () => [
            { property: binder.model.fieldString },
            { property: binder.model.fieldNumber },
            { property: binder.model.fieldBoolean, message: 'bar' },
          ],
        });
        return binder.validate().then((errors) => {
          expect(errors).has.lengthOf(3);
          expect(errors[0].message).to.equal('foo');
          expect(errors[0].value).to.eql(TestModel.createEmptyValue());

          expect(errors[0].property).to.equal(binder.model.fieldString);
          expect(errors[1].property).to.equal(binder.model.fieldNumber);
          expect(errors[2].property).to.equal(binder.model.fieldBoolean);
          expect(errors[2].message).to.equal('bar');
        });
      });
    });

    describe('field element', () => {
      let orderView: OrderView;

      beforeEach(async () => {
        orderView = new OrderView();
        binder = orderView.binder;
        document.body.append(orderView);
        await orderView.updateComplete;
      });

      afterEach(() => {
        orderView.remove();
      });

      const EVENTS = ['change', 'blur'];

      describe('should validate field on events', () => {
        EVENTS.forEach((event) => {
          it(event, async () => {
            expect(orderView.notes).to.not.have.attribute('invalid');
            await fireEvent(orderView.notes, event);
            expect(orderView.notes).to.have.attribute('invalid');
          });
        });
      });

      describe('should validate field of nested model on events', () => {
        EVENTS.forEach((event) => {
          it(event, async () => {
            await fireEvent(orderView.add, 'click');
            expect(orderView.description).to.not.have.attribute('invalid');
            await fireEvent(orderView.description, event);
            expect(orderView.description).to.have.attribute('invalid');
          });
        });
      });

      it(`should not validate field on input when first visit`, async () => {
        expect(orderView.notes).to.not.have.attribute('invalid');
        await fireEvent(orderView.notes, 'input');
        expect(orderView.notes).to.not.have.attribute('invalid');
      });

      it(`should validate field on input after first visit`, async () => {
        orderView.notes.value = 'foo';
        await fireEvent(orderView.notes, 'blur');
        expect(orderView.notes).to.not.have.attribute('invalid');

        orderView.notes.value = '';
        await fireEvent(orderView.notes, 'input');
        expect(orderView.notes).to.have.attribute('invalid');
      });

      it(`should validate fields on submit`, async () => {
        expect(orderView.notes).to.not.have.attribute('invalid');
        expect(orderView.fullName).to.not.have.attribute('invalid');
        expect(orderView.nickName).to.not.have.attribute('invalid');

        try {
          await orderView.binder.submitTo(async (item) => item);
          expect.fail();
        } catch (error) {
          // do nothing
        }

        expect(orderView.notes).to.have.attribute('invalid');
        expect(orderView.fullName).to.have.attribute('invalid');
        expect(orderView.nickName).to.not.have.attribute('invalid');
      });

      it(`should validate fields of nested model on submit`, async () => {
        expect(orderView.description).to.be.null;
        await fireEvent(orderView.add, 'click');
        await fireEvent(orderView.add, 'click');

        expect(orderView.description).to.not.have.attribute('invalid');
        expect(orderView.price).to.not.have.attribute('invalid');

        try {
          await orderView.binder.submitTo(async (item) => item);
          expect.fail();
        } catch (error) {
          expect((error as ValidationError).errors.map((e) => e.property)).to.be.eql([
            'customer.fullName',
            'customer.fullName',
            'notes',
            'products.0.description',
            'products.0.price',
            'products.1.description',
            'products.1.price',
          ]);
        }

        expect(orderView.description).to.have.attribute('invalid');
        expect(orderView.price).to.have.attribute('invalid');
        expect(String(orderView.priceError.textContent).trim()).to.equal('must be greater than 0');
      });

      it(`should validate fields of arrays on submit`, async () => {
        expect(orderView.description).to.be.null;
        await fireEvent(orderView.add, 'click');
        await fireEvent(orderView.add, 'click');

        expect(orderView.description).to.not.have.attribute('invalid');
        expect(orderView.price).to.not.have.attribute('invalid');

        try {
          await orderView.binder.submitTo(async (item) => item);
          expect.fail();
        } catch (error) {
          // do nothing
        }

        expect(orderView.description).to.have.attribute('invalid');
        expect(orderView.price).to.have.attribute('invalid');
      });

      it(`should not submit when just validation fails`, async () => {
        expect(orderView.description).to.be.null;
        await fireEvent(orderView.add, 'click');

        orderView.notes.value = 'foo';
        await fireEvent(orderView.notes, 'change');
        orderView.fullName.value = 'manuel';
        await fireEvent(orderView.fullName, 'change');
        orderView.description.value = 'bread';
        await fireEvent(orderView.description, 'change');

        try {
          await orderView.binder.submitTo(async (item) => item);
          expect.fail();
        } catch (error) {
          // do nothing
        }
      });

      it(`should submit when no validation errors`, async () => {
        expect(orderView.description).to.be.null;
        await fireEvent(orderView.add, 'click');

        orderView.notes.value = 'foo';
        await fireEvent(orderView.notes, 'change');
        orderView.fullName.value = 'manuel';
        await fireEvent(orderView.fullName, 'change');
        orderView.description.value = 'bread';
        await fireEvent(orderView.description, 'change');
        orderView.price.value = '10';
        await fireEvent(orderView.price, 'change');

        const item = await orderView.binder.submitTo(async (item) => item);
        expect(item).not.to.be.undefined;
        expect(item.products[0].description).to.be.equal('bread');
        expect(item.products[0].price).to.be.equal(10);
        expect(item.notes).to.be.equal('foo');
        expect(item.customer.fullName).to.be.equal('manuel');
      });

      it('should display server validation error', async () => {
        binder.for(binder.model.customer.fullName).value = 'foobar';
        binder.for(binder.model.notes).value = 'whatever';
        const requestUpdateSpy = sinon.spy(orderView, 'requestUpdate');
        try {
          await binder.submitTo(async () => {
            requestUpdateSpy.resetHistory();
            // eslint-disable-next-line no-throw-literal
            throw {
              message: 'Validation error in endpoint "MyEndpoint" method "saveMyBean"',
              validationErrorData: [
                {
                  message: 'Invalid notes',
                  parameterName: 'notes',
                },
              ],
            };
          });
          expect.fail();
        } catch (error) {
          sinon.assert.calledOnce(requestUpdateSpy);
          await orderView.updateComplete;
          expect(binder.for(binder.model.notes).invalid).to.be.true;
          expect(binder.for(binder.model.notes).ownErrors[0].message).to.equal('Invalid notes');
        }
      });

      it('should display submitting state during submission', async () => {
        binder.for(binder.model.customer.fullName).value = 'Jane Doe';
        binder.for(binder.model.notes).value = 'foo';
        await orderView.updateComplete;
        expect(binder.submitting).to.be.false;
        const requestUpdateSpy = sinon.spy(orderView, 'requestUpdate');

        const endpoint = sinon.stub().callsFake(async () => {
          sinon.assert.called(requestUpdateSpy);
          expect(binder.submitting).to.be.true;
          await orderView.updateComplete;
          expect(orderView.submitting.textContent).to.equal('true');
          requestUpdateSpy.resetHistory();
        });
        await binder.submitTo(endpoint);

        sinon.assert.called(endpoint);
        sinon.assert.called(requestUpdateSpy);
        expect(binder.submitting).to.be.false;
        await orderView.updateComplete;
        expect(orderView.submitting.textContent).to.equal('false');
      });

      // https://github.com/vaadin/flow/issues/8688
      it('should update binder properties after submit when a field changes value', async () => {
        try {
          await orderView.binder.submitTo(async (item) => item);
          expect.fail();
        } catch (error) {
          // do nothing
        }
        const errorsOnSubmit = binder.errors.length;

        orderView.notes.value = 'foo';
        await fireEvent(orderView.notes, 'change');
        const numberOfValidatorsOnNotesField = binder.for(binder.model.notes).validators.length;

        if (errorsOnSubmit >= 1) {
          assert.equal(errorsOnSubmit - numberOfValidatorsOnNotesField, binder.errors.length);
        }
      });

      it('should display error for NaN in number field', async () => {
        await fireEvent(orderView.add, 'click');

        orderView.price.value = 'not a number';
        await fireEvent(orderView.price, 'change');

        expect(String(orderView.priceError.textContent)).to.contain('must be a number');
      });

      it('should fail validation when element.checkValidity() is false', async () => {
        const value = binder.defaultValue;
        value.customer.fullName = 'Jane Doe';
        value.notes = '42';
        value.total = 1;
        binder.value = value;
        await orderView.updateComplete;

        // Verify initially valid state
        let errors = await binder.validate();
        expect(errors).to.have.length(0);

        // Simulate good user input
        orderView.total.value = '2';
        await fireEvent(orderView.total, 'change');

        errors = await binder.validate();
        expect(errors).to.have.length(0);

        // Simulate built-in validation error
        orderView.total.value = 'not a number';
        await fireEvent(orderView.total, 'change');

        errors = await binder.validate();
        expect(errors).to.have.length(1);
        expect(errors[0]).to.have.property('property', 'total');

        // Simulate bad user input
        orderView.total.value = '';
        orderView.total.inputElement.value = 'not a number';
        await fireEvent(orderView.total, 'change');

        errors = await binder.validate();
        expect(errors).to.have.length(1);
        expect(errors[0]).to.have.property('property', 'total');

        // Correction
        orderView.total.value = '2';
        await fireEvent(orderView.total, 'change');

        errors = await binder.validate();
        expect(errors).to.have.length(0);
      });
    });

    describe('message interpolation', () => {
      let binder: Binder<TestMessageInterpolationEntity, TestMessageInterpolationModel>;

      beforeEach(async () => {
        binder = new Binder(view, TestMessageInterpolationModel);
      });

      afterEach(async () => {
        Binder.interpolateMessageCallback = undefined;
      });

      it('should interpolate message', async () => {
        const callback: InterpolateMessageCallback<any> = (_message, _validator, _binderNode) =>
          // Interpolates all error messages as 'custom message'
          'custom message';
        Binder.interpolateMessageCallback = sinon.spy(callback);

        const errors = await binder.validate();
        expect(Binder.interpolateMessageCallback).to.be.called;
        expect(errors).to.have.lengthOf.at.least(1);
        for (const [i, error] of errors.entries()) {
          expect(error.message).to.equal('custom message', `errors[${i}]`);
        }
      });

      it('should have access to message and validator', async () => {
        const callback: InterpolateMessageCallback<any> = (message, validator, _binderNode) => {
          expect(message).to.be.a('string');
          expect(validator).to.have.property('validate').that.is.a('function');
          if (validator instanceof NotBlank) {
            return message.replace('not be', '*NOT BE*');
          }
          return message;
        };
        Binder.interpolateMessageCallback = sinon.spy(callback);

        const errors = await binder.validate();
        expect(Binder.interpolateMessageCallback).to.be.called;
        const error = errors.find((e) => e.validator instanceof NotBlank);
        expect(error?.message).to.equal('must *NOT BE* blank');
      });

      it('should have access to BinderNode', async () => {
        binder.read({ stringMinSize: '123', stringNotBlank: 'not blank' });
        const callback: InterpolateMessageCallback<any> = (message, _validator, binderNode) => {
          expect(binderNode).to.have.property('model');
          return `[value: ${binderNode.value}] ${message}`;
        };
        Binder.interpolateMessageCallback = sinon.spy(callback);

        const errors = await binder.validate();
        expect(Binder.interpolateMessageCallback).to.be.called;
        const error = errors.find((e) => e.validator instanceof Size);
        expect(error?.message || '').to.include('[value: 123]');
      });
    });
  });
});<|MERGE_RESOLUTION|>--- conflicted
+++ resolved
@@ -36,33 +36,19 @@
 use(chaiDom);
 
 class NumberOutput extends HTMLElement {
-<<<<<<< HEAD
+  inputElement = document.createElement('input');
+
   get value(): string {
-    return this.checkValidity() ? this.textContent || '' : '';
-  }
-
-  set value(value: string) {
-    this.textContent = value;
-  }
-
-  checkValidity(): boolean {
-    const numericValue = Number(this.textContent);
-    return !Number.isNaN(numericValue) && numericValue.toString() === this.textContent;
-=======
-  inputElement = document.createElement('input');
-
-  public get value(): string {
     return this.checkValidity() ? this.inputElement.value || '' : '';
   }
 
-  public set value(value: string) {
+  set value(value: string) {
     this.inputElement.value = value;
   }
 
-  public checkValidity(): boolean {
+  checkValidity(): boolean {
     const numericValue = Number(this.inputElement.value);
     return !Number.isNaN(numericValue) && numericValue.toString() === this.inputElement.value;
->>>>>>> f4b75264
   }
 }
 customElements.define('number-output', NumberOutput);
