--- conflicted
+++ resolved
@@ -23,12 +23,8 @@
   PositiveOrZero,
   Required,
   Size,
-<<<<<<< HEAD
+  ValidityStateValidator,
 } from '../src/index.js';
-=======
-  ValidityStateValidator,
-} from '../src';
->>>>>>> 9fe22305
 
 describe('@hilla/form', () => {
   describe('Validators', () => {
@@ -312,12 +308,12 @@
       assert.isTrue(validator.validate("I can eat glass and it doesn't hurt me."));
       assert.isTrue(validator.validate('Я могу есть стекло, оно мне не вредит.'));
     });
-  });
-
-  it('ValidityStateValidator', () => {
-    const validator = new ValidityStateValidator();
-    assert.isNotTrue(validator.impliesRequired);
-    assert.equal(validator.validate(), false);
-    assert.equal(validator.message, '');
+
+    it('ValidityStateValidator', () => {
+      const validator = new ValidityStateValidator();
+      assert.isNotTrue(validator.impliesRequired);
+      assert.equal(validator.validate(), false);
+      assert.equal(validator.message, '');
+    });
   });
 });