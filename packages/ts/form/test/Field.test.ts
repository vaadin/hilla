/* eslint-disable no-unused-expressions, no-shadow, @typescript-eslint/unbound-method */
import { assert, expect, use } from '@esm-bundle/chai';
import chaiDom from 'chai-dom';
import { LitElement, nothing, render } from 'lit';
import { customElement, query } from 'lit/decorators.js';
import { html, unsafeStatic } from 'lit/static-html.js';
import sinon from 'sinon';
import sinonChai from 'sinon-chai';
import type { BinderNode } from '../src/BinderNode.js';
// API to test
import {
  AbstractFieldStrategy,
  type AbstractModel,
  Binder,
  CheckedFieldStrategy,
  ComboBoxFieldStrategy,
  field,
  type FieldElement,
  type FieldStrategy,
  GenericFieldStrategy,
  MultiSelectComboBoxFieldStrategy,
  Required,
  SelectedFieldStrategy,
  VaadinFieldStrategy,
} from '../src/index.js';
import { OrderModel, TestModel } from './TestModels.js';

use(sinonChai);
use(chaiDom);

describe('@hilla/form', () => {
  describe('Field', () => {
    describe('field with text-field', () => {
      @customElement('mock-text-field')
      class MockTextFieldElement extends HTMLElement {
        // pretend it’s a Vaadin component to use VaadinFieldStrategy
        static readonly version = '0.0.0';

        __value = '';

        valueSpy = sinon.spy(this, 'value', ['get', 'set']);

        __required = false;

        requiredSpy = sinon.spy(this, 'required', ['get', 'set']);

        setAttributeSpy = sinon.spy(this, 'setAttribute');

        get value() {
          return this.__value;
        }

        set value(value) {
          // Native inputs stringify incoming values
          this.__value = String(value);
        }

        get required() {
          return this.__required;
        }

        set required(value) {
          this.__required = value;
        }
      }

      let orderViewWithTextField: OrderViewWithTextField;

      @customElement('order-view-with-text-field')
      class OrderViewWithTextField extends LitElement {
        requestUpdateSpy = sinon.spy(this, 'requestUpdate');

        binder = new Binder(this, OrderModel);

        @query('#notesField')
        notesField?: MockTextFieldElement;

        @query('#customerFullNameField')
        customerFullNameField?: MockTextFieldElement;

        @query('#customerNickNameField')
        customerNickNameField?: MockTextFieldElement;

        @query('#priorityField')
        priorityField?: MockTextFieldElement;

        override render() {
          return html`
            <mock-text-field id="notesField" ...="${field(this.binder.model.notes)}"></mock-text-field>

            <mock-text-field
              id="customerFullNameField"
              ...="${field(this.binder.model.customer.fullName)}"
            ></mock-text-field>

            <mock-text-field
              id="customerNickNameField"
              ...="${field(this.binder.model.customer.nickName)}"
            ></mock-text-field>

            <mock-text-field id="priorityField" ...="${field(this.binder.model.priority)}"></mock-text-field>
          `;
        }
      }

      beforeEach(async () => {
        orderViewWithTextField = document.createElement('order-view-with-text-field') as OrderViewWithTextField;
        document.body.appendChild(orderViewWithTextField);
        await orderViewWithTextField.updateComplete;
      });

      afterEach(() => {
        document.body.removeChild(orderViewWithTextField);
      });

      it('should set name attribute', () => {
        expect(orderViewWithTextField.notesField!.setAttributeSpy).to.be.calledOnceWithExactly('name', 'notes');
        expect(orderViewWithTextField.customerFullNameField!.setAttributeSpy).to.be.calledOnceWithExactly(
          'name',
          'customer.fullName',
        );
      });

      it('should only set name attribute once', async () => {
        orderViewWithTextField.binder.for(orderViewWithTextField.binder.model.notes).value = 'foo';
        await orderViewWithTextField.updateComplete;
        expect(orderViewWithTextField.notesField!.setAttributeSpy).to.be.calledOnceWithExactly('name', 'notes');
      });

      it('should set required property when required', async () => {
        expect(orderViewWithTextField.customerFullNameField!.requiredSpy.set).to.be.calledOnceWithExactly(true);
        expect(orderViewWithTextField.customerNickNameField!.requiredSpy.set).to.not.be.called;

        orderViewWithTextField.binder.for(orderViewWithTextField.binder.model.customer.fullName).value = 'foo';
        await orderViewWithTextField.updateComplete;
        orderViewWithTextField.binder.for(orderViewWithTextField.binder.model.customer.nickName).value = 'bar';
        await orderViewWithTextField.updateComplete;

        expect(orderViewWithTextField.customerFullNameField!.requiredSpy.set).to.be.calledOnceWithExactly(true);
        expect(orderViewWithTextField.customerNickNameField!.requiredSpy.set).to.not.be.called;
      });

      it('should set value property on setValue', async () => {
        orderViewWithTextField.binder.for(orderViewWithTextField.binder.model.notes).value = 'foo';
        await orderViewWithTextField.updateComplete;
        expect(orderViewWithTextField.notesField!.valueSpy.set, 'foo').to.be.calledOnceWithExactly;
      });

      it('should set given non-empty value on reset with argument', async () => {
        const emptyOrder = OrderModel.createEmptyValue();
        orderViewWithTextField.binder.read({
          ...emptyOrder,
          customer: {
            ...emptyOrder.customer,
            fullName: 'bar',
          },
          notes: 'foo',
        });
        await orderViewWithTextField.updateComplete;

        expect(orderViewWithTextField.notesField!.valueSpy.set, 'foo').to.be.calledWith;
        expect(orderViewWithTextField.customerFullNameField!.valueSpy.set, 'bar').to.be.calledWith;
      });

      it('should set given empty value on reset with argument', async () => {
        const emptyOrder = OrderModel.createEmptyValue();
        orderViewWithTextField.binder.read({
          ...emptyOrder,
          customer: {
            ...emptyOrder.customer,
            fullName: 'bar',
          },
          notes: 'foo',
        });
        await orderViewWithTextField.updateComplete;
        orderViewWithTextField.notesField!.valueSpy.set.resetHistory();

        orderViewWithTextField.binder.read(OrderModel.createEmptyValue());
        await orderViewWithTextField.updateComplete;

        expect(orderViewWithTextField.notesField!.valueSpy.set, '').to.be.calledWith;
        expect(orderViewWithTextField.customerFullNameField!.valueSpy.set, '').to.be.calledWith;
      });

      it('should set default value on reset without argument', async () => {
        orderViewWithTextField.binder.for(orderViewWithTextField.binder.model.notes).value = 'foo';
        await orderViewWithTextField.updateComplete;
        orderViewWithTextField.notesField!.valueSpy.set.resetHistory();

        orderViewWithTextField.binder.reset();
        await orderViewWithTextField.updateComplete;

        expect(orderViewWithTextField.notesField!.valueSpy.set, '').to.be.calledWith;
      });

      it('should update binder value on setValue', async () => {
        orderViewWithTextField.requestUpdateSpy.resetHistory();

        orderViewWithTextField.binder.for(orderViewWithTextField.binder.model.notes).value = 'foo';
        await orderViewWithTextField.updateComplete;

        assert.equal(orderViewWithTextField.binder.value.notes, 'foo');
        expect(orderViewWithTextField.requestUpdateSpy).to.be.calledOnce;
      });

      it('should update binder value on input event', async () => {
        orderViewWithTextField.requestUpdateSpy.resetHistory();
        orderViewWithTextField.notesField!.value = 'foo';
        orderViewWithTextField.notesField!.dispatchEvent(
          new CustomEvent('input', { bubbles: true, cancelable: false, composed: true }),
        );
        await orderViewWithTextField.updateComplete;

        assert.equal(orderViewWithTextField.binder.value.notes, 'foo');
        expect(orderViewWithTextField.requestUpdateSpy).to.be.calledOnce;
      });

      it('should update binder value on change event', async () => {
        orderViewWithTextField.requestUpdateSpy.resetHistory();
        orderViewWithTextField.notesField!.value = 'foo';
        orderViewWithTextField.notesField!.dispatchEvent(
          new CustomEvent('change', { bubbles: true, cancelable: false, composed: true }),
        );
        await orderViewWithTextField.updateComplete;

        assert.equal(orderViewWithTextField.binder.value.notes, 'foo');
        expect(orderViewWithTextField.requestUpdateSpy).to.be.calledOnce;
      });

      it('should update binder value on blur event', async () => {
        orderViewWithTextField.requestUpdateSpy.resetHistory();
        orderViewWithTextField.notesField!.value = 'foo';
        orderViewWithTextField.notesField!.dispatchEvent(
          new CustomEvent('blur', { bubbles: true, cancelable: false, composed: true }),
        );
        await orderViewWithTextField.updateComplete;

        assert.equal(orderViewWithTextField.binder.value.notes, 'foo');
        expect(orderViewWithTextField.requestUpdateSpy).to.be.calledOnce;
      });

      it('should set visited on blur event', async () => {
        const { binder } = orderViewWithTextField;
        const binderNode = binder.for(binder.model.notes);
        expect(binderNode.visited).to.be.false;

        orderViewWithTextField.notesField!.dispatchEvent(
          new CustomEvent('blur', { bubbles: true, cancelable: false, composed: true }),
        );
        await orderViewWithTextField.updateComplete;

        expect(binderNode.visited).to.be.true;
      });

      describe('number model', () => {
        let view: OrderViewWithTextField;
        let priorityField: MockTextFieldElement;
        let binder: Binder<OrderModel>;

        beforeEach(() => {
          view = orderViewWithTextField;
          // eslint-disable-next-line prefer-destructuring
          binder = view.binder;
          priorityField = view.priorityField!;
        });

        it('should set initial zero', () => {
          expect(priorityField.value).to.equal('0');
        });

        it('should set number value from binder', async () => {
          priorityField.valueSpy.get.resetHistory();
          priorityField.valueSpy.set.resetHistory();

          binder.for(binder.model.priority).value = 1.2;
          await view.updateComplete;
          expect(priorityField.valueSpy.set).to.be.calledOnceWithExactly(1.2);
          expect(priorityField.valueSpy.set).to.be.calledOnceWithExactly(1.2);
        });

        it('should update binder value on typing', async () => {
          const cases: Array<[string, number | undefined]> = [
            ['1', 1],
            ['1.', NaN], // not allowed format
            ['1.2', 1.2],
            ['', undefined],
            ['not a number', NaN],
            ['.', NaN],
            ['.1', 0.1],
            // Invalid separator
            [',', NaN],
            [',2', NaN],
            ['1,', NaN],
            ['1,2', NaN],
          ];

          for (const [inputValue, expectedNumber] of cases) {
            for (const eventName of ['input', 'change']) {
              priorityField.value = inputValue;
              priorityField.valueSpy.get.resetHistory();
              priorityField.valueSpy.set.resetHistory();
              priorityField.dispatchEvent(
                new CustomEvent(eventName, { bubbles: true, cancelable: false, composed: true }),
              );
              await view.updateComplete; // eslint-disable-line no-await-in-loop

              if (Number.isNaN(expectedNumber)) {
                // NaN never equals
                expect(binder.value.priority).to.satisfy(Number.isNaN);
              } else {
                expect(binder.value.priority).to.eq(expectedNumber);
              }
              expect(priorityField.valueSpy.get).to.be.calledOnce;
              // Should not change typed value
              expect(priorityField.valueSpy.set).to.not.be.called;
              expect(priorityField.value).to.equal(inputValue);

              priorityField.valueSpy.get.resetHistory();
              priorityField.valueSpy.set.resetHistory();
            }
          }
        });
      });
    });

    describe('field with input', () => {
      @customElement('mock-input')
      class MockInputElement extends HTMLElement {
        __value = '';

        valueSpy = sinon.spy(this, 'value', ['get', 'set']);

        setAttributeSpy = sinon.spy(this, 'setAttribute');

        get value() {
          return this.__value;
        }

        set value(value) {
          // Native inputs stringify incoming values
          this.__value = String(value);
        }
      }

      @customElement('order-view-with-input')
      class OrderViewWithInput extends LitElement {
        requestUpdateSpy = sinon.spy(this, 'requestUpdate');

        binder = new Binder(this, OrderModel);

        @query('#notesField')
        notesField?: MockInputElement;

        @query('#customerFullNameField')
        customerFullNameField?: MockInputElement;

        @query('#customerNickNameField')
        customerNickNameField?: MockInputElement;

        @query('#priorityField')
        priorityField?: MockInputElement;

        override render() {
          return html`
            <mock-input id="notesField" ...="${field(this.binder.model.notes)}"></mock-input>
            <mock-input id="customerFullNameField" ...="${field(this.binder.model.customer.fullName)}"></mock-input>
            <mock-input id="customerNickNameField" ...="${field(this.binder.model.customer.nickName)}"></mock-input>
            <mock-input id="priorityField" ...="${field(this.binder.model.priority)}"></mock-input>
          `;
        }
      }

      let orderViewWithInput: OrderViewWithInput;

      beforeEach(async () => {
        orderViewWithInput = document.createElement('order-view-with-input') as OrderViewWithInput;
        document.body.appendChild(orderViewWithInput);
        await orderViewWithInput.updateComplete;
      });

      afterEach(() => {
        document.body.removeChild(orderViewWithInput);
      });

      it('should set name and required attributes once', async () => {
        expect(orderViewWithInput.customerFullNameField!.setAttributeSpy).to.be.calledTwice;
        assert.deepEqual(orderViewWithInput.customerFullNameField!.setAttributeSpy.getCall(0).args, [
          'name',
          'customer.fullName',
        ]);
        assert.deepEqual(orderViewWithInput.customerFullNameField!.setAttributeSpy.getCall(1).args, ['required', '']);
        expect(orderViewWithInput.customerNickNameField!.setAttributeSpy).to.be.calledOnce;
        assert.deepEqual(orderViewWithInput.customerNickNameField!.setAttributeSpy.getCall(0).args, [
          'name',
          'customer.nickName',
        ]);

        orderViewWithInput.binder.for(orderViewWithInput.binder.model.customer.fullName).value = 'foo';
        await orderViewWithInput.updateComplete;
        orderViewWithInput.binder.for(orderViewWithInput.binder.model.customer.nickName).value = 'bar';
        await orderViewWithInput.updateComplete;

        expect(orderViewWithInput.customerFullNameField!.setAttributeSpy).to.be.calledTwice;
        expect(orderViewWithInput.customerNickNameField!.setAttributeSpy).to.be.calledOnce;
      });

      describe('number model', () => {
        let view: OrderViewWithInput;
        let priorityField: MockInputElement;
        let binder: Binder<OrderModel>;

        beforeEach(() => {
          view = orderViewWithInput;
          // eslint-disable-next-line prefer-destructuring
          binder = view.binder;
          priorityField = view.priorityField!;
        });

        it('should set initial zero', () => {
          expect(priorityField.value).to.equal('0');
        });

        it('should set number value from binder', async () => {
          priorityField.valueSpy.get.resetHistory();
          priorityField.valueSpy.set.resetHistory();

          binder.for(binder.model.priority).value = 1.2;
          await view.updateComplete;
          expect(priorityField.valueSpy.set).to.be.calledOnceWithExactly(1.2);
        });

        it('should update binder value on typing', async () => {
          const cases: Array<[string, number | undefined]> = [
            ['1', 1],
            ['1.', NaN], // not allowed format
            ['1.2', 1.2],
            ['', undefined],
            ['not a number', NaN],
            ['.', NaN],
            ['.1', 0.1],
            // Invalid separator
            [',', NaN],
            [',2', NaN],
            ['1,', NaN],
            ['1,2', NaN],
          ];

          for (const [inputValue, expectedNumber] of cases) {
            for (const eventName of ['input', 'change']) {
              priorityField.value = inputValue;
              priorityField.valueSpy.get.resetHistory();
              priorityField.valueSpy.set.resetHistory();
              priorityField.dispatchEvent(
                new CustomEvent(eventName, { bubbles: true, cancelable: false, composed: true }),
              );
              await view.updateComplete; // eslint-disable-line no-await-in-loop

              if (Number.isNaN(expectedNumber)) {
                // NaN never equals
                expect(binder.value.priority).to.satisfy(Number.isNaN);
              } else {
                expect(binder.value.priority).to.eq(expectedNumber);
              }
              expect(priorityField.valueSpy.get).to.be.calledOnce;
              // Should not change typed value
              expect(priorityField.valueSpy.set).to.not.be.called;
              expect(priorityField.value).to.equal(inputValue);

              priorityField.valueSpy.get.resetHistory();
              priorityField.valueSpy.set.resetHistory();
            }
          }
        });
      });
    });

    describe('field/Strategy', () => {
      const div = document.createElement('div');
      const binder = new Binder(div, TestModel);
      const getFieldStrategySpy = sinon.spy(binder, 'getFieldStrategy');

      async function resetBinderNodeValidation(node: BinderNode) {
        node.validators = [];
        await node.validate();
      }

      @customElement('any-vaadin-element-tag')
      // eslint-disable-next-line @typescript-eslint/no-unused-vars
      class AnyVaadinElement extends LitElement {
        static readonly version = '1.0';

        override render() {
          return nothing;
        }
      }

      beforeEach(() => {
        getFieldStrategySpy.resetHistory();
        render(nothing, div);
      });

      ['div', 'input', 'vaadin-rich-text-editor'].forEach((tag) => {
        it(`GenericFieldStrategy ${tag}`, async () => {
          const tagName = unsafeStatic(tag);

          const model = binder.model.fieldString;
          const binderNode = binder.for(model);
          binderNode.value = 'foo';
          await resetBinderNodeValidation(binderNode);

          const renderElement = () => {
            render(
              html`
              <${tagName} ${field(model)}></${tagName}>`,
              div,
            );
            return div.firstElementChild as Element & { value?: any };
          };

          binderNode.validators = [{ message: 'any-err-msg', validate: () => false }];

          renderElement();

          const currentStrategy: FieldStrategy = getFieldStrategySpy.lastCall.returnValue;

          expect(currentStrategy instanceof GenericFieldStrategy).to.be.true;
          expect(currentStrategy.value).to.be.equal('foo');
          expect(currentStrategy.model).to.be.equal(model);

          await binderNode.validate();
          const element = renderElement();

          expect(element.hasAttribute('invalid')).to.be.true;
          expect(element.hasAttribute('errorMessage')).to.be.false;
        });
      });

      [
        { tag: 'input', type: 'checkbox' },
        { tag: 'input', type: 'radio' },
        { tag: 'vaadin-checkbox', type: '' },
        { tag: 'vaadin-radio-button', type: '' },
      ].forEach(({ tag, type }) => {
        it(`CheckedFieldStrategy ${tag} ${type}`, async () => {
          const tagName = unsafeStatic(tag);

          const model = binder.model.fieldBoolean;
          const binderNode = binder.for(model);

          let element;
          const renderElement = () => {
            if (type) {
              render(
                html`
                <${tagName} type="${type}" ${field(model)}></${tagName}>`,
                div,
              );
            } else {
              render(
                html`
                <${tagName} ${field(model)}></${tagName}>`,
                div,
              );
            }
            return div.firstElementChild as Element & { checked?: boolean };
          };

          binderNode.value = true;
          await resetBinderNodeValidation(binderNode);

          binderNode.validators = [{ message: 'any-err-msg', validate: () => false }];

          element = renderElement();

          const currentStrategy: FieldStrategy = getFieldStrategySpy.lastCall.returnValue;

          expect(currentStrategy instanceof CheckedFieldStrategy).to.be.true;
          expect(currentStrategy.value).to.be.true;
          expect(currentStrategy.model).to.be.equal(model);

          expect(element.checked).to.be.true;

          await binderNode.validate();
          element = renderElement();
          expect(element.hasAttribute('invalid')).to.be.true;
          expect(element.hasAttribute('errorMessage')).to.be.false;
        });
      });

      it(`SelectedFieldStrategy`, async () => {
        const model = binder.model.fieldBoolean;
        const binderNode = binder.for(model);

        let element;
        const renderElement = () => {
          render(html` <vaadin-list-box ${field(model)}></vaadin-list-box>`, div);
          return div.firstElementChild as Element & { selected?: boolean };
        };

        binderNode.value = true;
        binderNode.validators = [{ message: 'any-err-msg', validate: () => false }];

        element = renderElement();

        const currentStrategy: FieldStrategy = getFieldStrategySpy.lastCall.returnValue;

        expect(currentStrategy instanceof SelectedFieldStrategy).to.be.true;
        expect(currentStrategy.value).to.be.true;
        expect(currentStrategy.model).to.be.equal(model);
        expect(element.selected).to.be.true;

        await binderNode.validate();
        element = renderElement();
        expect(element.hasAttribute('invalid')).to.be.true;
        expect(element.hasAttribute('errorMessage')).to.be.false;
      });

      [
        { model: binder.model.fieldString as AbstractModel<any>, value: 'a-string-value' },
        { model: binder.model.fieldBoolean as AbstractModel<any>, value: true },
        { model: binder.model.fieldNumber as AbstractModel<any>, value: 10 },
        { model: binder.model.fieldObject as AbstractModel<any>, value: { foo: true } },
        { model: binder.model.fieldArrayString as AbstractModel<any>, value: ['a', 'b'] },
        { model: binder.model.fieldArrayModel as AbstractModel<any>, value: [{ idString: 'id' }] },
      ].forEach(({ model, value }, idx) => {
        it(`VaadinFieldStrategy ${model.constructor.name} ${idx}`, async () => {
          let element;
          const renderElement = () => {
            render(html` <any-vaadin-element-tag ${field(model)}></any-vaadin-element-tag>`, div);
            const result = div.firstElementChild as Element & {
              value?: any;
              invalid?: boolean;
              required?: boolean;
              errorMessage?: string;
            };
            return result;
          };

          const binderNode = binder.for(model);

          binderNode.value = value;
          await resetBinderNodeValidation(binderNode);

          binderNode.validators = [];
          await binderNode.validate();

          binderNode.validators = [{ message: 'any-err-msg', validate: () => false }, new Required()];

          element = renderElement();

          const currentStrategy: FieldStrategy = getFieldStrategySpy.lastCall.returnValue;

          expect(currentStrategy instanceof VaadinFieldStrategy).to.be.true;
          expect(currentStrategy.value).to.be.equal(value);
          expect(currentStrategy.model).to.be.equal(model);
          expect(element.value).to.be.equal(value);
          expect(element.required).to.be.true;
          expect(element.invalid).to.be.undefined;
          expect(element.errorMessage).to.be.undefined;

          await binderNode.validate();
          element = renderElement();
          expect(element.invalid).to.be.true;
          expect(element.errorMessage).to.be.equal('any-err-msg');

          // Verify override for built-in 'invalid' change
          element.invalid = false;
          element.dispatchEvent(new CustomEvent('validated', { detail: { valid: true } }));
          expect(element.invalid).to.be.true;
        });
      });

      [
        { model: binder.model.fieldString as AbstractModel<any>, value: 'a-string-value' },
        { model: binder.model.fieldBoolean as AbstractModel<any>, value: true },
        { model: binder.model.fieldNumber as AbstractModel<any>, value: 10 },
      ].forEach(({ model, value }) => {
        it(`ComboBoxFieldStrategy value for ${model.constructor.name}`, async () => {
          let element;
          const renderElement = () => {
            render(html` <vaadin-combo-box ${field(model)}></vaadin-combo-box>`, div);
            const result = div.firstElementChild as HTMLInputElement & {
              value?: any;
              invalid?: boolean;
              required?: boolean;
              errorMessage?: string;
              selectedItem?: any;
            };
            return result;
          };

          const binderNode = binder.for(model);
          binderNode.value = value;
          await resetBinderNodeValidation(binderNode);

          binderNode.validators = [{ message: 'any-err-msg', validate: () => false }, new Required()];
          element = renderElement();

          const currentStrategy: FieldStrategy = getFieldStrategySpy.lastCall.returnValue;

          expect(currentStrategy.constructor).to.equal(ComboBoxFieldStrategy);
          expect(currentStrategy.value).to.be.equal(value);
          expect(currentStrategy.model).to.be.equal(model);
          expect(element.value).to.equal(value);
          expect(element.selectedItem).to.be.undefined;
          expect(element.required).to.be.true;
          expect(element.invalid).to.be.undefined;
          expect(element.errorMessage).to.be.undefined;

          await binderNode.validate();
          element = renderElement();
          expect(element.invalid).to.be.true;
          expect(element.errorMessage).to.be.equal('any-err-msg');

          element.selectedItem = element.value;
          element.value = '';
          element.dispatchEvent(new CustomEvent('input', { bubbles: true, cancelable: false, composed: true }));
          expect(currentStrategy.value).to.equal('');
          expect(binderNode.value).to.not.equal(value);
        });
      });

      [
        { model: binder.model.fieldObject as AbstractModel<any>, value: { foo: true } },
        { model: binder.model.fieldArrayString as AbstractModel<any>, value: ['a', 'b'] },
      ].forEach(({ model, value }) => {
        it(`ComboBoxFieldStrategy selectedItem for ${model.constructor.name}`, async () => {
          let element;
          const renderElement = () => {
            render(html` <vaadin-combo-box ${field(model)}></vaadin-combo-box>`, div);
            const result = div.firstElementChild as HTMLInputElement & {
              value?: any;
              invalid?: boolean;
              required?: boolean;
              errorMessage?: string;
              selectedItem?: any;
            };
            return result;
          };

          const binderNode = binder.for(model);
          binderNode.value = value;
          await resetBinderNodeValidation(binderNode);

          binderNode.validators = [{ message: 'any-err-msg', validate: () => false }, new Required()];
          element = renderElement();

          const currentStrategy: FieldStrategy = getFieldStrategySpy.lastCall.returnValue;

          expect(currentStrategy.constructor).to.equal(ComboBoxFieldStrategy);
          expect(currentStrategy.value).to.be.equal(value);
          expect(currentStrategy.model).to.be.equal(model);
          // expect(element.value).to.be.undefined;
          expect(element.selectedItem).to.equal(value);
          expect(element.required).to.be.true;
          expect(element.invalid).to.be.undefined;
          expect(element.errorMessage).to.be.undefined;

          await binderNode.validate();
          element = renderElement();
          expect(element.invalid).to.be.true;
          expect(element.errorMessage).to.be.equal('any-err-msg');

          element.value = element.selectedItem;
          element.selectedItem = null;
          element.dispatchEvent(new CustomEvent('input', { bubbles: true, cancelable: false, composed: true }));
          expect(currentStrategy.value).to.equal(undefined);
          expect(binderNode.value).to.not.equal(value);
        });
      });

      [
        { model: binder.model.fieldArrayString as AbstractModel<any>, value: ['a', 'b'] },
        { model: binder.model.fieldArrayModel as AbstractModel<any>, value: [{ idString: 'id' }] },
      ].forEach(({ model, value }) => {
        it(`MultiSelectComboBoxFieldStrategy selectedItems for ${model.constructor.name}`, async () => {
          let element;
          const renderElement = () => {
            render(html` <vaadin-multi-select-combo-box ${field(model)}></vaadin-multi-select-combo-box>`, div);
            const result = div.firstElementChild as HTMLInputElement & {
              invalid?: boolean;
              required?: boolean;
              errorMessage?: string;
              selectedItems?: any;
            };
            return result;
          };

          const binderNode = binder.for(model);
          binderNode.value = value;
          await resetBinderNodeValidation(binderNode);

          binderNode.validators = [{ message: 'any-err-msg', validate: () => false }, new Required()];
          element = renderElement();

          const currentStrategy: FieldStrategy = getFieldStrategySpy.lastCall.returnValue;

          expect(currentStrategy.constructor).to.equal(MultiSelectComboBoxFieldStrategy);
          expect(currentStrategy.value).to.be.equal(value);
          expect(currentStrategy.model).to.be.equal(model);
          expect(element.selectedItems).to.equal(value);
          expect(element.required).to.be.true;
          expect(element.invalid).to.be.undefined;
          expect(element.errorMessage).to.be.undefined;

          await binderNode.validate();
          element = renderElement();
          expect(element.invalid).to.be.true;
          expect(element.errorMessage).to.be.equal('any-err-msg');

          // Simulate user clearing the selection, by clearing the property and dispatching the change event that
          // the component would fire when the selection is modified by the user
          element.selectedItems = [];
          element.dispatchEvent(new CustomEvent('change', { bubbles: true, cancelable: false, composed: true }));
          expect(currentStrategy.value).to.eql([]);
          expect(binderNode.value).to.eql([]);
        });
      });

      describe('Dynamic strategy', () => {
        function renderElement<T extends HTMLElement>(tag: string, renderModel: AbstractModel): T {
          const tagName = unsafeStatic(tag);

          render(
            html`
            <${tagName} ${field(renderModel)}></${tagName}>`,
            div,
          );

          return div.firstElementChild as T;
        }

        const stringValue = 'a-string-value';
        let model: AbstractModel;
        let binderNode: BinderNode;

        beforeEach(async () => {
          model = binder.model.fieldString;
          binderNode = binder.for(model);
          binderNode.value = stringValue;
          await resetBinderNodeValidation(binderNode);
        });

        it('should work for an input element', () => {
          let element = renderElement<HTMLInputElement>('some-text-field', model);

          let currentStrategy: FieldStrategy = getFieldStrategySpy.lastCall.returnValue;

          expect(element.localName).to.equal('some-text-field');
          const textFieldElement = element;
          expect(currentStrategy).to.be.instanceof(GenericFieldStrategy);
          const textFieldStrategy = currentStrategy;
          expect((currentStrategy as AbstractFieldStrategy).element).to.equal(element);
          expect(element.value).to.equal(stringValue);

          element = renderElement('some-text-field', model);
          currentStrategy = getFieldStrategySpy.lastCall.returnValue;

          expect(element).to.equal(textFieldElement);
          expect(currentStrategy).to.equal(textFieldStrategy);
          expect(element.value).to.equal(stringValue);

          element = renderElement('some-password-field', model);
          currentStrategy = getFieldStrategySpy.lastCall.returnValue;

          expect(element.localName).to.equal('some-password-field');
          expect(currentStrategy).to.be.instanceof(GenericFieldStrategy);
          expect(currentStrategy).to.not.equal(textFieldStrategy);
          expect((currentStrategy as AbstractFieldStrategy).element).to.equal(element);
          expect(element.value).to.equal(stringValue);
        });

        it('should work for ComboBox element', async () => {
          type ComboBoxFieldElement<T> = FieldElement<T> & {
            value: string;
            selectedItem: T | null;
          };

          const stringElement = renderElement<ComboBoxFieldElement<string>>('vaadin-combo-box', model);
          let currentStrategy = getFieldStrategySpy.lastCall.returnValue;

          expect(currentStrategy).to.be.instanceof(ComboBoxFieldStrategy);
          const comboBoxFieldStrategy = currentStrategy;
          expect(stringElement.value).to.equal(stringValue);
          expect(stringElement.selectedItem).to.be.undefined;

          type ValueObject = { label: string; value: string };

          model = binder.model.fieldObject;
          binderNode = binder.for(model);
          binderNode.value = { label: 'Object string item', value: 'obj-string-value' };
          await resetBinderNodeValidation(binderNode);

          const objectElement = renderElement<ComboBoxFieldElement<ValueObject>>('vaadin-combo-box', model);
          currentStrategy = getFieldStrategySpy.lastCall.returnValue;
          expect(currentStrategy).to.be.instanceof(ComboBoxFieldStrategy);
          expect(currentStrategy).to.not.equal(comboBoxFieldStrategy);
          expect(objectElement.value).to.equal(stringValue);
          expect(objectElement.selectedItem).to.equal(binderNode.value);
        });
      });

<<<<<<< HEAD
      it(`Strategy can be overridden in binder`, () => {
=======
      // it(`Dynamic strategy`, async () => {
      //   const stringValue = 'a-string-value';
      //   let model = binder.model.fieldString;
      //   let binderNode = binder.for(model);
      //   binderNode.value = stringValue;
      //   await resetBinderNodeValidation(binderNode);
      //
      //   const renderElement = <T extends HTMLElement>(tag: string, renderModel: AbstractModel) => {
      //     const tagName = unsafeStatic(tag);
      //
      //     render(
      //       html`
      //       <${tagName} ${field(renderModel)}></${tagName}>`,
      //       div,
      //     );
      //
      //     return div.firstElementChild as T;
      //   };
      //
      //   let element = renderElement<HTMLInputElement>('some-text-field', model);
      //
      //   let currentStrategy: FieldStrategy = getFieldStrategySpy.lastCall.returnValue;
      //
      //   expect(element.localName).to.equal('some-text-field');
      //   const textFieldElement = element;
      //   expect(currentStrategy).to.be.instanceof(GenericFieldStrategy);
      //   const textFieldStrategy = currentStrategy;
      //   expect((currentStrategy as AbstractFieldStrategy).element).to.equal(element);
      //   expect(element.value).to.equal(stringValue);
      //
      //   element = renderElement('some-text-field', model);
      //   currentStrategy = getFieldStrategySpy.lastCall.returnValue;
      //
      //   expect(element).to.equal(textFieldElement);
      //   expect(currentStrategy).to.equal(textFieldStrategy);
      //   expect(element.value).to.equal(stringValue);
      //
      //   element = renderElement('some-password-field', model);
      //   currentStrategy = getFieldStrategySpy.lastCall.returnValue;
      //
      //   expect(element.localName).to.equal('some-password-field');
      //   expect(currentStrategy).to.be.instanceof(GenericFieldStrategy);
      //   expect(currentStrategy).to.not.equal(textFieldStrategy);
      //   expect((currentStrategy as AbstractFieldStrategy).element).to.equal(element);
      //   expect(element.value).to.equal(stringValue);
      //
      //   element = renderElement('vaadin-combo-box', model);
      //   currentStrategy = getFieldStrategySpy.lastCall.returnValue;
      //
      //   expect(currentStrategy).to.be.instanceof(ComboBoxFieldStrategy);
      //   const comboBoxFieldStrategy = currentStrategy;
      //   expect(element.value).to.equal(stringValue);
      //   expect(element.selectedItem).to.be.undefined;
      //
      //   model = binder.model.fieldObject;
      //   binderNode = binder.for(model);
      //   binderNode.value = { label: 'Object string item', value: 'obj-string-value' };
      //   await resetBinderNodeValidation(binderNode);
      //
      //   const comboBoxElement = renderElement<ComboBox>('vaadin-combo-box', model);
      //   expect(currentStrategy).to.be.instanceof(ComboBoxFieldStrategy);
      //   expect(currentStrategy).to.not.equal(comboBoxFieldStrategy);
      //   expect(element.value).to.equal(stringValue);
      //   expect(element.selectedItem).to.equal(binderNode.value);
      // });

      it(`Strategy can be overridden in binder`, async () => {
>>>>>>> 44531813
        const element = document.createElement('div');

        class MyStrategy extends AbstractFieldStrategy {
          invalid = true;

          required = true;
        }

        class MyBinder extends Binder<TestModel> {
          constructor(elm: Element) {
            super(elm, TestModel);
          }

          override getFieldStrategy(elm: any, model: AbstractModel<any>): FieldStrategy {
            return new MyStrategy(elm, model);
          }
        }

        const myBinder = new MyBinder(element);
        const myBinderGetFieldStrategySpy = sinon.spy(myBinder, 'getFieldStrategy');

        const { model } = myBinder;

        render(html` <div ${field(model)}></div>`, element);

        const currentStrategy: FieldStrategy = myBinderGetFieldStrategySpy.lastCall.returnValue;

        expect(currentStrategy instanceof MyStrategy).to.be.true;
        expect(currentStrategy.model).to.be.equal(model);
      });
    });
  });
});<|MERGE_RESOLUTION|>--- conflicted
+++ resolved
@@ -109,7 +109,7 @@
         await orderViewWithTextField.updateComplete;
       });
 
-      afterEach(() => {
+      afterEach(async () => {
         document.body.removeChild(orderViewWithTextField);
       });
 
@@ -257,14 +257,14 @@
         let priorityField: MockTextFieldElement;
         let binder: Binder<OrderModel>;
 
-        beforeEach(() => {
+        beforeEach(async () => {
           view = orderViewWithTextField;
           // eslint-disable-next-line prefer-destructuring
           binder = view.binder;
           priorityField = view.priorityField!;
         });
 
-        it('should set initial zero', () => {
+        it('should set initial zero', async () => {
           expect(priorityField.value).to.equal('0');
         });
 
@@ -378,7 +378,7 @@
         await orderViewWithInput.updateComplete;
       });
 
-      afterEach(() => {
+      afterEach(async () => {
         document.body.removeChild(orderViewWithInput);
       });
 
@@ -409,14 +409,14 @@
         let priorityField: MockInputElement;
         let binder: Binder<OrderModel>;
 
-        beforeEach(() => {
+        beforeEach(async () => {
           view = orderViewWithInput;
           // eslint-disable-next-line prefer-destructuring
           binder = view.binder;
           priorityField = view.priorityField!;
         });
 
-        it('should set initial zero', () => {
+        it('should set initial zero', async () => {
           expect(priorityField.value).to.equal('0');
         });
 
@@ -900,9 +900,6 @@
         });
       });
 
-<<<<<<< HEAD
-      it(`Strategy can be overridden in binder`, () => {
-=======
       // it(`Dynamic strategy`, async () => {
       //   const stringValue = 'a-string-value';
       //   let model = binder.model.fieldString;
@@ -970,7 +967,6 @@
       // });
 
       it(`Strategy can be overridden in binder`, async () => {
->>>>>>> 44531813
         const element = document.createElement('div');
 
         class MyStrategy extends AbstractFieldStrategy {
