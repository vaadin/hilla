--- conflicted
+++ resolved
@@ -109,7 +109,7 @@
 
     // Workaround for children initialization with private props
     if (this.constructor === BinderNode) {
-      this[_initializeValue]();
+      this.initializeValue();
     }
   }
 
@@ -230,7 +230,7 @@
     let { value } = this.parent;
 
     if (value === undefined) {
-      this.parent[_initializeValue](true);
+      this.parent.initializeValue(true);
       ({ value } = this.parent);
     }
 
@@ -383,34 +383,6 @@
     }
   }
 
-  protected [_initializeValue](requiredByChildNode = false): void {
-    // First, make sure parents have value initialized
-    if (
-      this.parent &&
-      (this.parent.value === undefined || (this.parent.defaultValue as Value<M> | undefined) === undefined)
-    ) {
-      this.parent[_initializeValue](true);
-    }
-
-    const key = this.model[_key];
-    let value: Value<M> | undefined = this.parent
-      ? (this.parent.value as { readonly [key in typeof key]: Value<M> })[this.model[_key]]
-      : undefined;
-
-    if (value === undefined) {
-      // Initialize value if a child node is accessed or for the root-level node
-      if (requiredByChildNode || !this.parent) {
-        value = this.model.constructor.createEmptyValue() as Value<M>;
-        this.#setValueState(value, this.defaultValue === undefined);
-      } else if (
-        this.parent.model instanceof ObjectModel &&
-        !(key in ((this.parent.value || {}) as { readonly [key in typeof key]?: Value<M> }))
-      ) {
-        this.#setValueState(undefined, this.defaultValue === undefined);
-      }
-    }
-  }
-
   *#getChildBinderNodes(): Generator<BinderNode, void, void> {
     if (this.value === undefined) {
       // Undefined value cannot have child properties and items.
@@ -456,18 +428,11 @@
     }
   }
 
-<<<<<<< HEAD
   *#requestValidationWithAncestors(): Generator<Promise<readonly ValueError[]>, void, void> {
     yield* this.#runOwnValidators();
 
     if (this.parent) {
       yield* this.parent.#requestValidationWithAncestors();
-=======
-  initializeValue(forceInitialize = false): void {
-    // First, make sure parents have value initialized
-    if (this.parent && (this.parent.value === undefined || (this.parent.defaultValue as T | undefined) === undefined)) {
-      this.parent.initializeValue(true);
->>>>>>> da64ee48
     }
   }
 
@@ -475,27 +440,42 @@
     const hasInvalidState = this[_validity] && !this[_validity].valid;
     const hasBadInput = !!this[_validity]?.badInput;
 
-<<<<<<< HEAD
     if ((hasInvalidState && !hasBadInput) || !hasInvalidState) {
       for (const validator of this.#validators) {
         yield this.binder.requestValidation(this.model, validator);
-=======
+      }
+    }
+
+    if (hasInvalidState) {
+      yield this.binder.requestValidation(this.model, this.#validityStateValidator);
+    }
+  }
+
+  initializeValue(forceInitialize = false): void {
+    // First, make sure parents have value initialized
+    if (
+      this.parent &&
+      (this.parent.value === undefined || (this.parent.defaultValue as Value<M> | undefined) === undefined)
+    ) {
+      this.parent.initializeValue(true);
+    }
+
+    const key = this.model[_key];
+    let value: Value<M> | undefined = this.parent
+      ? (this.parent.value as { [key in typeof key]: Value<M> })[this.model[_key]]
+      : undefined;
+
     if (value === undefined) {
       // Initialize value if this is the root level node, or it is enforced
       if (forceInitialize || !this.parent) {
-        value = this.model.constructor.createEmptyValue() as T;
-        this.setValueState(value, this.defaultValue === undefined);
+        value = this.model.constructor.createEmptyValue() as Value<M>;
+        this.#setValueState(value, this.defaultValue === undefined);
       } else if (
         this.parent.model instanceof ObjectModel &&
-        !(key in ((this.parent.value || {}) as { readonly [key in typeof key]?: T }))
+        !(key in ((this.parent.value || {}) as { [key in typeof key]?: Value<M> }))
       ) {
-        this.setValueState(undefined, this.defaultValue === undefined);
->>>>>>> da64ee48
-      }
-    }
-
-    if (hasInvalidState) {
-      yield this.binder.requestValidation(this.model, this.#validityStateValidator);
+        this.#setValueState(undefined, this.defaultValue === undefined);
+      }
     }
   }
 
