--- conflicted
+++ resolved
@@ -2,7 +2,6 @@
 import type { Constructor } from 'type-fest';
 import {
   _clearValidation,
-  _initializeValue,
   _setErrorsWithDescendants,
   _update,
   _updateValidation,
@@ -22,21 +21,9 @@
 
 export { CHANGED };
 
-<<<<<<< HEAD
-=======
-const _submitting = Symbol('submitting');
-const _defaultValue = Symbol('defaultValue');
-const _value = Symbol('value');
-const _emptyValue = Symbol('emptyValue');
-const _config = Symbol('config');
-const _validations = Symbol('validations');
-const _validating = Symbol('validating');
-const _validationRequestSymbol = Symbol('validationRequest');
-
->>>>>>> da64ee48
 export type BinderConfiguration<T> = Readonly<{
   onChange?(oldValue?: T): void;
-  onSubmit?(value: T): Promise<T | undefined> | Promise<void>;
+  onSubmit?(value: T): Promise<T | undefined | void>;
 }>;
 
 export type BinderRootConfiguration<T> = BinderConfiguration<T> &
@@ -66,13 +53,7 @@
 
   #validationRequest?: Promise<void>;
 
-<<<<<<< HEAD
-  #onChange?: (oldValue?: Value<M>) => void;
-
-  readonly #onSubmit?: (value: Value<M>) => Promise<any>;
-=======
-  private [_config]?: BinderRootConfiguration<T>;
->>>>>>> da64ee48
+  #config?: BinderRootConfiguration<Value<M>>;
 
   #validations = new Map<AbstractModel, Map<Validator, Promise<readonly ValueError[]>>>();
 
@@ -97,17 +78,11 @@
     // @ts-expect-error the model's parent is the binder
     this.model[_parent] = this;
     this.#context = config?.context ?? this;
-<<<<<<< HEAD
-    this.#onChange = config?.onChange ?? (() => {});
-    this.#onSubmit = config?.onSubmit ?? this.#onSubmit;
+    this.#config = config;
     // Initialize value instead of the parent.
-    this[_initializeValue]();
+    this.initializeValue();
     this.#emptyValue = this.value;
     this.read(this.#emptyValue);
-=======
-    this[_config] = config;
-    this.read(this[_emptyValue]);
->>>>>>> da64ee48
   }
 
   /**
@@ -165,15 +140,11 @@
    *
    * @param value - The value to read, or undefined to clear.
    */
-<<<<<<< HEAD
-  read(value: Value<M>): void {
-=======
-  read(value: T | null | undefined): void {
+  read(value: Value<M> | null | undefined): void {
     if (value === undefined || value === null) {
       this.clear();
       return;
     }
->>>>>>> da64ee48
     this.defaultValue = value;
     if (
       // Skip when no value is set yet (e.g., invoked from constructor)
@@ -210,16 +181,10 @@
    *
    * It's a no-op if the onSubmit callback is undefined.
    */
-<<<<<<< HEAD
-  async submit(): Promise<Value<M> | undefined> {
-    if (this.#onSubmit) {
-      return this.submitTo(this.#onSubmit);
-=======
-  async submit(): Promise<T | undefined> {
-    const onSubmit = this[_config]?.onSubmit;
+  async submit(): Promise<Value<M> | undefined | void> {
+    const onSubmit = this.#config?.onSubmit;
     if (onSubmit) {
-      return this.submitTo(onSubmit as (value: T) => Promise<any>);
->>>>>>> da64ee48
+      return this.submitTo(onSubmit);
     }
 
     return undefined;
@@ -334,16 +299,8 @@
     this.dispatchEvent(CHANGED);
   }
 
-<<<<<<< HEAD
   protected override [_update](oldValue: Value<M>): void {
-    this.#onChange?.call(this.#context, oldValue);
-=======
-  protected override update(oldValue: T): void {
-    const onChange = this[_config]?.onChange;
-    if (onChange) {
-      onChange.call(this.#context, oldValue);
-    }
->>>>>>> da64ee48
+    this.#config?.onChange?.call(this.#context, oldValue);
     this.dispatchEvent(CHANGED);
   }
 }