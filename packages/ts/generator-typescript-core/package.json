--- conflicted
+++ resolved
@@ -72,19 +72,11 @@
     "access": "public"
   },
   "dependencies": {
-<<<<<<< HEAD
     "@apidevtools/swagger-parser": "^10.1.0",
     "@hilla/generator-typescript-utils": "^1",
     "meow": "^12.1.1",
     "openapi-types": "^12.1.3",
     "typescript": "^5.2.2"
-=======
-    "@apidevtools/swagger-parser": "^10.0.3",
-    "@hilla/generator-typescript-utils": "^1.3.24",
-    "meow": "^10.1.1",
-    "openapi-types": "^9.3.0",
-    "typescript": "^5.0.1-rc"
->>>>>>> d67b169e
   },
   "devDependencies": {
     "@types/chai": "^4.3.6",
