--- conflicted
+++ resolved
@@ -1,10 +1,6 @@
 {
   "name": "@hilla/generator-typescript-core",
-<<<<<<< HEAD
-  "version": "2.5.1",
-=======
   "version": "2.5.2",
->>>>>>> 8d596222
   "description": "A Hilla tool to generate TypeScript code from the OpenAPI document",
   "main": "index.js",
   "type": "module",
@@ -76,11 +72,7 @@
   },
   "dependencies": {
     "@apidevtools/swagger-parser": "^10.1.0",
-<<<<<<< HEAD
-    "@hilla/generator-typescript-utils": "2.5.1",
-=======
     "@hilla/generator-typescript-utils": "2.5.2",
->>>>>>> 8d596222
     "meow": "^12.1.1",
     "openapi-types": "^12.1.3",
     "typescript": "5.3.2"
