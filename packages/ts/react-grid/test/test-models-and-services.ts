import {
  BooleanModel,
  NumberModel,
  ObjectModel,
  StringModel,
  _getPropertyModel,
  makeObjectEmptyValueCreator,
} from '@hilla/form';
import type { CrudService } from '../src/crud';
import type Filter from '../src/types/dev/hilla/crud/filter/Filter';
import type PropertyStringFilter from '../src/types/dev/hilla/crud/filter/PropertyStringFilter';
import type Pageable from '../src/types/dev/hilla/mappedtypes/Pageable';
import type Sort from '../src/types/dev/hilla/mappedtypes/Sort';
import Direction from '../src/types/org/springframework/data/domain/Sort/Direction';

export interface Company {
  id: number;
  version: number;
  name: string;
  foundedDate: string;
}

export interface Person {
  id: number;
  version: number;
  firstName: string;
  lastName: string;
  email: string;
  someNumber: number;
  vip: boolean;
}

export interface ColumnRendererTestValues {
  id: number;
  string: string;
  number: number;
  boolean: boolean;
  date?: string;
  localDate?: string;
  localTime?: string;
  localDateTime?: string;
}

export class PersonModel<T extends Person = Person> extends ObjectModel<T> {
  static override createEmptyValue = makeObjectEmptyValueCreator(PersonModel);

  get id(): NumberModel {
    return this[_getPropertyModel](
      'id',
      (parent, key) =>
        new NumberModel(parent, key, false, { meta: { annotations: [{ name: 'jakarta.persistence.Id' }] } }),
    );
  }

  get version(): NumberModel {
    return this[_getPropertyModel](
      'version',
      (parent, key) =>
        new NumberModel(parent, key, false, { meta: { annotations: [{ name: 'jakarta.persistence.Version' }] } }),
    );
  }

  get firstName(): StringModel {
    return this[_getPropertyModel]('firstName', (parent, key) => new StringModel(parent, key, false));
  }

  get lastName(): StringModel {
    return this[_getPropertyModel]('lastName', (parent, key) => new StringModel(parent, key, false));
  }

  get email(): StringModel {
    return this[_getPropertyModel]('email', (parent, key) => new StringModel(parent, key, false));
  }

  get someNumber(): NumberModel {
    return this[_getPropertyModel]('someNumber', (parent, key) => new NumberModel(parent, key, false));
  }

  get vip(): BooleanModel {
    return this[_getPropertyModel]('vip', (parent, key) => new BooleanModel(parent, key, false));
  }
}

export class CompanyModel<T extends Company = Company> extends ObjectModel<T> {
  declare static createEmptyValue: () => Company;

  get id(): NumberModel {
    return this[_getPropertyModel](
      'id',
      (parent, key) =>
        new NumberModel(parent, key, false, { meta: { annotations: [{ name: 'jakarta.persistence.Id' }] } }),
    );
  }

  get version(): NumberModel {
    return this[_getPropertyModel](
      'version',
      (parent, key) =>
        new NumberModel(parent, key, false, { meta: { annotations: [{ name: 'jakarta.persistence.Version' }] } }),
    );
  }

  get name(): StringModel {
    return this[_getPropertyModel]('name', (parent, key) => new StringModel(parent, key, false));
  }

  get foundedDate(): StringModel {
    return this[_getPropertyModel]('foundedDate', (parent, key) => new StringModel(parent, key, false));
  }
}

<<<<<<< HEAD
type HasIdVersion = {
=======
export class ColumnRendererTestModel<
  T extends ColumnRendererTestValues = ColumnRendererTestValues,
> extends ObjectModel<T> {
  declare static createEmptyValue: () => Company;

  get id(): NumberModel {
    return this[_getPropertyModel](
      'id',
      (parent, key) =>
        new NumberModel(parent, key, false, { meta: { annotations: [{ name: 'jakarta.persistence.Id' }] } }),
    );
  }

  get string(): StringModel {
    return this[_getPropertyModel]('string', (parent, key) => new StringModel(parent, key, false));
  }

  get number(): NumberModel {
    return this[_getPropertyModel]('number', (parent, key) => new NumberModel(parent, key, false));
  }

  get boolean(): BooleanModel {
    return this[_getPropertyModel]('boolean', (parent, key) => new BooleanModel(parent, key, false));
  }

  get date(): StringModel {
    return this[_getPropertyModel](
      'date',
      (parent, key) => new StringModel(parent, key, false, { meta: { javaType: 'java.util.Date' } }),
    );
  }

  get localDate(): StringModel {
    return this[_getPropertyModel](
      'localDate',
      (parent, key) => new StringModel(parent, key, false, { meta: { javaType: 'java.time.LocalDate' } }),
    );
  }

  get localTime(): StringModel {
    return this[_getPropertyModel](
      'localTime',
      (parent, key) => new StringModel(parent, key, false, { meta: { javaType: 'java.time.LocalTime' } }),
    );
  }

  get localDateTime(): StringModel {
    return this[_getPropertyModel](
      'localDateTime',
      (parent, key) => new StringModel(parent, key, false, { meta: { javaType: 'java.time.LocalDateTime' } }),
    );
  }
}

type HasId = {
>>>>>>> 4ced144c
  id: number;
  version: number;
};

export const createService = <T extends HasIdVersion>(initialData: T[]): CrudService<T> & HasLastFilter => {
  let _lastFilter: Filter | undefined;
  let data = initialData;

  return {
    async list(request: Pageable, filter: Filter | undefined): Promise<T[]> {
      _lastFilter = filter;
      let filteredData: T[] = [];
      if (request.pageNumber === 0) {
        /* eslint-disable */
        if (filter && (filter as any).t === 'propertyString') {
          const propertyFilter: PropertyStringFilter = filter as PropertyStringFilter;
          filteredData = data.filter((item) => {
            const propertyValue = (item as any)[propertyFilter.propertyId];
            if (propertyFilter.matcher === 'CONTAINS') {
              return propertyValue.includes(propertyFilter.filterValue);
            }
            return propertyValue === propertyFilter.filterValue;
          });
        } else {
          filteredData = data;
        }
        /* eslint-enable */
      }

      if (request.sort.orders.length === 1) {
        const sortPropertyId = request.sort.orders[0]!.property;
        const directionMod = request.sort.orders[0]!.direction === Direction.ASC ? 1 : -1;
        filteredData.sort((a, b) =>
          // eslint-disable-next-line @typescript-eslint/no-unsafe-member-access
          (a as any)[sortPropertyId] > (b as any)[sortPropertyId] ? Number(directionMod) : -1 * directionMod,
        );
      }
      return filteredData;
    },
    async save(value: T): Promise<T | undefined> {
      const currentValue = data.find((item) => item.id === value.id);
      if (currentValue) {
        if (currentValue.version !== value.version) {
          // Trying to update an old value
          throw new Error('Trying to update an old value');
        }
      }
      const newValue = { ...value };
      if (currentValue) {
        newValue.version = currentValue.version + 1;
      }
      data = data.map((item) => (item.id === newValue.id ? newValue : item));
      return data.find((item) => item.id === newValue.id);
    },
    get lastFilter() {
      return _lastFilter;
    },
  };
};

export const personData: Person[] = [
  { id: 1, version: 1, firstName: 'John', lastName: 'Dove', email: 'john@example.com', someNumber: -12, vip: true },
  { id: 2, version: 1, firstName: 'Jane', lastName: 'Love', email: 'jane@example.com', someNumber: 123456, vip: false },
];

export const companyData: Company[] = [
  { id: 1, version: 1, name: 'Vaadin Ltd', foundedDate: '2000-05-06' },
  { id: 2, version: 1, name: 'Google', foundedDate: '1998-09-04' },
];

export const columnRendererTestData: ColumnRendererTestValues[] = [
  {
    id: 1,
    string: 'Hello World 1',
    number: 123456,
    boolean: true,
    date: '2021-05-13T00:00:00',
    localDate: '2021-05-13',
    localTime: '08:45:00',
    localDateTime: '2021-05-13T08:45:00',
  },
  {
    id: 2,
    string: 'Hello World 2',
    number: -12,
    boolean: false,
    date: '2021-05-14T00:00:00',
    localDate: '2021-05-14',
    localTime: '20:45:00',
    localDateTime: '2021-05-14T20:45:00',
  },
  {
    id: 3,
    string: 'Hello World 3',
    number: -12,
    boolean: false,
  },
  {
    id: 4,
    string: 'Hello World 4',
    number: -12,
    boolean: false,
    date: 'foo',
    localDate: 'foo',
    localTime: 'foo',
    localDateTime: 'foo',
  },
];

export type HasLastFilter = {
  lastFilter: Filter | undefined;
};

export const personService = (): CrudService<Person> & HasLastFilter => createService(personData);
export const companyService = (): CrudService<Company> & HasLastFilter => createService(companyData);
<<<<<<< HEAD

const noSort: Sort = { orders: [] };

export async function getItem<T extends HasIdVersion>(
  service: CrudService<T> & HasLastFilter,
  id: number,
): Promise<T | undefined> {
  return (await service.list({ pageNumber: 0, pageSize: 1000, sort: noSort }, undefined)).find((p) => p.id === id);
}
=======
export const columnRendererTestService = (): CrudService<ColumnRendererTestValues> & HasLastFilter =>
  createService(columnRendererTestData);
>>>>>>> 4ced144c
<|MERGE_RESOLUTION|>--- conflicted
+++ resolved
@@ -13,14 +13,14 @@
 import type Sort from '../src/types/dev/hilla/mappedtypes/Sort';
 import Direction from '../src/types/org/springframework/data/domain/Sort/Direction';
 
-export interface Company {
+export interface Company extends HasIdVersion {
   id: number;
   version: number;
   name: string;
   foundedDate: string;
 }
 
-export interface Person {
+export interface Person extends HasIdVersion {
   id: number;
   version: number;
   firstName: string;
@@ -30,7 +30,7 @@
   vip: boolean;
 }
 
-export interface ColumnRendererTestValues {
+export interface ColumnRendererTestValues extends HasIdVersion {
   id: number;
   string: string;
   number: number;
@@ -109,9 +109,6 @@
   }
 }
 
-<<<<<<< HEAD
-type HasIdVersion = {
-=======
 export class ColumnRendererTestModel<
   T extends ColumnRendererTestValues = ColumnRendererTestValues,
 > extends ObjectModel<T> {
@@ -166,8 +163,7 @@
   }
 }
 
-type HasId = {
->>>>>>> 4ced144c
+type HasIdVersion = {
   id: number;
   version: number;
 };
@@ -241,6 +237,7 @@
 export const columnRendererTestData: ColumnRendererTestValues[] = [
   {
     id: 1,
+    version: 1,
     string: 'Hello World 1',
     number: 123456,
     boolean: true,
@@ -251,6 +248,7 @@
   },
   {
     id: 2,
+    version: 1,
     string: 'Hello World 2',
     number: -12,
     boolean: false,
@@ -261,12 +259,14 @@
   },
   {
     id: 3,
+    version: 1,
     string: 'Hello World 3',
     number: -12,
     boolean: false,
   },
   {
     id: 4,
+    version: 1,
     string: 'Hello World 4',
     number: -12,
     boolean: false,
@@ -283,7 +283,8 @@
 
 export const personService = (): CrudService<Person> & HasLastFilter => createService(personData);
 export const companyService = (): CrudService<Company> & HasLastFilter => createService(companyData);
-<<<<<<< HEAD
+export const columnRendererTestService = (): CrudService<ColumnRendererTestValues> & HasLastFilter =>
+  createService(columnRendererTestData);
 
 const noSort: Sort = { orders: [] };
 
@@ -292,8 +293,4 @@
   id: number,
 ): Promise<T | undefined> {
   return (await service.list({ pageNumber: 0, pageSize: 1000, sort: noSort }, undefined)).find((p) => p.id === id);
-}
-=======
-export const columnRendererTestService = (): CrudService<ColumnRendererTestValues> & HasLastFilter =>
-  createService(columnRendererTestData);
->>>>>>> 4ced144c
+}