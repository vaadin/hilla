<<<<<<< HEAD
import type { RenderResult } from '@testing-library/react';
import type { Grid } from '@vaadin/grid';

=======
import type { GridElement } from '@hilla/react-components/Grid.js';
import type { GridSorterDirection } from '@hilla/react-components/GridSorter.js';
import type { Grid } from '@vaadin/grid';
import type { SortState } from '../src/header-column-context.js';
>>>>>>> c5fbd7fd
// @ts-expect-error no types for the utils
import { getCellContent, getContainerCell, getPhysicalItems, getRowCells, getRows } from './grid-test-utils.js';

export const getBodyCellContent = <T>(grid: Grid<T>, row: number, col: number): HTMLElement => {
  const physicalItems = getPhysicalItems(grid);
  // eslint-disable-next-line
  const physicalRow = physicalItems.find((item: any) => item.index === row);
  const cells = getRowCells(physicalRow);
  return getCellContent(cells[col]);
};
export const getVisibleRowCount = <T>(grid: Grid<T>): number =>
  // eslint-disable-next-line
  (grid as any)._cache.size;

export const getHeaderRows = <T>(grid: Grid<T>): HTMLElement[] => {
  // eslint-disable-next-line
  const container = (grid as any).$.header;
  return getRows(container);
};
export const getHeaderCell = <T>(grid: Grid<T>, row: number, col: number): HTMLElement => {
  // eslint-disable-next-line
  const container = (grid as any).$.header;
  return getContainerCell(container, row, col);
};
export const getHeaderCellContent = <T>(grid: Grid<T>, row: number, col: number): HTMLElement =>
  getCellContent(getHeaderCell(grid, row, col));

<<<<<<< HEAD
export function getGrid(result: RenderResult): Grid {
  return result.container.querySelector('vaadin-grid')!;
}

export async function nextFrame(): Promise<void> {
  return new Promise((resolve) => {
    requestAnimationFrame(() => {
      resolve(undefined);
    });
  });
}

export async function setActiveItem<T>(grid: Grid<T>, item: T | undefined): Promise<void> {
  grid.activeItem = item;
  await nextFrame();
  await nextFrame();
  await nextFrame();
}
export function toggleRowSelected(grid: Grid, row: number): void {
  getBodyCellContent(grid, row, 0).click();
}
=======
export const sortGrid = (grid: GridElement, path: string, direction: GridSorterDirection): void => {
  const sorter = Array.from(grid.querySelectorAll('vaadin-grid-sorter')).find((gridSorter) => gridSorter.path === path);
  if (!sorter) {
    throw new Error(`No sorter found for path ${path}`);
  }
  sorter.direction = direction;
};
export const getSortOrder = (grid: GridElement): SortState | undefined => {
  const sorter = Array.from(grid.querySelectorAll('vaadin-grid-sorter')).find((gridSorter) => !!gridSorter.direction);
  if (sorter) {
    return { path: sorter.path!, direction: sorter.direction! };
  }
  return undefined;
};
>>>>>>> c5fbd7fd
<|MERGE_RESOLUTION|>--- conflicted
+++ resolved
@@ -1,13 +1,9 @@
-<<<<<<< HEAD
 import type { RenderResult } from '@testing-library/react';
 import type { Grid } from '@vaadin/grid';
 
-=======
 import type { GridElement } from '@hilla/react-components/Grid.js';
 import type { GridSorterDirection } from '@hilla/react-components/GridSorter.js';
-import type { Grid } from '@vaadin/grid';
 import type { SortState } from '../src/header-column-context.js';
->>>>>>> c5fbd7fd
 // @ts-expect-error no types for the utils
 import { getCellContent, getContainerCell, getPhysicalItems, getRowCells, getRows } from './grid-test-utils.js';
 
@@ -35,7 +31,6 @@
 export const getHeaderCellContent = <T>(grid: Grid<T>, row: number, col: number): HTMLElement =>
   getCellContent(getHeaderCell(grid, row, col));
 
-<<<<<<< HEAD
 export function getGrid(result: RenderResult): Grid {
   return result.container.querySelector('vaadin-grid')!;
 }
@@ -57,7 +52,6 @@
 export function toggleRowSelected(grid: Grid, row: number): void {
   getBodyCellContent(grid, row, 0).click();
 }
-=======
 export const sortGrid = (grid: GridElement, path: string, direction: GridSorterDirection): void => {
   const sorter = Array.from(grid.querySelectorAll('vaadin-grid-sorter')).find((gridSorter) => gridSorter.path === path);
   if (!sorter) {
@@ -71,5 +65,4 @@
     return { path: sorter.path!, direction: sorter.direction! };
   }
   return undefined;
-};
->>>>>>> c5fbd7fd
+};