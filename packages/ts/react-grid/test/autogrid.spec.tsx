--- conflicted
+++ resolved
@@ -119,38 +119,6 @@
       expect(getBodyCellContent(grid, 1, 0).innerText).to.equal('John');
       expect(getBodyCellContent(grid, 1, 1).innerText).to.equal('Dove');
     });
-<<<<<<< HEAD
-    it('renders strings without formatting and with default alignment', async () => {
-      const result = render(<TestAutoGrid />);
-      await nextFrame();
-      const grid: GridElement = result.container.querySelector('vaadin-grid')!;
-      await nextFrame();
-      expect(getBodyCellContent(grid, 0, 1).style.textAlign).to.equal('');
-      expect(getBodyCellContent(grid, 0, 1).innerText).to.equal('Love');
-      expect(getBodyCellContent(grid, 1, 1).innerText).to.equal('Dove');
-    });
-    it('renders numbers as right aligned numbers', async () => {
-      const result = render(<TestAutoGrid />);
-      await nextFrame();
-      const grid: GridElement = result.container.querySelector('vaadin-grid')!;
-      await nextFrame();
-      expect(getBodyCellContent(grid, 0, 3).style.textAlign).to.equal('end');
-      expect(getBodyCellContent(grid, 0, 3).innerText).to.equal('123,456');
-      expect(getBodyCellContent(grid, 1, 3).innerText).to.equal('-12');
-    });
-    it('renders booleans as icons', async () => {
-      const result = render(<TestAutoGrid />);
-      await nextFrame();
-      const grid: GridElement = result.container.querySelector('vaadin-grid')!;
-      await nextFrame();
-      await nextFrame();
-      const vip = getBodyCellContent(grid, 1, 4).querySelector('vaadin-icon')!;
-      expect(vip.icon).to.equal('lumo:checkmark');
-      const notVip = getBodyCellContent(grid, 0, 4).querySelector('vaadin-icon')!;
-      expect(notVip.icon).to.equal('lumo:minus');
-    });
-=======
->>>>>>> 4ced144c
     it('does not pass its own parameters to the underlying grid', async () => {
       const result = render(<TestAutoGrid />);
       const grid = getGrid(result);
