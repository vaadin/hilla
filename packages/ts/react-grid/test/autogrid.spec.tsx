--- conflicted
+++ resolved
@@ -120,47 +120,12 @@
       expect(getBodyCellContent(grid, 1, 0).innerText).to.equal('John');
       expect(getBodyCellContent(grid, 1, 1).innerText).to.equal('Dove');
     });
-<<<<<<< HEAD
-
-    it('renders strings without formatting and with default alignment', async () => {
-      const result = render(<TestAutoGrid />);
-      await nextFrame();
-      const grid: GridElement = result.container.querySelector('vaadin-grid')!;
-      await nextFrame();
-      expect(getBodyCellContent(grid, 0, 1).style.textAlign).to.equal('');
-      expect(getBodyCellContent(grid, 0, 1).innerText).to.equal('Dove');
-      expect(getBodyCellContent(grid, 1, 1).innerText).to.equal('Love');
-    });
-    it('renders numbers as right aligned numbers', async () => {
-      const result = render(<TestAutoGrid />);
-      await nextFrame();
-      const grid: GridElement = result.container.querySelector('vaadin-grid')!;
-      await nextFrame();
-      expect(getBodyCellContent(grid, 0, 3).style.textAlign).to.equal('end');
-      expect(getBodyCellContent(grid, 0, 3).innerText).to.equal('-12');
-      expect(getBodyCellContent(grid, 1, 3).innerText).to.equal('123,456');
-    });
-    it('renders booleans as icons', async () => {
-      const result = render(<TestAutoGrid />);
-      await nextFrame();
-      const grid: GridElement = result.container.querySelector('vaadin-grid')!;
-      await nextFrame();
-      await nextFrame();
-      const vip = getBodyCellContent(grid, 0, 4).querySelector('vaadin-icon')!;
-      expect(vip.icon).to.equal('lumo:checkmark');
-      const notVip = getBodyCellContent(grid, 1, 4).querySelector('vaadin-icon')!;
-      expect(notVip.icon).to.equal('lumo:minus');
-    });
-    it('does not pass its own parameters to the underlying grid', () => {
-=======
     it('does not pass its own parameters to the underlying grid', async () => {
->>>>>>> aa940ad2
       const result = render(<TestAutoGrid />);
       const grid: GridElement = result.container.querySelector('vaadin-grid')!;
       expect(grid.getAttribute('model')).to.be.null;
       expect(grid.getAttribute('service')).to.be.null;
     });
-
     it('passes filter to the data provider', async () => {
       const filter: PropertyStringFilter = { filterValue: 'Jan', matcher: Matcher.CONTAINS, propertyId: 'firstName' };
       // eslint-disable-next-line
