--- conflicted
+++ resolved
@@ -128,13 +128,8 @@
       expect(getBodyCellContent(grid, 1, 1).innerText).to.equal('Dove');
     });
     it('does not pass its own parameters to the underlying grid', () => {
-<<<<<<< HEAD
-      const result = render(<TestAutoGrid />);
-      const grid: GridElement = result.container.querySelector('vaadin-grid')!;
-=======
       const result = render(<TestAutoGridNoHeaderFilters />);
       const grid = getGrid(result);
->>>>>>> 6fc26851
       expect(grid.getAttribute('model')).to.be.null;
       expect(grid.getAttribute('service')).to.be.null;
     });
