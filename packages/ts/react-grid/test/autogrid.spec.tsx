--- conflicted
+++ resolved
@@ -160,7 +160,6 @@
         const cell = getHeaderCellContent(grid, 1, 3);
         expect(cell.firstElementChild?.localName).to.equal('vaadin-select');
       });
-<<<<<<< HEAD
       it('no filters created for other columns', async () => {
         const result = render(<TestAutoGrid />);
         await nextFrame();
@@ -169,8 +168,6 @@
         const cell = getHeaderCellContent(grid, 1, 4);
         expect(cell.firstElementChild).to.null;
       });
-=======
->>>>>>> b3c73857
       it('filter when you type in the field for a string column', async () => {
         const service = personService();
         const result = render(<TestAutoGrid service={service} />);
