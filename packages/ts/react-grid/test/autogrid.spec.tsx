--- conflicted
+++ resolved
@@ -90,13 +90,8 @@
       expect(getSortOrder(grid)).to.eql({ path: 'lastName', direction: 'desc' });
     });
     it('creates sortable columns', async () => {
-<<<<<<< HEAD
-      const result = render(<TestAutoGrid />);
-      const grid = getGrid(result);
-=======
       const result = render(<TestAutoGridNoHeaderFilters />);
-      const grid: GridElement = result.container.querySelector('vaadin-grid')!;
->>>>>>> 1e7fe3c3
+      const grid = getGrid(result);
       await nextFrame();
       await nextFrame();
       sortGrid(grid, 'firstName', 'desc');
@@ -106,24 +101,14 @@
     });
     it('sets a data provider, but only once', async () => {
       const service = personService();
-<<<<<<< HEAD
-      const result = render(<TestAutoGrid service={service} />);
-      const grid = getGrid(result);
-=======
       const result = render(<TestAutoGridNoHeaderFilters service={service} />);
-      const grid = result.container.querySelector('vaadin-grid')!;
->>>>>>> 1e7fe3c3
+      const grid = getGrid(result);
       await nextFrame();
       await nextFrame();
       const dp = grid.dataProvider;
       expect(dp).to.not.be.undefined;
-<<<<<<< HEAD
-      result.rerender(<TestAutoGrid service={service} />);
+      result.rerender(<TestAutoGridNoHeaderFilters service={service} />);
       const grid2 = getGrid(result);
-=======
-      result.rerender(<TestAutoGridNoHeaderFilters service={service} />);
-      const grid2 = result.container.querySelector('vaadin-grid')!;
->>>>>>> 1e7fe3c3
       expect(dp).to.equal(grid2.dataProvider);
     });
     it('data provider provides data', async () => {
@@ -138,13 +123,8 @@
       expect(getBodyCellContent(grid, 1, 1).innerText).to.equal('Dove');
     });
     it('does not pass its own parameters to the underlying grid', () => {
-<<<<<<< HEAD
-      const result = render(<TestAutoGrid />);
-      const grid = getGrid(result);
-=======
       const result = render(<TestAutoGridNoHeaderFilters />);
-      const grid: GridElement = result.container.querySelector('vaadin-grid')!;
->>>>>>> 1e7fe3c3
+      const grid = getGrid(result);
       expect(grid.getAttribute('model')).to.be.null;
       expect(grid.getAttribute('service')).to.be.null;
     });
