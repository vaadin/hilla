--- conflicted
+++ resolved
@@ -49,14 +49,9 @@
   },
   "dependencies": {
     "@hilla/form": "*",
-<<<<<<< HEAD
-    "@hilla/react-components": "2.2.0-alpha16",
+    "@hilla/react-components": "2.2.0-beta1",
     "@hilla/react-form": "*",
-    "@vaadin/vaadin-lumo-styles": "^24.2.0-alpha16"
-=======
-    "@hilla/react-components": "2.2.0-beta1",
-    "@hilla/react-form": "*"
->>>>>>> aa30c446
+    "@vaadin/vaadin-lumo-styles": "^24.2.0-beta1"
   },
   "peerDependencies": {
     "react": "^18"
