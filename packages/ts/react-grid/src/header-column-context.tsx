import type { GridSorterDirection } from '@hilla/react-components/GridSorter.js';
import { type Dispatch, type SetStateAction, createContext } from 'react';
import type PropertyStringFilter from './types/dev/hilla/crud/filter/PropertyStringFilter';
import type { PropertyInfo } from './utils';

<<<<<<< HEAD
export type ColumnContext = {
=======
export interface SortState {
  path: string;
  direction: GridSorterDirection;
}

export type HeaderColumnContext = {
>>>>>>> c5fbd7fd
  propertyInfo: PropertyInfo;
  setPropertyFilter(propertyFilter: PropertyStringFilter): void;
  sortState: SortState | null;
  setSortState: Dispatch<SetStateAction<SortState | null>>;
};

export const ColumnContext = createContext<ColumnContext | null>(null);<|MERGE_RESOLUTION|>--- conflicted
+++ resolved
@@ -3,20 +3,16 @@
 import type PropertyStringFilter from './types/dev/hilla/crud/filter/PropertyStringFilter';
 import type { PropertyInfo } from './utils';
 
-<<<<<<< HEAD
-export type ColumnContext = {
-=======
 export interface SortState {
   path: string;
   direction: GridSorterDirection;
 }
 
 export type HeaderColumnContext = {
->>>>>>> c5fbd7fd
   propertyInfo: PropertyInfo;
   setPropertyFilter(propertyFilter: PropertyStringFilter): void;
   sortState: SortState | null;
   setSortState: Dispatch<SetStateAction<SortState | null>>;
 };
 
-export const ColumnContext = createContext<ColumnContext | null>(null);+export const HeaderColumnContext = createContext<HeaderColumnContext | null>(null);