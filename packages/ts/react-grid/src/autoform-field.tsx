--- conflicted
+++ resolved
@@ -7,13 +7,8 @@
   form: UseFormResult<any>;
   disabled?: boolean;
 };
-<<<<<<< HEAD
 export function AutoFormField({ propertyInfo, form, disabled }: AutoFormFieldProps): JSX.Element {
-  if (propertyInfo.modelType === 'string' || propertyInfo.modelType === 'number') {
-=======
-export function AutoFormField({ propertyInfo, form }: AutoFormFieldProps): JSX.Element {
   if (propertyInfo.type === 'string' || propertyInfo.type === 'number') {
->>>>>>> 4ced144c
     // eslint-disable-next-line @typescript-eslint/no-unsafe-member-access
     const model = form.model[propertyInfo.name];
     return <TextField disabled={disabled} {...form.field(model)} label={propertyInfo.humanReadableName}></TextField>;
