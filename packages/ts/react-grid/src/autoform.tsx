--- conflicted
+++ resolved
@@ -6,11 +6,7 @@
 import { useEffect, useState, type JSX } from 'react';
 import { AutoFormField } from './autoform-field';
 import type { CrudService } from './crud';
-<<<<<<< HEAD
-import { getProperties, includeProperty } from './utils.js';
-=======
-import { getProperties } from './property-info';
->>>>>>> 4ced144c
+import { getProperties, includeProperty } from './property-info';
 
 type SubmitErrorEvent = {
   error: unknown;
