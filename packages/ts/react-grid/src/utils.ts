--- conflicted
+++ resolved
@@ -1,19 +1,11 @@
 import {
-<<<<<<< HEAD
-  NumberModel,
-=======
-  _meta,
-  createDetachedModel,
->>>>>>> c5fbd7fd
-  StringModel,
-  createDetachedModel,
-  type AbstractModel,
-  type DetachedModelConstructor,
-<<<<<<< HEAD
-=======
-  NumberModel,
-  type ModelMetadata,
->>>>>>> c5fbd7fd
+    NumberModel,
+    StringModel,
+    _meta,
+    createDetachedModel,
+    type AbstractModel,
+    type DetachedModelConstructor,
+    type ModelMetadata
 } from '@hilla/form';
 
 export interface PropertyInfo {
@@ -56,13 +48,4 @@
       meta,
     };
   });
-};
-
-export function isInternalProperty(propertyId: string): unknown {
-  // Exclude id and version columns
-  // Currently based on name until https://github.com/vaadin/hilla/issues/1266
-  if (propertyId === 'id' || propertyId === 'version') {
-    return true;
-  }
-  return false;
-}+};