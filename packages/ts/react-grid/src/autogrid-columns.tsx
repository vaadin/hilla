--- conflicted
+++ resolved
@@ -1,17 +1,12 @@
 import type { GridColumnProps } from '@hilla/react-components/GridColumn.js';
-<<<<<<< HEAD
-import { AutoGridBooleanRenderer, AutoGridNumberRenderer } from './autogrid-renderers';
-import type { PropertyInfo } from './property-info';
-=======
 import {
   AutoGridBooleanRenderer,
+  AutoGridDateRenderer,
+  AutoGridDateTimeRenderer,
   AutoGridNumberRenderer,
-  AutoGridDateRenderer,
   AutoGridTimeRenderer,
-  AutoGridDateTimeRenderer,
 } from './autogrid-renderers';
-import type { PropertyInfo } from './utils';
->>>>>>> aa940ad2
+import type { PropertyInfo } from './property-info';
 
 type ColumnOptions = Omit<GridColumnProps<any>, 'dangerouslySetInnerHTML'>;
 
