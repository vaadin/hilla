import type { AbstractModel, DetachedModelConstructor } from '@hilla/form';
import {
  Grid,
  type GridDataProvider,
  type GridDataProviderCallback,
  type GridDataProviderParams,
  type GridDefaultItem,
  type GridElement,
  type GridProps,
} from '@hilla/react-components/Grid.js';
import { GridColumn } from '@hilla/react-components/GridColumn.js';
import { GridColumnGroup } from '@hilla/react-components/GridColumnGroup.js';
import { useEffect, useRef, useState, type JSX } from 'react';
<<<<<<< HEAD
import { getColumnProps } from './autogrid-columns.js';
import type { CrudService } from './crud';
import { ColumnContext } from './header-column-context';
=======
import type { CrudService } from './crud';
import { HeaderColumnContext, type SortState } from './header-column-context';
>>>>>>> c5fbd7fd
import { HeaderFilter } from './header-filter';
import { HeaderSorter } from './header-sorter';
import type AndFilter from './types/dev/hilla/crud/filter/AndFilter';
import type Filter from './types/dev/hilla/crud/filter/Filter';
import type PropertyStringFilter from './types/dev/hilla/crud/filter/PropertyStringFilter';
import type Sort from './types/dev/hilla/mappedtypes/Sort';
import Direction from './types/org/springframework/data/domain/Sort/Direction';
import { getProperties, hasAnnotation, type PropertyInfo } from './utils.js';

function includeProperty(propertyInfo: PropertyInfo): unknown {
  // Exclude properties annotated with id and version
  if (
    hasAnnotation(propertyInfo, 'jakarta.persistence.Id') ||
    hasAnnotation(propertyInfo, 'jakarta.persistence.Version')
  ) {
    return false;
  }
  return true;
}

export type AutoGridProps<TItem> = GridProps<TItem> &
  Readonly<{
    service: CrudService<TItem>;
    model: DetachedModelConstructor<AbstractModel<TItem>>;
    filter?: Filter;
    visibleColumns?: string[];
    headerFilters?: boolean;
  }>;

type GridElementWithInternalAPI<TItem = GridDefaultItem> = GridElement<TItem> &
  Readonly<{
    _cache: {
      size?: number;
    };
  }>;

function createDataProvider<TItem>(
  grid: GridElement<TItem>,
  service: CrudService<TItem>,
  filter: React.MutableRefObject<Filter | undefined>,
): GridDataProvider<TItem> {
  let first = true;

  // eslint-disable-next-line @typescript-eslint/no-misused-promises
  return async (params: GridDataProviderParams<TItem>, callback: GridDataProviderCallback<TItem>) => {
    const sort: Sort = {
      orders: params.sortOrders
        .filter((order) => order.direction != null)
        .map((order) => ({
          property: order.path,
          direction: order.direction === 'asc' ? Direction.ASC : Direction.DESC,
          ignoreCase: false,
        })),
    };

    const pageNumber = params.page;
    const { pageSize } = params;
    const req = {
      pageNumber,
      pageSize,
      sort,
    };

    const items = await service.list(req, filter.current);
    let size;
    if (items.length === pageSize) {
      size = (pageNumber + 1) * pageSize + 1;

      const cacheSize = (grid as GridElementWithInternalAPI<TItem>)._cache.size;
      if (cacheSize !== undefined && size < cacheSize) {
        // Only allow size to grow here to avoid shrinking the size when scrolled down and sorting
        size = undefined;
      }
    } else {
      size = pageNumber * pageSize + items.length;
    }
    callback(items, size);
    if (first) {
      // Workaround for https://github.com/vaadin/react-components/issues/129
      first = false;
      setTimeout(() => grid.recalculateColumnWidths(), 0);
    }
  };
}

function useColumns(
  model: DetachedModelConstructor<AbstractModel>,
  setPropertyFilter: (propertyFilter: PropertyStringFilter) => void,
  options: { visibleColumns?: string[]; headerFilters?: boolean },
) {
  const properties = getProperties(model);
  const effectiveColumns = options.visibleColumns ?? properties.filter(includeProperty).map((p) => p.name);
  const effectiveProperties = effectiveColumns
    .map((name) => properties.find((prop) => prop.name === name))
    .filter(Boolean) as PropertyInfo[];

  const [sortState, setSortState] = useState<SortState | null>(
    effectiveProperties.length > 0 ? { path: effectiveProperties[0].name, direction: 'asc' } : null,
  );

  return effectiveProperties.map((propertyInfo) => {
    let column;

    if (options.headerFilters) {
      column = (
        <GridColumnGroup headerRenderer={HeaderSorter}>
          <GridColumn
            path={propertyInfo.name}
            headerRenderer={HeaderFilter}
            {...getColumnProps(propertyInfo)}
          ></GridColumn>
        </GridColumnGroup>
      );
    } else {
      column = (
        <GridColumn
          path={propertyInfo.name}
          headerRenderer={HeaderSorter}
          {...getColumnProps(propertyInfo)}
        ></GridColumn>
      );
    }
    return (
<<<<<<< HEAD
      <ColumnContext.Provider key={`group-${propertyInfo.name}`} value={{ propertyInfo, setPropertyFilter }}>
=======
      <HeaderColumnContext.Provider
        key={propertyInfo.name}
        value={{ propertyInfo, setPropertyFilter, sortState, setSortState }}
      >
>>>>>>> c5fbd7fd
        {column}
      </ColumnContext.Provider>
    );
  });
}

export function AutoGrid<TItem>({
  service,
  model,
  filter,
  visibleColumns,
  headerFilters,
  ...gridProps
}: AutoGridProps<TItem>): JSX.Element {
  const [internalFilter, setInternalFilter] = useState<AndFilter>({ ...{ t: 'and' }, children: [] });

  const setHeaderPropertyFilter = (propertyFilter: PropertyStringFilter) => {
    const filterIndex = internalFilter.children.findIndex(
      (f) => (f as PropertyStringFilter).propertyId === propertyFilter.propertyId,
    );
    let changed = false;
    if (propertyFilter.filterValue === '') {
      // Delete empty filter
      if (filterIndex >= 0) {
        internalFilter.children.splice(filterIndex, 1);
        changed = true;
      }
    } else if (filterIndex >= 0) {
      internalFilter.children[filterIndex] = propertyFilter;
      changed = true;
    } else {
      internalFilter.children.push(propertyFilter);
      changed = true;
    }
    if (changed) {
      setInternalFilter({ ...internalFilter });
    }
  };

  // This cast should go away with #1252
  const children = useColumns(model, setHeaderPropertyFilter, {
    visibleColumns,
    headerFilters,
  });

  useEffect(() => {
    // Remove all filtering if header filters are removed
    if (!headerFilters) {
      setInternalFilter({ ...{ t: 'and' }, children: [] });
    }
  }, [headerFilters]);

  const ref = useRef<GridElement<TItem>>(null);
  const dataProviderFilter = useRef<Filter | undefined>(undefined);

  useEffect(() => {
    // Sets the data provider, should be done only once
    const grid = ref.current!;
    setTimeout(() => {
      // Wait for the sorting headers to be rendered so that the sorting state is correct for the first data provider call
      grid.dataProvider = createDataProvider(grid, service, dataProviderFilter);
    }, 1);
  }, [model, service]);

  useEffect(() => {
    // Update the filtering, whenever the filter changes
    const grid = ref.current;
    if (grid) {
      dataProviderFilter.current = filter ?? internalFilter;
      grid.clearCache();
    }
  }, [filter, internalFilter]);

  return <Grid {...gridProps} ref={ref} children={children}></Grid>;
}<|MERGE_RESOLUTION|>--- conflicted
+++ resolved
@@ -1,24 +1,19 @@
 import type { AbstractModel, DetachedModelConstructor } from '@hilla/form';
 import {
-  Grid,
-  type GridDataProvider,
-  type GridDataProviderCallback,
-  type GridDataProviderParams,
-  type GridDefaultItem,
-  type GridElement,
-  type GridProps,
+    Grid,
+    type GridDataProvider,
+    type GridDataProviderCallback,
+    type GridDataProviderParams,
+    type GridDefaultItem,
+    type GridElement,
+    type GridProps,
 } from '@hilla/react-components/Grid.js';
 import { GridColumn } from '@hilla/react-components/GridColumn.js';
 import { GridColumnGroup } from '@hilla/react-components/GridColumnGroup.js';
 import { useEffect, useRef, useState, type JSX } from 'react';
-<<<<<<< HEAD
 import { getColumnProps } from './autogrid-columns.js';
 import type { CrudService } from './crud';
-import { ColumnContext } from './header-column-context';
-=======
-import type { CrudService } from './crud';
 import { HeaderColumnContext, type SortState } from './header-column-context';
->>>>>>> c5fbd7fd
 import { HeaderFilter } from './header-filter';
 import { HeaderSorter } from './header-sorter';
 import type AndFilter from './types/dev/hilla/crud/filter/AndFilter';
@@ -142,16 +137,12 @@
       );
     }
     return (
-<<<<<<< HEAD
-      <ColumnContext.Provider key={`group-${propertyInfo.name}`} value={{ propertyInfo, setPropertyFilter }}>
-=======
       <HeaderColumnContext.Provider
         key={propertyInfo.name}
         value={{ propertyInfo, setPropertyFilter, sortState, setSortState }}
       >
->>>>>>> c5fbd7fd
         {column}
-      </ColumnContext.Provider>
+      </HeaderColumnContext.Provider>
     );
   });
 }
