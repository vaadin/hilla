--- conflicted
+++ resolved
@@ -28,12 +28,8 @@
     model: DetachedModelConstructor<AbstractModel<TItem>>;
     filter?: Filter;
     visibleColumns?: string[];
-<<<<<<< HEAD
-    headerFilters?: boolean;
+    noHeaderFilters?: boolean;
     refreshTrigger?: number;
-=======
-    noHeaderFilters?: boolean;
->>>>>>> 1e7fe3c3
   }>;
 
 type GridElementWithInternalAPI<TItem = GridDefaultItem> = GridElement<TItem> &
@@ -137,12 +133,8 @@
   model,
   filter,
   visibleColumns,
-<<<<<<< HEAD
-  headerFilters,
+  noHeaderFilters,
   refreshTrigger = 0,
-=======
-  noHeaderFilters,
->>>>>>> 1e7fe3c3
   ...gridProps
 }: AutoGridProps<TItem>): JSX.Element {
   const [internalFilter, setInternalFilter] = useState<AndFilter>({ ...{ t: 'and' }, children: [] });
