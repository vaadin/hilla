--- conflicted
+++ resolved
@@ -16,27 +16,12 @@
 import type { CrudService } from './crud';
 import { HeaderFilter } from './header-filter';
 import { HeaderSorter } from './header-sorter';
-import { getProperties, hasAnnotation, type PropertyInfo } from './property-info.js';
+import { getIdProperty, getProperties, includeProperty, type PropertyInfo } from './property-info.js';
 import type AndFilter from './types/dev/hilla/crud/filter/AndFilter';
 import type Filter from './types/dev/hilla/crud/filter/Filter';
 import type PropertyStringFilter from './types/dev/hilla/crud/filter/PropertyStringFilter';
 import type Sort from './types/dev/hilla/mappedtypes/Sort';
 import Direction from './types/org/springframework/data/domain/Sort/Direction';
-<<<<<<< HEAD
-import { getIdProperty, getProperties, includeProperty, type PropertyInfo } from './utils.js';
-=======
-
-function includeProperty(propertyInfo: PropertyInfo): unknown {
-  // Exclude properties annotated with id and version
-  if (
-    hasAnnotation(propertyInfo, 'jakarta.persistence.Id') ||
-    hasAnnotation(propertyInfo, 'jakarta.persistence.Version')
-  ) {
-    return false;
-  }
-  return true;
-}
->>>>>>> 4ced144c
 
 export type AutoGridProps<TItem> = GridProps<TItem> &
   Readonly<{
