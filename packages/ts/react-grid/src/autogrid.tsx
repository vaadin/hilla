--- conflicted
+++ resolved
@@ -12,16 +12,10 @@
 import { GridColumnGroup } from '@hilla/react-components/GridColumnGroup.js';
 import { useEffect, useRef, useState, type JSX, type MutableRefObject } from 'react';
 import { ColumnContext, type SortState } from './autogrid-column-context.js';
-<<<<<<< HEAD
-import { getColumnProps } from './autogrid-columns.js';
-import type { ListService } from './crud.js';
-import { HeaderSorter } from './header-sorter.js';
-=======
 import { getColumnOptions, type ColumnOptions } from './autogrid-columns.js';
 import { AutoGridRowNumberRenderer } from './autogrid-renderers.js';
 import type { ListService } from './crud';
 import { HeaderSorter } from './header-sorter';
->>>>>>> 08cabb52
 import { getIdProperty, getProperties, includeProperty, type PropertyInfo } from './property-info.js';
 import type AndFilter from './types/dev/hilla/crud/filter/AndFilter.js';
 import type Filter from './types/dev/hilla/crud/filter/Filter.js';
