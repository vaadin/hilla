{
  "name": "@hilla/react-auth",
<<<<<<< HEAD
  "version": "2.5.1",
=======
  "version": "2.5.2",
>>>>>>> 8d596222
  "description": "Hilla auth utils for React",
  "main": "index.js",
  "module": "index.js",
  "type": "module",
  "repository": {
    "type": "git",
    "url": "https://github.com/vaadin/hilla.git",
    "directory": "packages/ts/react-auth"
  },
  "keywords": [
    "Hilla",
    "Authentication",
    "React"
  ],
  "scripts": {
    "clean:build": "rimraf *.{d.ts.map,d.ts,js.map,js}",
    "build": "concurrently npm:build:*",
    "build:esbuild": "tsx ../../../scripts/build.ts",
    "build:dts": "tsc --isolatedModules -p tsconfig.build.json",
    "build:copy": "cd src && copyfiles **/*.d.ts ..",
    "lint": "eslint src test",
    "lint:fix": "eslint src test --fix",
    "test": "karma start ../../../karma.config.cjs --port 9877",
    "test:coverage": "npm run test -- --coverage",
    "test:watch": "npm run test -- --watch",
    "typecheck": "tsc --noEmit"
  },
  "exports": {
    ".": {
      "default": "./index.js"
    }
  },
  "author": "Vaadin Ltd",
  "license": "Apache-2.0",
  "bugs": {
    "url": "https://github.com/vaadin/hilla/issues"
  },
  "homepage": "https://hilla.dev",
  "files": [
    "*.{d.ts.map,d.ts,js.map,js}"
  ],
  "publishConfig": {
    "access": "public"
  },
  "dependencies": {
<<<<<<< HEAD
    "@hilla/frontend": "2.5.1"
=======
    "@hilla/frontend": "2.5.2"
>>>>>>> 8d596222
  },
  "peerDependencies": {
    "react": "^18",
    "react-router-dom": "^6"
  },
  "devDependencies": {
    "@esm-bundle/chai": "^4.3.4-fix.0",
    "@testing-library/react": "^14.0.0",
    "@testing-library/user-event": "^14.5.1",
    "@types/chai": "^4.3.6",
    "@types/chai-dom": "^1.11.1",
    "@types/mocha": "^10.0.2",
    "@types/react": "^18.2.23",
    "@types/sinon": "^10.0.17",
    "@types/sinon-chai": "^3.2.10",
    "@types/validator": "^13.11.2",
    "chai-dom": "^1.11.0",
    "react-router-dom": "^6.16.0",
    "sinon": "^16.0.0",
    "sinon-chai": "^3.7.0",
    "typescript": "5.3.2"
  }
}<|MERGE_RESOLUTION|>--- conflicted
+++ resolved
@@ -1,10 +1,6 @@
 {
   "name": "@hilla/react-auth",
-<<<<<<< HEAD
-  "version": "2.5.1",
-=======
   "version": "2.5.2",
->>>>>>> 8d596222
   "description": "Hilla auth utils for React",
   "main": "index.js",
   "module": "index.js",
@@ -50,11 +46,7 @@
     "access": "public"
   },
   "dependencies": {
-<<<<<<< HEAD
-    "@hilla/frontend": "2.5.1"
-=======
     "@hilla/frontend": "2.5.2"
->>>>>>> 8d596222
   },
   "peerDependencies": {
     "react": "^18",
