--- conflicted
+++ resolved
@@ -66,15 +66,9 @@
     "@types/node": "^20.7.1",
     "@types/sinon": "^10.0.17",
     "@types/sinon-chai": "^3.2.10",
-<<<<<<< HEAD
-    "@vaadin/hilla-generator-core": "24.5.0-alpha2",
-    "@vaadin/hilla-generator-plugin-client": "24.5.0-alpha2",
-    "c8": "^10.1.2",
-=======
     "@vaadin/hilla-generator-core": "24.5.0-alpha3",
     "@vaadin/hilla-generator-plugin-client": "24.5.0-alpha3",
-    "c8": "^8.0.1",
->>>>>>> 17ed1d88
+    "c8": "^10.1.2",
     "chai": "^4.3.10",
     "concurrently": "^8.2.1",
     "copyfiles": "^2.4.1",
