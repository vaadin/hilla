{
  "name": "@hilla/generator-typescript-plugin-model",
  "version": "2.3.0-alpha11",
  "description": "A Hilla TypeScript Generator plugin to generate form models",
  "main": "index.js",
  "type": "module",
  "engines": {
    "node": ">= 16.13"
  },
  "scripts": {
    "clean:build": "git clean -fx . -e .vite -e node_modules",
    "build": "concurrently npm:build:*",
    "build:esbuild": "tsx ../../../scripts/build.ts",
    "build:dts": "tsc --isolatedModules -p tsconfig.build.json",
    "build:copy": "cd src && copyfiles **/*.d.ts ..",
    "lint": "eslint src test",
    "lint:fix": "eslint src test --fix",
    "test": "mocha test/**/*.spec.ts --config ../../../.mocharc.json",
    "test:update": "npm run test -- --update",
    "test:coverage": "c8 -c ../../../.c8rc.json npm test",
    "typecheck": "tsc --noEmit"
  },
  "exports": {
    ".": {
      "default": "./index.js"
    },
    "./index.js": {
      "default": "./index.js"
    }
  },
  "repository": {
    "type": "git",
    "url": "https://github.com/vaadin/hilla.git",
    "directory": "packages/ts/generator-typescript-plugin-model"
  },
  "keywords": [
    "hilla",
    "typescript",
    "generator"
  ],
  "author": "Vaadin Ltd.",
  "license": "Apache 2.0",
  "bugs": {
    "url": "https://github.com/vaadin/hilla/issues"
  },
  "homepage": "https://hilla.dev",
  "files": [
    "*.{d.ts.map,d.ts,js.map,js}"
  ],
  "publishConfig": {
    "access": "public"
  },
  "peerDependencies": {
<<<<<<< HEAD
    "@hilla/form": "2.3.0-alpha9",
    "@hilla/generator-typescript-core": "2.3.0-alpha9",
    "@hilla/generator-typescript-plugin-backbone": "2.3.0-alpha9"
  },
  "dependencies": {
    "@hilla/generator-typescript-utils": "2.3.0-alpha9",
=======
    "@hilla/form": "2.3.0-alpha11",
    "@hilla/generator-typescript-core": "2.3.0-alpha11",
    "@hilla/generator-typescript-plugin-backbone": "2.3.0-alpha11"
  },
  "dependencies": {
    "@hilla/generator-typescript-utils": "2.3.0-alpha11",
>>>>>>> 08cabb52
    "fast-deep-equal": "^3.1.3",
    "openapi-types": "^12.1.3",
    "typescript": "5.1.6"
  },
  "devDependencies": {
<<<<<<< HEAD
    "@hilla/generator-typescript-core": "2.3.0-alpha9",
    "@hilla/generator-typescript-plugin-client": "2.3.0-alpha9",
=======
    "@hilla/generator-typescript-core": "2.3.0-alpha11",
    "@hilla/generator-typescript-plugin-client": "2.3.0-alpha11",
>>>>>>> 08cabb52
    "@types/chai": "^4.3.6",
    "@types/mocha": "^10.0.2",
    "@types/node": "^20.7.1",
    "@types/sinon": "^10.0.17",
    "@types/sinon-chai": "^3.2.10",
    "c8": "^8.0.1",
    "chai": "^4.3.10",
    "concurrently": "^8.2.1",
    "copyfiles": "^2.4.1",
    "mocha": "^10.2.0",
    "pino": "^8.15.1",
    "rimraf": "^5.0.5",
    "sinon": "^16.0.0",
    "sinon-chai": "^3.7.0",
    "type-fest": "^4.3.2"
  }
}<|MERGE_RESOLUTION|>--- conflicted
+++ resolved
@@ -51,33 +51,19 @@
     "access": "public"
   },
   "peerDependencies": {
-<<<<<<< HEAD
-    "@hilla/form": "2.3.0-alpha9",
-    "@hilla/generator-typescript-core": "2.3.0-alpha9",
-    "@hilla/generator-typescript-plugin-backbone": "2.3.0-alpha9"
-  },
-  "dependencies": {
-    "@hilla/generator-typescript-utils": "2.3.0-alpha9",
-=======
     "@hilla/form": "2.3.0-alpha11",
     "@hilla/generator-typescript-core": "2.3.0-alpha11",
     "@hilla/generator-typescript-plugin-backbone": "2.3.0-alpha11"
   },
   "dependencies": {
     "@hilla/generator-typescript-utils": "2.3.0-alpha11",
->>>>>>> 08cabb52
     "fast-deep-equal": "^3.1.3",
     "openapi-types": "^12.1.3",
     "typescript": "5.1.6"
   },
   "devDependencies": {
-<<<<<<< HEAD
-    "@hilla/generator-typescript-core": "2.3.0-alpha9",
-    "@hilla/generator-typescript-plugin-client": "2.3.0-alpha9",
-=======
     "@hilla/generator-typescript-core": "2.3.0-alpha11",
     "@hilla/generator-typescript-plugin-client": "2.3.0-alpha11",
->>>>>>> 08cabb52
     "@types/chai": "^4.3.6",
     "@types/mocha": "^10.0.2",
     "@types/node": "^20.7.1",
