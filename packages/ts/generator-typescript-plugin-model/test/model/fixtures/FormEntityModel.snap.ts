<<<<<<< HEAD
import { _getPropertyModel as _getPropertyModel_1, makeObjectEmptyValueCreator as makeObjectEmptyValueCreator_1, NumberModel as NumberModel_1, ObjectModel as ObjectModel_1 } from "@hilla/form";
import FormAnnotationsModel_1 from "./FormAnnotationsModel.js";
=======
import { _getPropertyModel as _getPropertyModel_1, NumberModel as NumberModel_1, ObjectModel as ObjectModel_1 } from "@hilla/form";
>>>>>>> 679a75e2
import FormArrayTypesModel_1 from "./FormArrayTypesModel.js";
import FormDataPrimitivesModel_1 from "./FormDataPrimitivesModel.js";
import type FormEntity_1 from "./FormEntity.js";
import FormEntityHierarchyModel_1 from "./FormEntityHierarchyModel.js";
import FormEntityIdModel_1 from "./FormEntityIdModel.js";
import FormEnumTypesModel_1 from "./FormEnumTypesModel.js";
import FormNonnullTypesModel_1 from "./FormNonnullTypesModel.js";
import FormOptionalTypesModel_1 from "./FormOptionalTypesModel.js";
import FormRecordTypesModel_1 from "./FormRecordTypesModel.js";
import FormTemporalTypesModel_1 from "./FormTemporalTypesModel.js";
import FormValidationConstraintsModel_1 from "./FormValidationConstraintsModel.js";
class FormEntityModel<T extends FormEntity_1 = FormEntity_1> extends FormEntityIdModel_1<T> {
    static override createEmptyValue = makeObjectEmptyValueCreator_1(FormEntityModel);
    get myId(): NumberModel_1 {
        return this[_getPropertyModel_1]("myId", (parent, key) => new NumberModel_1(parent, key, false));
    }
    get dataPrimitives(): FormDataPrimitivesModel_1 {
        return this[_getPropertyModel_1]("dataPrimitives", (parent, key) => new FormDataPrimitivesModel_1(parent, key, false));
    }
    get entityHierarchy(): FormEntityHierarchyModel_1 {
        return this[_getPropertyModel_1]("entityHierarchy", (parent, key) => new FormEntityHierarchyModel_1(parent, key, false));
    }
    get temporalTypes(): FormTemporalTypesModel_1 {
        return this[_getPropertyModel_1]("temporalTypes", (parent, key) => new FormTemporalTypesModel_1(parent, key, false));
    }
    get arrayTypes(): FormArrayTypesModel_1 {
        return this[_getPropertyModel_1]("arrayTypes", (parent, key) => new FormArrayTypesModel_1(parent, key, false));
    }
    get enumTypes(): FormEnumTypesModel_1 {
        return this[_getPropertyModel_1]("enumTypes", (parent, key) => new FormEnumTypesModel_1(parent, key, false));
    }
    get recordTypes(): FormRecordTypesModel_1 {
        return this[_getPropertyModel_1]("recordTypes", (parent, key) => new FormRecordTypesModel_1(parent, key, false));
    }
<<<<<<< HEAD
    get annotations(): FormAnnotationsModel_1 {
        return this[_getPropertyModel_1]("annotations", (parent, key) => new FormAnnotationsModel_1(parent, key, false));
    }
=======
>>>>>>> 679a75e2
    get validationConstraints(): FormValidationConstraintsModel_1 {
        return this[_getPropertyModel_1]("validationConstraints", (parent, key) => new FormValidationConstraintsModel_1(parent, key, false));
    }
    get myOptionalTypes(): FormOptionalTypesModel_1 {
        return this[_getPropertyModel_1]("myOptionalTypes", (parent, key) => new FormOptionalTypesModel_1(parent, key, false));
    }
    get nonnullTypes(): FormNonnullTypesModel_1 {
        return this[_getPropertyModel_1]("nonnullTypes", (parent, key) => new FormNonnullTypesModel_1(parent, key, false));
    }
    get unknownModel(): ObjectModel_1<unknown> {
        return this[_getPropertyModel_1]("unknownModel", (parent, key) => new ObjectModel_1(parent, key, true));
    }
}
export default FormEntityModel;<|MERGE_RESOLUTION|>--- conflicted
+++ resolved
@@ -1,9 +1,4 @@
-<<<<<<< HEAD
 import { _getPropertyModel as _getPropertyModel_1, makeObjectEmptyValueCreator as makeObjectEmptyValueCreator_1, NumberModel as NumberModel_1, ObjectModel as ObjectModel_1 } from "@hilla/form";
-import FormAnnotationsModel_1 from "./FormAnnotationsModel.js";
-=======
-import { _getPropertyModel as _getPropertyModel_1, NumberModel as NumberModel_1, ObjectModel as ObjectModel_1 } from "@hilla/form";
->>>>>>> 679a75e2
 import FormArrayTypesModel_1 from "./FormArrayTypesModel.js";
 import FormDataPrimitivesModel_1 from "./FormDataPrimitivesModel.js";
 import type FormEntity_1 from "./FormEntity.js";
@@ -38,12 +33,6 @@
     get recordTypes(): FormRecordTypesModel_1 {
         return this[_getPropertyModel_1]("recordTypes", (parent, key) => new FormRecordTypesModel_1(parent, key, false));
     }
-<<<<<<< HEAD
-    get annotations(): FormAnnotationsModel_1 {
-        return this[_getPropertyModel_1]("annotations", (parent, key) => new FormAnnotationsModel_1(parent, key, false));
-    }
-=======
->>>>>>> 679a75e2
     get validationConstraints(): FormValidationConstraintsModel_1 {
         return this[_getPropertyModel_1]("validationConstraints", (parent, key) => new FormValidationConstraintsModel_1(parent, key, false));
     }
