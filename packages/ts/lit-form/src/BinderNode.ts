/* eslint-disable no-void,@typescript-eslint/prefer-nullish-coalescing */
/*
 * Copyright 2000-2020 Vaadin Ltd.
 *
 * Licensed under the Apache License, Version 2.0 (the "License"); you may not
 * use this file except in compliance with the License. You may obtain a copy of
 * the License at
 *
 * http://www.apache.org/licenses/LICENSE-2.0
 *
 * Unless required by applicable law or agreed to in writing, software
 * distributed under the License is distributed on an "AS IS" BASIS, WITHOUT
 * WARRANTIES OR CONDITIONS OF ANY KIND, either express or implied. See the
 * License for the specific language governing permissions and limitations under
 * the License.
 */
// TODO: Fix dependency cycle

import type { BinderRoot } from './BinderRoot.js';
import {
  _createEmptyItemValue,
  _key,
  _parent,
  _validators,
  AbstractModel,
  type ArrayItemModel,
  ArrayModel,
  getObjectModelOwnAndParentGetters,
  ObjectModel,
  type Value,
} from './Models.js';
import type { ClassStaticProperties } from './types.js';
import type { Validator, ValueError } from './Validation.js';
import { ValidityStateValidator } from './Validators.js';
import { _validity } from './Validity.js';

export const _updateValidation = Symbol('updateValidation');
export const _update = Symbol('update');
export const _setErrorsWithDescendants = Symbol('setErrorsWithDescendants');
export const _clearValidation = Symbol('clearValidation');

const nodes = new WeakMap<AbstractModel, BinderNode>();

export function getBinderNode<M extends AbstractModel>(model: M): BinderNode<M> {
  let node = nodes.get(model);

  if (!node) {
    node = new BinderNode(model);
    nodes.set(model, node);
  }

  return node as BinderNode<M>;
}

function getErrorPropertyName(valueError: ValueError): string {
  return typeof valueError.property === 'string' ? valueError.property : getBinderNode(valueError.property).name;
}

function updateObjectOrArrayKey<M extends AbstractModel>(
  model: M,
  value: Value<M>,
  key: keyof any,
  keyValue: unknown,
): Value<M> {
  if (model instanceof ObjectModel) {
    // Value contained in object - replace object in parent
    return {
      ...(value as Record<never, never> & Value<M>),
      [key]: keyValue,
    };
  }

  if (keyValue === undefined) {
    throw new TypeError('Unexpected undefined value');
  }

  if (model instanceof ArrayModel) {
    // Value contained in array - replace array in parent
    const array = (value as unknown[]).slice();
    array[key as number] = keyValue;
    return array as Value<M>;
  }

  throw new TypeError(`Unknown model type ${(model as AbstractModel).constructor.name}`);
}

export const CHANGED = new Event('binder-node-changed');

class NotArrayModelError extends Error {
  constructor() {
    super('The model does not represent array');
  }
}

class NotArrayItemModelError extends Error {
  constructor() {
    super('The model does not represent array item');
  }
}

declare class ArrayItemBinderNode<M extends AbstractModel> extends BinderNode<M> {
  // @ts-expect-error: re-defining the parent getter.
  declare readonly parent: BinderNode<ArrayModel<M>>;
}

const defaultArrayItemCache = new WeakMap<BinderNode, unknown>();

/**
 * The BinderNode\<M\> class provides the form binding related APIs
 * with respect to a particular model instance.
 *
 * Structurally, model instances form a tree, in which the object
 * and array models have child nodes of field and array item model
 * instances.
 */
export class BinderNode<M extends AbstractModel = AbstractModel> extends EventTarget {
  declare readonly ['constructor']: ClassStaticProperties<typeof BinderNode<M>>;
  readonly model: M;
  /**
   * The validity state read from the bound element, if any. Represents the
   * HTML element internal validation.
   *
   * For elements with `validity.valid === false`, the value in the
   * bound element is considered as invalid.
   */
  [_validity]?: ValidityState;
  #ownErrors?: ReadonlyArray<ValueError<Value<M>>>;
  #validators: ReadonlyArray<Validator<Value<M>>>;
  readonly #validityStateValidator: ValidityStateValidator<Value<M>>;
  #visited = false;

  constructor(model: M) {
    super();
    this.model = model;
    nodes.set(model, this);
    this.#validityStateValidator = new ValidityStateValidator<Value<M>>();
    this.#validators = model[_validators];

    // Workaround for children initialization with private props
    if (this.constructor === BinderNode) {
      this.initializeValue();
    }
  }

  /**
   * The binder for the top-level model.
   */
  get binder(): BinderRoot {
    const binder = this.parent?.binder;

    if (!binder) {
      throw new TypeError('BinderNode is detached');
    }

    return binder;
  }

  /**
   * The default value related to the model
   */
  get defaultValue(): Value<M> | undefined {
    const key = this.model[_key];
    const parentDefaultValue = this.parent!.defaultValue as { readonly [key in typeof key]?: Value<M> };

    if (this.#isArrayItem() && !(key in parentDefaultValue)) {
      if (defaultArrayItemCache.has(this.parent)) {
        return defaultArrayItemCache.get(this.parent) as Value<M>;
      }

      const value = this.model.constructor.createEmptyValue();
      defaultArrayItemCache.set(this.parent, value);
      return value as Value<M>;
    }

    return parentDefaultValue[key];
  }

  /**
   * True if the current value is different from the defaultValue.
   */
  get dirty(): boolean {
    return this.value !== this.defaultValue;
  }

  /**
   * The combined array of all errors for this node’s model and all its nested
   * models
   */
  get errors(): readonly ValueError[] {
    return [...Array.from(this.#getChildBinderNodes(), (node) => node.errors).flat(), ...this.ownErrors];
  }

  /**
   * Indicates if there is any error for the node's model.
   */
  get invalid(): boolean {
    return this.errors.length > 0;
  }

  /**
   * The name generated from the model structure, used to set the name
   * attribute on the field components.
   */
  get name(): string {
    let { model }: { model: AbstractModel } = this;
    let name = '';

    while (model[_parent] instanceof AbstractModel) {
      name = `${String(model[_key])}${name ? `.${name}` : ''}`;
      model = model[_parent];
    }

    return name;
  }

  /**
   * The array of validation errors directly related with the model.
   */
  get ownErrors(): ReadonlyArray<ValueError<Value<M>>> {
    return this.#ownErrors ? this.#ownErrors : [];
  }

  /**
   * The parent node, if this binder node corresponds to a nested model,
   * otherwise undefined for the top-level binder.
   */
  get parent(): BinderNode | undefined {
    const modelParent = this.model[_parent];
    return modelParent instanceof AbstractModel ? getBinderNode(modelParent) : undefined;
  }

  /**
   * True if the value is required to be non-empty.
   */
  get required(): boolean {
    return this.#validators.some((validator) => validator.impliesRequired);
  }

  /**
   * The array of validators for the model. The default value is defined in the
   * model.
   */
  get validators(): ReadonlyArray<Validator<Value<M>>> {
    return this.#validators;
  }

  set validators(validators: ReadonlyArray<Validator<Value<M>>>) {
    this.#validators = validators;
    this.dispatchEvent(CHANGED);
  }

  /**
   * The current value related to the model
   */
  get value(): Value<M> | undefined {
    if (!this.parent) {
      return undefined;
    }

    this.initializeValue();

    const key = this.model[_key];

    // The value of parent in unknown, so we need to cast it.
    type ParentValue = { readonly [K in typeof key]: Value<M> };
    return (this.parent.value as ParentValue)[key];
  }

  set value(value: Value<M> | undefined) {
<<<<<<< HEAD
    this.initializeValue();
    const oldValue = this.value;
    if (value !== oldValue) {
      this.#setValueState(value, undefined);
      void this[_updateValidation]();
    }
=======
    this.initializeValue(true);
    this.#setValueState(value, undefined);
>>>>>>> f7b75463
  }

  /**
   * True if the bound field was ever focused and blurred by the user.
   */
  get visited(): boolean {
    return this.#visited;
  }

  set visited(v: boolean) {
    if (this.#visited !== v) {
      this.#visited = v;
      this.dispatchEvent(CHANGED);
    }
  }

  /**
   * A helper method to add a validator
   *
   * @param validator - a validator
   */
  addValidator(validator: Validator<Value<M>>): void {
    this.validators = [...this.#validators, validator];
    this.dispatchEvent(CHANGED);
  }

  /**
   * Append an item to the array value.
   *
   * Requires the context model to be an array reference.
   *
   * @param item - optional new item value, an empty item is
   * appended if the argument is omitted
   */
  appendItem(item?: Value<ArrayItemModel<M>>): void {
    if (this.#isArray()) {
      const itemValueOrEmptyValue = item ?? this.model[_createEmptyItemValue]();
      const newValue = [...(this.value ?? []), itemValueOrEmptyValue];
      const newDefaultValue = [...(this.defaultValue ?? []), itemValueOrEmptyValue];
      this.#setValueState(newValue, newDefaultValue);
    } else {
      throw new NotArrayModelError();
    }
  }

  /**
   * Returns a binder node for the nested model instance.
   *
   * @param model - The nested model instance
   */
  for<N extends AbstractModel>(model: N): BinderNode<N> {
    const binderNode = getBinderNode(model);
    if (binderNode.binder !== this.binder) {
      throw new Error('Unknown binder');
    }

    return binderNode;
  }

  prependItem(item?: Value<ArrayItemModel<M>>): void {
    if (this.#isArray()) {
      const itemValueOrEmptyValue = item ?? this.model[_createEmptyItemValue]();
      const newValue = [itemValueOrEmptyValue, ...(this.value ?? [])];
      const newDefaultValue = [itemValueOrEmptyValue, ...(this.defaultValue ?? [])];
      this.#setValueState(newValue, newDefaultValue);
    } else {
      throw new NotArrayModelError();
    }
  }

  removeSelf(): void {
    if (this.#isArrayItem()) {
      const newValue = (this.parent.value ?? []).filter((_, i) => i !== this.model[_key]);
      const newDefaultValue = (this.parent.defaultValue ?? []).filter((_, i) => i !== this.model[_key]);
      this.parent.#setValueState(newValue, newDefaultValue);
    } else {
      throw new NotArrayItemModelError();
    }
  }

  /**
   * Runs all validation callbacks potentially affecting this
   * or any nested model. Returns the combined array of all
   * errors as in the errors property.
   */
  async validate(): Promise<readonly ValueError[]> {
    const errors = await Promise.all([
      ...this.#requestValidationOfDescendants(),
      ...this.#requestValidationWithAncestors(),
    ]).then((arr) => arr.flat());
    this[_setErrorsWithDescendants](errors.length ? errors : undefined);
    this[_update]();
    return errors;
  }

  protected [_clearValidation](): boolean {
    if (this.#visited) {
      this.#visited = false;
      this.dispatchEvent(CHANGED);
    }
    let needsUpdate = false;
    if (this.#ownErrors) {
      this.#ownErrors = undefined;
      needsUpdate = true;
      this.dispatchEvent(CHANGED);
    }
    if ([...this.#getChildBinderNodes()].filter((childBinderNode) => childBinderNode[_clearValidation]()).length > 0) {
      needsUpdate = true;
    }
    return needsUpdate;
  }

  protected [_setErrorsWithDescendants](errors?: readonly ValueError[]): void {
    const { name } = this;
    const ownErrors = errors
      ? (errors.filter((valueError) => getErrorPropertyName(valueError) === name) as ReadonlyArray<
          ValueError<Value<M>>
        >)
      : undefined;
    const relatedErrors = errors
      ? errors.filter((valueError) => getErrorPropertyName(valueError).startsWith(name))
      : undefined;
    this.#ownErrors = ownErrors;
    for (const childBinderNode of this.#getChildBinderNodes()) {
      childBinderNode[_setErrorsWithDescendants](relatedErrors);
    }
    this.dispatchEvent(CHANGED);
  }

  protected [_update](_?: Value<M>): void {
    if (this.parent) {
      this.parent[_update]();
    }
  }

  protected async [_updateValidation](): Promise<void> {
    if (this.invalid) {
      await this.validate();
    }
  }

  *#getChildBinderNodes(): Generator<BinderNode, void, void> {
    if (this.value === undefined || this.defaultValue === undefined) {
      // Undefined value cannot have child properties and items.
      return;
    }

    if (this.#isObject()) {
      for (const [, getter] of getObjectModelOwnAndParentGetters(this.model)) {
        const childModel = getter.call(this.model);
        // We need to skip all non-initialised optional fields here in order
        // to prevent infinite recursion for circular references in the model.
        // Here we rely on presence of keys in `defaultValue` to detect all
        // initialised fields. The keys in `defaultValue` are defined for all
        // non-optional fields plus those optional fields whose values were
        // set from initial `binder.read()` or `binder.clear()` or by using a
        // binder node (e.g., form binding) for a nested field.
        if (childModel[_key] in (this.defaultValue as Record<never, never>)) {
          yield getBinderNode(childModel);
        }
      }
    } else if (this.#isArray()) {
      for (const childBinderNode of this.model) {
        yield childBinderNode;
      }
    }
  }

  #isArray(): this is BinderNode<ArrayModel> {
    return this.model instanceof ArrayModel;
  }

  #isArrayItem(): this is ArrayItemBinderNode<M> {
    return this.model[_parent] instanceof ArrayModel;
  }

  #isObject(): this is BinderNode<ObjectModel> {
    return this.model instanceof ObjectModel;
  }

  *#requestValidationOfDescendants(): Generator<Promise<readonly ValueError[]>, void, void> {
    for (const node of this.#getChildBinderNodes()) {
      yield* node.#runOwnValidators();
      yield* node.#requestValidationOfDescendants();
    }
  }

  *#requestValidationWithAncestors(): Generator<Promise<readonly ValueError[]>, void, void> {
    yield* this.#runOwnValidators();

    if (this.parent) {
      yield* this.parent.#requestValidationWithAncestors();
    }
  }

  *#runOwnValidators(): Generator<Promise<readonly ValueError[]>, void, void> {
    const hasInvalidState = this[_validity] && !this[_validity].valid;
    const hasBadInput = !!this[_validity]?.badInput;

    // eslint-disable-next-line @typescript-eslint/prefer-nullish-coalescing
    if ((hasInvalidState && !hasBadInput) || !hasInvalidState) {
      for (const validator of this.#validators) {
        yield this.binder.requestValidation(this.model, validator);
      }
    }

    if (hasInvalidState) {
      yield this.binder.requestValidation(this.model, this.#validityStateValidator);
    }
  }

  initializeValue(forceInitialize = false): void {
    // First, make sure parents have value initialized
    if (
      this.parent &&
      (this.parent.value === undefined || (this.parent.defaultValue as Value<M> | undefined) === undefined)
    ) {
      this.parent.initializeValue(true);
    }

    const key = this.model[_key];
    let value: Value<M> | undefined = this.parent
      ? (this.parent.value as { [key in typeof key]: Value<M> })[this.model[_key]]
      : undefined;

    const defaultValue: Value<M> | undefined = this.parent
      ? (this.parent.defaultValue as { readonly [key in typeof key]: Value<M> })[this.model[_key]]
      : undefined;

    if (value === undefined) {
      // Initialize value if this is the root level node, or it is enforced
      if (forceInitialize || !this.parent) {
        value = this.model.constructor.createEmptyValue() as Value<M>;
        this.#setValueState(value, defaultValue === undefined ? value : defaultValue);
      } else if (
        this.parent.model instanceof ObjectModel &&
        !(key in ((this.parent.value || {}) as { [key in typeof key]?: Value<M> }))
      ) {
        this.#setValueState(undefined, defaultValue === undefined ? value : defaultValue);
      }
    }
  }

  #setValueState(value: Value<M> | undefined, defaultValue: Value<M> | undefined): void {
    const { parent } = this;
    if (parent) {
      const key = this.model[_key];
      const parentValue = updateObjectOrArrayKey(parent.model, parent.value, key, value);
      const keepPristine = value === defaultValue && parent.value === parent.defaultValue;
      if (keepPristine) {
        // Keep value and defaultValue equal, so that `dirty` stays false
        parent.#setValueState(parentValue, parentValue);
      } else if (defaultValue !== undefined) {
        // Update value and defaultValue at the same time with different content
        const parentDefaultValue = updateObjectOrArrayKey(parent.model, parent.defaultValue, key, defaultValue);
        parent.#setValueState(parentValue, parentDefaultValue);
      } else {
        parent.#setValueState(parentValue, undefined);
      }
    } else {
      // Root level model - update the binder root
      const binder = this as unknown as BinderRoot<M>;
      if (defaultValue !== undefined) {
        binder.defaultValue = defaultValue;
      }
      binder.value = value!;
    }
  }
}<|MERGE_RESOLUTION|>--- conflicted
+++ resolved
@@ -267,17 +267,12 @@
   }
 
   set value(value: Value<M> | undefined) {
-<<<<<<< HEAD
-    this.initializeValue();
+    this.initializeValue(true);
     const oldValue = this.value;
     if (value !== oldValue) {
       this.#setValueState(value, undefined);
       void this[_updateValidation]();
     }
-=======
-    this.initializeValue(true);
-    this.#setValueState(value, undefined);
->>>>>>> f7b75463
   }
 
   /**
