--- conflicted
+++ resolved
@@ -69,14 +69,9 @@
     "access": "public"
   },
   "dependencies": {
-<<<<<<< HEAD
-    "@vaadin/hilla-frontend": "25.0.0-beta5",
-    "@vaadin/hilla-models": "25.0.0-beta5",
-    "validator": "13.12.0"
-=======
     "@vaadin/hilla-frontend": "25.0.0",
+    "@vaadin/hilla-models": "25.0.0",
     "validator": "13.15.22"
->>>>>>> d190bd59
   },
   "peerDependencies": {
     "lit": "^3.0.0"
