{
  "name": "@vaadin/hilla-lit-form",
  "version": "24.5.0-alpha3",
  "description": "Hilla form utils",
  "main": "index.js",
  "module": "index.js",
  "type": "module",
  "repository": {
    "type": "git",
    "url": "https://github.com/vaadin/hilla.git",
    "directory": "packages/ts/lit-form"
  },
  "keywords": [
    "Hilla",
    "Form"
  ],
  "scripts": {
    "clean:build": "git clean -fx . -e .vite -e node_modules",
    "build": "concurrently npm:build:*",
    "build:esbuild": "tsx ../../../scripts/build.ts",
    "build:dts": "tsc --isolatedModules -p tsconfig.build.json",
<<<<<<< HEAD
    "lint": "eslint src/**/*.ts test/**/*.ts",
    "lint:fix": "eslint src/**/*.ts test/**/*.ts --fix",
    "test": "cd ../../.. && wtr --group lit-form",
=======
    "lint": "eslint src test",
    "lint:fix": "npm run lint -- --fix",
    "test": "karma start ../../../karma.config.cjs --port 9877",
>>>>>>> ca6c7316
    "test:coverage": "npm run test -- --coverage",
    "test:watch": "npm run test -- --watch",
    "typecheck": "tsc --noEmit"
  },
  "exports": {
    ".": {
      "default": "./index.js"
    },
    "./Binder.js": {
      "default": "./Binder.js"
    },
    "./BinderNode.js": {
      "default": "./BinderNode.js"
    },
    "./BinderRoot.js": {
      "default": "./BinderRoot.js"
    },
    "./Field.js": {
      "default": "./Field.js"
    },
    "./index.js": {
      "default": "./index.js"
    },
    "./Models.js": {
      "default": "./Models.js"
    },
    "./types.js": {
      "types": "./types.d.ts"
    },
    "./Validation.js": {
      "default": "./Validation.js"
    },
    "./Validators.js": {
      "default": "./Validators.js"
    }
  },
  "author": "Vaadin Ltd",
  "license": "Apache-2.0",
  "bugs": {
    "url": "https://github.com/vaadin/hilla/issues"
  },
  "homepage": "https://hilla.dev",
  "files": [
    "*.{d.ts.map,d.ts,js.map,js}"
  ],
  "publishConfig": {
    "access": "public"
  },
  "dependencies": {
    "@vaadin/hilla-frontend": "24.5.0-alpha3",
    "validator": "^13.11.0"
  },
  "peerDependencies": {
    "lit": "^3.0.0"
  },
  "devDependencies": {
    "@esm-bundle/chai": "^4.3.4-fix.0",
    "@types/chai": "^4.3.6",
    "@types/chai-dom": "^1.11.1",
    "@types/mocha": "^10.0.2",
    "@types/sinon": "^10.0.17",
    "@types/sinon-chai": "^3.2.10",
    "@types/validator": "^13.11.2",
    "chai-dom": "^1.11.0",
    "sinon": "^16.0.0",
    "sinon-chai": "^3.7.0",
    "typescript": "5.5.2"
  }
}<|MERGE_RESOLUTION|>--- conflicted
+++ resolved
@@ -19,15 +19,9 @@
     "build": "concurrently npm:build:*",
     "build:esbuild": "tsx ../../../scripts/build.ts",
     "build:dts": "tsc --isolatedModules -p tsconfig.build.json",
-<<<<<<< HEAD
-    "lint": "eslint src/**/*.ts test/**/*.ts",
-    "lint:fix": "eslint src/**/*.ts test/**/*.ts --fix",
-    "test": "cd ../../.. && wtr --group lit-form",
-=======
     "lint": "eslint src test",
     "lint:fix": "npm run lint -- --fix",
-    "test": "karma start ../../../karma.config.cjs --port 9877",
->>>>>>> ca6c7316
+    "test": "cd ../../.. && wtr --group lit-form",
     "test:coverage": "npm run test -- --coverage",
     "test:watch": "npm run test -- --watch",
     "typecheck": "tsc --noEmit"
