--- conflicted
+++ resolved
@@ -1,13 +1,6 @@
 import Plugin from '@vaadin/hilla-generator-core/Plugin.js';
-<<<<<<< HEAD
-import { isReferenceSchema } from '@vaadin/hilla-generator-core/Schema.js';
-import type SharedStorage from '@vaadin/hilla-generator-core/SharedStorage.js';
-import { convertFullyQualifiedNameToRelativePath } from '@vaadin/hilla-generator-core/utils.js';
-=======
-import { convertFullyQualifiedNameToRelativePath } from '@vaadin/hilla-generator-core/Schema.js';
+import { isReferenceSchema, convertFullyQualifiedNameToRelativePath } from '@vaadin/hilla-generator-core/Schema.js';
 import type { SharedStorage } from '@vaadin/hilla-generator-core/SharedStorage.js';
-import type { OpenAPIV3 } from 'openapi-types';
->>>>>>> e238c328
 import { ModelFixProcessor } from './ModelFixProcessor.js';
 import { SubTypesProcessor } from './SubTypesProcessor.js';
 import { TypeFixProcessor } from './TypeFixProcessor.js';
@@ -39,15 +32,11 @@
         const fn = `${convertFullyQualifiedNameToRelativePath(baseKey)}.ts`;
         const source = sources.find(({ fileName }) => fileName === fn)!;
         // replace the (empty) source with a newly-generated one
-        const newSource = new SubTypesProcessor(
-          baseKey,
-          source,
-          baseComponent.oneOf as OpenAPIV3.ReferenceObject[],
-        ).process();
+        const newSource = new SubTypesProcessor(baseKey, source, baseComponent.oneOf).process();
         sources.splice(sources.indexOf(source), 1, newSource);
 
         // mentioned types in the oneOf need to be fixed as well
-        (baseComponent.oneOf as OpenAPIV3.ReferenceObject[]).forEach((schema) => {
+        baseComponent.oneOf.forEach((schema) => {
           if ('$ref' in schema) {
             const path = schema.$ref;
             Object.entries(components).forEach(([subKey, subComponent]) => {
