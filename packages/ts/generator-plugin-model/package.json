--- conflicted
+++ resolved
@@ -51,41 +51,12 @@
     "access": "public"
   },
   "dependencies": {
-<<<<<<< HEAD
-    "@vaadin/hilla-generator-core": "24.7.0-alpha8",
-    "@vaadin/hilla-generator-plugin-backbone": "24.7.0-alpha8",
-    "@vaadin/hilla-generator-utils": "24.7.0-alpha8",
-    "@vaadin/hilla-lit-form": "24.7.0-alpha8",
-    "fast-deep-equal": "3.1.3",
-    "openapi-types": "12.1.3",
-    "typescript": "5.7.3"
-=======
     "@vaadin/hilla-generator-core": "24.7.0-alpha9",
     "@vaadin/hilla-generator-plugin-backbone": "24.7.0-alpha9",
     "@vaadin/hilla-generator-utils": "24.7.0-alpha9",
     "@vaadin/hilla-lit-form": "24.7.0-alpha9",
-    "fast-deep-equal": "^3.1.3",
-    "openapi-types": "^12.1.3",
+    "fast-deep-equal": "3.1.3",
+    "openapi-types": "12.1.3",
     "typescript": "5.7.3"
-  },
-  "devDependencies": {
-    "@types/chai": "^4.3.20",
-    "@types/mocha": "^10.0.10",
-    "@types/node": "^20.17.12",
-    "@types/sinon": "^10.0.20",
-    "@types/sinon-chai": "^3.2.12",
-    "@vaadin/hilla-generator-core": "24.7.0-alpha9",
-    "@vaadin/hilla-generator-plugin-client": "24.7.0-alpha9",
-    "c8": "^10.1.3",
-    "chai": "^4.5.0",
-    "concurrently": "^9.1.2",
-    "copyfiles": "^2.4.1",
-    "mocha": "^11.1.0",
-    "monocart-coverage-reports": "^2.11.5",
-    "pino": "^9.6.0",
-    "sinon": "^16.1.3",
-    "sinon-chai": "^3.7.0",
-    "type-fest": "^4.32.0"
->>>>>>> 3078d48c
   }
 }