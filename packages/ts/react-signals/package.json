{
  "name": "@vaadin/hilla-react-signals",
  "version": "24.7.0-alpha9",
  "description": "Signals for Hilla React",
  "main": "index.js",
  "module": "index.js",
  "type": "module",
  "repository": {
    "type": "git",
    "url": "https://github.com/vaadin/hilla.git",
    "directory": "packages/ts/react-signals"
  },
  "keywords": [
    "Hilla",
    "Signals",
    "React"
  ],
  "scripts": {
    "clean:build": "git clean -fx . -e .vite -e node_modules",
    "build": "concurrently npm:build:*",
    "build:esbuild": "tsx ../../../scripts/build.ts",
    "build:dts": "tsc --isolatedModules -p tsconfig.build.json",
    "build:copy": "cd src && copyfiles **/*.d.ts ..",
    "lint": "eslint src test",
    "lint:fix": "eslint src test --fix",
    "test": "karma start ../../../karma.config.cjs --port 9881",
    "test:coverage": "npm run test -- --coverage",
    "test:watch": "npm run test -- --watch",
    "typecheck": "tsc --noEmit"
  },
  "exports": {
    ".": {
      "default": "./index.js"
    }
  },
  "author": "Vaadin Ltd",
  "license": "Apache-2.0",
  "bugs": {
    "url": "https://github.com/vaadin/hilla/issues"
  },
  "homepage": "https://hilla.dev",
  "files": [
    "*.{d.ts.map,d.ts,js.map,js}"
  ],
  "publishConfig": {
    "access": "public"
  },
  "dependencies": {
<<<<<<< HEAD
    "@preact/signals-react": "3.0.1",
    "@vaadin/hilla-frontend": "24.7.0-alpha8",
    "nanoid": "5.0.9"
=======
    "@preact/signals-react": "^3.0.1",
    "@vaadin/hilla-frontend": "24.7.0-alpha9",
    "nanoid": "^5.0.9"
>>>>>>> 3078d48c
  },
  "peerDependencies": {
    "react": "18 || 19",
    "react-dom": "18 || 19"
  }
}<|MERGE_RESOLUTION|>--- conflicted
+++ resolved
@@ -46,15 +46,9 @@
     "access": "public"
   },
   "dependencies": {
-<<<<<<< HEAD
     "@preact/signals-react": "3.0.1",
-    "@vaadin/hilla-frontend": "24.7.0-alpha8",
+    "@vaadin/hilla-frontend": "24.7.0-alpha9",
     "nanoid": "5.0.9"
-=======
-    "@preact/signals-react": "^3.0.1",
-    "@vaadin/hilla-frontend": "24.7.0-alpha9",
-    "nanoid": "^5.0.9"
->>>>>>> 3078d48c
   },
   "peerDependencies": {
     "react": "18 || 19",
