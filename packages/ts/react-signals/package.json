--- conflicted
+++ resolved
@@ -45,11 +45,7 @@
   },
   "dependencies": {
     "@preact/signals-react": "3.0.1",
-<<<<<<< HEAD
     "@vaadin/hilla-frontend": "24.8.0-alpha6",
-=======
-    "@vaadin/hilla-frontend": "25.0.0-alpha3",
->>>>>>> 3c4e5fb3
     "nanoid": "5.0.9"
   },
   "peerDependencies": {
