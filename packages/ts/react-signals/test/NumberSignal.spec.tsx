/* eslint-disable @typescript-eslint/unbound-method */
import { expect, use } from '@esm-bundle/chai';
import { render } from '@testing-library/react';
import { ConnectClient, type Subscription } from '@vaadin/hilla-frontend';
import chaiLike from 'chai-like';
import sinon from 'sinon';
import sinonChai from 'sinon-chai';
import type { IncrementStateEvent } from '../events.js';
import type { StateEvent } from '../src/events.js';
import type { ServerConnectionConfig } from '../src/FullStackSignal.js';
import { effect, NumberSignal } from '../src/index.js';
import { createSubscriptionStub, nextFrame, subscribeToSignalViaEffect } from './utils.js';

use(sinonChai);
use(chaiLike);

describe('@vaadin/hilla-react-signals', () => {
  let config: ServerConnectionConfig;
  let subscription: sinon.SinonSpiedInstance<Subscription<StateEvent<number>>>;
  let client: sinon.SinonStubbedInstance<ConnectClient>;

  function simulateReceivingAcceptedEvent(event: StateEvent<number>): void {
    const [onNextCallback] = subscription.onNext.firstCall.args;
    onNextCallback({ ...event, accepted: true });
  }

  beforeEach(() => {
    client = sinon.createStubInstance(ConnectClient);
    client.call.resolves();
    // Mock the subscribe method
    subscription = createSubscriptionStub();
    client.subscribe.returns(subscription);
    config = { client, endpoint: 'TestEndpoint', method: 'testMethod' };
  });

  describe('NumberSignal', () => {
    it('should retain default value as initialized', () => {
      const numberSignal1 = new NumberSignal(undefined, config);
      expect(numberSignal1.value).to.be.undefined;

      const numberSignal2 = new NumberSignal(0, config);
      expect(numberSignal2.value).to.equal(0);

      const numberSignal3 = new NumberSignal(42.424242, config);
      expect(numberSignal3.value).to.equal(42.424242);

      const numberSignal4 = new NumberSignal(-42.424242, config);
      expect(numberSignal4.value).to.equal(-42.424242);
    });

    it('should render value when signal is rendered', async () => {
      const numberSignal = new NumberSignal(42, config);
      const result = render(<span>Value is {numberSignal}</span>);
      await nextFrame();
      expect(result.container.textContent).to.equal('Value is 42');
    });

    it('should set the underlying value locally without waiting for server confirmation', () => {
      const numberSignal = new NumberSignal(undefined, config);
      expect(numberSignal.value).to.be.undefined;
      numberSignal.value = 42;
      expect(numberSignal.value).to.equal(42);

      const anotherNumberSignal = new NumberSignal(undefined, config);

      const results: Array<number | undefined> = [];
      effect(() => {
        results.push(anotherNumberSignal.value);
      });
      anotherNumberSignal.value = 42;
      anotherNumberSignal.value += 1;

      expect(results).to.be.like([undefined, 42, 43]);
    });

    it('should send the correct values in increment events when incrementBy is called', () => {
      const numberSignal = new NumberSignal(42, config);
      subscribeToSignalViaEffect(numberSignal);

      numberSignal.incrementBy(1);
      const [, , params1] = client.call.firstCall.args;
<<<<<<< HEAD
      // @ts-expect-error params.event type has id property
      const expectedEvent1 = { id: params1?.event.id, type: 'increment', value: 1 };
=======
      const expectedEvent1: IncrementStateEvent = {
        // @ts-expect-error params.event type has id property
        id: params1?.event.id,
        type: 'increment',
        value: 1,
        accepted: false,
      };
>>>>>>> 4ca27337
      expect(client.call).to.have.been.calledWithMatch('SignalsHandler', 'update', {
        clientSignalId: numberSignal.id,
        event: expectedEvent1,
      });
<<<<<<< HEAD
      // @ts-expect-error params.event type has id property
=======

>>>>>>> 4ca27337
      simulateReceivingAcceptedEvent(expectedEvent1);
      expect(numberSignal.value).to.equal(43);

      numberSignal.incrementBy(2);
      const [, , params2] = client.call.secondCall.args;
      // @ts-expect-error params.event type has id property
<<<<<<< HEAD
      const expectedEvent2 = { id: params2?.event.id, type: 'increment', value: 2 };
=======
      const expectedEvent2: IncrementStateEvent = { id: params2?.event.id, type: 'increment', value: 2 };
>>>>>>> 4ca27337
      expect(client.call).to.have.been.calledWithMatch('SignalsHandler', 'update', {
        clientSignalId: numberSignal.id,
        event: expectedEvent2,
      });
<<<<<<< HEAD
      // @ts-expect-error params.event type has id property
=======

>>>>>>> 4ca27337
      simulateReceivingAcceptedEvent(expectedEvent2);
      expect(numberSignal.value).to.equal(45);

      numberSignal.incrementBy(-5);
      const [, , params3] = client.call.thirdCall.args;
<<<<<<< HEAD
      // @ts-expect-error params.event type has id property
      const expectedEvent3 = { id: params3?.event.id, type: 'increment', value: -5 };
=======

      const expectedEvent3: IncrementStateEvent = {
        // @ts-expect-error params.event type has id property
        id: params3?.event.id,
        type: 'increment',
        value: -5,
        accepted: false,
      };

>>>>>>> 4ca27337
      expect(client.call).to.have.been.calledWithMatch('SignalsHandler', 'update', {
        clientSignalId: numberSignal.id,
        event: expectedEvent3,
      });
<<<<<<< HEAD
      // @ts-expect-error params.event type has id property
=======

>>>>>>> 4ca27337
      simulateReceivingAcceptedEvent(expectedEvent3);
      expect(numberSignal.value).to.equal(40);
    });

    it('should update the underlying value locally without waiting for server confirmation when incrementBy is called', () => {
      const numberSignal = new NumberSignal(42, config);
      subscribeToSignalViaEffect(numberSignal);

      numberSignal.incrementBy(1);
      expect(numberSignal.value).to.equal(43);

      numberSignal.incrementBy(2);
      expect(numberSignal.value).to.equal(45);

      numberSignal.incrementBy(-5);
      expect(numberSignal.value).to.equal(40);
    });

    it('should not send any event to the server when incrementBy is called with zero as delta', () => {
      const numberSignal = new NumberSignal(42, config);
      subscribeToSignalViaEffect(numberSignal);

      numberSignal.incrementBy(0);
      expect(client.call).not.to.have.been.called;
    });

    it('should only apply the change to the value upon receiving accepted event that is not initiated by the NumberSignal itself', () => {
      const numberSignal = new NumberSignal(42, config);
      subscribeToSignalViaEffect(numberSignal);

      const expectedEvent: IncrementStateEvent = { id: 'testId', type: 'increment', value: 1, accepted: true };
      simulateReceivingAcceptedEvent(expectedEvent);

      expect(numberSignal.value).to.equal(43);
    });
  });
});<|MERGE_RESOLUTION|>--- conflicted
+++ resolved
@@ -79,10 +79,6 @@
 
       numberSignal.incrementBy(1);
       const [, , params1] = client.call.firstCall.args;
-<<<<<<< HEAD
-      // @ts-expect-error params.event type has id property
-      const expectedEvent1 = { id: params1?.event.id, type: 'increment', value: 1 };
-=======
       const expectedEvent1: IncrementStateEvent = {
         // @ts-expect-error params.event type has id property
         id: params1?.event.id,
@@ -90,46 +86,28 @@
         value: 1,
         accepted: false,
       };
->>>>>>> 4ca27337
       expect(client.call).to.have.been.calledWithMatch('SignalsHandler', 'update', {
         clientSignalId: numberSignal.id,
         event: expectedEvent1,
       });
-<<<<<<< HEAD
-      // @ts-expect-error params.event type has id property
-=======
 
->>>>>>> 4ca27337
       simulateReceivingAcceptedEvent(expectedEvent1);
       expect(numberSignal.value).to.equal(43);
 
       numberSignal.incrementBy(2);
       const [, , params2] = client.call.secondCall.args;
       // @ts-expect-error params.event type has id property
-<<<<<<< HEAD
-      const expectedEvent2 = { id: params2?.event.id, type: 'increment', value: 2 };
-=======
       const expectedEvent2: IncrementStateEvent = { id: params2?.event.id, type: 'increment', value: 2 };
->>>>>>> 4ca27337
       expect(client.call).to.have.been.calledWithMatch('SignalsHandler', 'update', {
         clientSignalId: numberSignal.id,
         event: expectedEvent2,
       });
-<<<<<<< HEAD
-      // @ts-expect-error params.event type has id property
-=======
 
->>>>>>> 4ca27337
       simulateReceivingAcceptedEvent(expectedEvent2);
       expect(numberSignal.value).to.equal(45);
 
       numberSignal.incrementBy(-5);
       const [, , params3] = client.call.thirdCall.args;
-<<<<<<< HEAD
-      // @ts-expect-error params.event type has id property
-      const expectedEvent3 = { id: params3?.event.id, type: 'increment', value: -5 };
-=======
-
       const expectedEvent3: IncrementStateEvent = {
         // @ts-expect-error params.event type has id property
         id: params3?.event.id,
@@ -137,17 +115,11 @@
         value: -5,
         accepted: false,
       };
-
->>>>>>> 4ca27337
       expect(client.call).to.have.been.calledWithMatch('SignalsHandler', 'update', {
         clientSignalId: numberSignal.id,
         event: expectedEvent3,
       });
-<<<<<<< HEAD
-      // @ts-expect-error params.event type has id property
-=======
 
->>>>>>> 4ca27337
       simulateReceivingAcceptedEvent(expectedEvent3);
       expect(numberSignal.value).to.equal(40);
     });
