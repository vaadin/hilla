--- conflicted
+++ resolved
@@ -36,11 +36,7 @@
 
   protected constructor(value: T | undefined, onFirstSubscribe: () => void, onLastUnsubscribe: () => void) {
     // eslint-disable-next-line @typescript-eslint/no-unsafe-member-access
-<<<<<<< HEAD
-    if (!(self as any).Vaadin?.featureFlags?.fullstackSignals) {
-=======
     if (!(globalThis as VaadinGlobal).Vaadin?.featureFlags?.fullstackSignals) {
->>>>>>> e2af5372
       // Remove when removing feature flag
       throw new Error(
         `The Hilla Fullstack Signals API is currently considered experimental and may change in the future. To use it you need to explicitly enable it in Copilot or by adding com.vaadin.experimental.fullstackSignals=true to vaadin-featureflags.properties`,
