import type { ActionOnLostSubscription, ConnectClient, Subscription } from '@vaadin/hilla-frontend';
import { nanoid } from 'nanoid';
import { computed, signal, Signal } from './core.js';
import { createSetStateEvent, type StateEvent } from './events.js';

const ENDPOINT = 'SignalsHandler';

/**
 * An abstraction of a signal that tracks the number of subscribers, and calls
 * the provided `onSubscribe` and `onUnsubscribe` callbacks for the first
 * subscription and the last unsubscription, respectively.
 * @internal
 */
export abstract class DependencyTrackingSignal<T> extends Signal<T> {
  readonly #onFirstSubscribe: () => void;
  readonly #onLastUnsubscribe: () => void;

  // -1 means to ignore the first subscription that is created internally in the
  // FullStackSignal constructor.
  #subscribeCount = -1;

  protected constructor(value: T | undefined, onFirstSubscribe: () => void, onLastUnsubscribe: () => void) {
    // eslint-disable-next-line @typescript-eslint/no-unsafe-member-access
    if (!(window as any).Vaadin?.featureFlags?.fullstackSignals) {
      // Remove when removing feature flag
      throw new Error(
        `The Hilla Fullstack Signals API is currently considered experimental and may change in the future. To use it you need to explicitly enable it in Copilot or by adding com.vaadin.experimental.fullstackSignals=true to vaadin-featureflags.properties`,
      );
    }
    super(value);
    this.#onFirstSubscribe = onFirstSubscribe;
    this.#onLastUnsubscribe = onLastUnsubscribe;
  }

  protected override S(node: unknown): void {
    super.S(node);
    if (this.#subscribeCount === 0) {
      this.#onFirstSubscribe();
    }
    this.#subscribeCount += 1;
  }

  protected override U(node: unknown): void {
    super.U(node);
    this.#subscribeCount -= 1;
    if (this.#subscribeCount === 0) {
      this.#onLastUnsubscribe();
    }
  }
}

/**
 * An object that describes a data object to connect to the signal provider
 * service.
 */
export type ServerConnectionConfig = Readonly<{
  /**
   * The client instance to be used for communication.
   */
  client: ConnectClient;

  /**
   * The name of the signal provider service endpoint.
   */
  endpoint: string;

  /**
   * The name of the signal provider service method.
   */
  method: string;

  /**
   * Optional object with method call arguments to be sent to the endpoint
   * method that provides the signal when subscribing to it.
   */
  params?: Record<string, unknown>;

  /**
   * The unique identifier of the parent signal in the client.
   */
  parentClientSignalId?: string;
}>;

/**
 * A server connection manager.
 */
class ServerConnection {
  readonly #id: string;
  readonly config: ServerConnectionConfig;
  #subscription?: Subscription<StateEvent>;

  constructor(id: string, config: ServerConnectionConfig) {
    this.config = config;
    this.#id = id;
  }

  get subscription() {
    return this.#subscription;
  }

  connect() {
    const { client, endpoint, method, params, parentClientSignalId } = this.config;

    this.#subscription ??= client.subscribe(ENDPOINT, 'subscribe', {
      providerEndpoint: endpoint,
      providerMethod: method,
      clientSignalId: this.#id,
      params,
      parentClientSignalId,
    });

    return this.#subscription;
  }

<<<<<<< HEAD
  async update(event: StateEvent<T>): Promise<void> {
    const onTheFly = !this.#subscription;

    if (onTheFly) {
      this.connect();
    }

    await this.#config.client.call(ENDPOINT, 'update', {
=======
  async update(event: StateEvent): Promise<void> {
    await this.config.client.call(ENDPOINT, 'update', {
>>>>>>> 511e624d
      clientSignalId: this.#id,
      event,
    });

    if (onTheFly) {
      this.disconnect();
    }
  }

  disconnect() {
    this.#subscription?.cancel();
    this.#subscription = undefined;
  }
}

export const $update = Symbol('update');
export const $processServerResponse = Symbol('processServerResponse');
export const $setValueQuietly = Symbol('setValueQuietly');

/**
 * A signal that holds a shared value. Each change to the value is propagated to
 * the server-side signal provider. At the same time, each change received from
 * the server-side signal provider is propagated to the local signal and it's
 * subscribers.
 *
 * @internal
 */
export abstract class FullStackSignal<T> extends DependencyTrackingSignal<T> {
  /**
   * The unique identifier of the signal necessary to communicate with the
   * server.
   */
  readonly id: string;

  /**
   * The server connection manager.
   */
  readonly server: ServerConnection;

  /**
   * Defines whether the signal is currently awaits a server-side response.
   */
  readonly pending = computed(() => this.#pending.value);

  /**
   * Defines whether the signal has an error.
   */
  readonly error = computed(() => this.#error.value);

  readonly #pending = signal(false);
  readonly #error = signal<Error | undefined>(undefined);

  // Paused at the very start to prevent the signal from sending the initial
  // value to the server.
  #paused = true;

  constructor(value: T | undefined, config: ServerConnectionConfig, id?: string) {
    super(
      value,
      () => this.#connect(),
      () => this.#disconnect(),
    );
    this.id = id ?? nanoid();
    this.server = new ServerConnection(this.id, config);

    this.subscribe((v) => {
      if (!this.#paused) {
        this.#pending.value = true;
        this.#error.value = undefined;
        // For internal signals, the provided non-null to the constructor should
        // be used along with the parent client side signal id when sending the
        // set event to the server. For internal signals this combination is
        // needed for addressing the correct parent/child signal instances on
        // the server. For a standalone signal, both of them should be passed in
        // as undefined:
        const signalId = config.parentClientSignalId !== undefined ? this.id : undefined;
        this[$update](createSetStateEvent(v, signalId, config.parentClientSignalId));
      }
    });

    this.#paused = false;
  }

  /**
   * Sets the local value of the signal without sending any events to the server
   * @param value - The new value.
   * @internal
   */
  protected [$setValueQuietly](value: T): void {
    this.#paused = true;
    super.value = value;
    this.#paused = false;
  }

  /**
   * A method to update the server with the new value.
   *
   * @param event - The event to update the server with.
   */
  protected [$update](event: StateEvent): void {
    this.server
      .update(event)
      .catch((error: unknown) => {
        this.#error.value = error instanceof Error ? error : new Error(String(error));
      })
      .finally(() => {
        this.#pending.value = false;
      });
  }

  /**
   * A method with to process the server response. The implementation is
   * specific for each signal type.
   *
   * @param event - The server response event.
   */
  protected abstract [$processServerResponse](event: StateEvent): void;

  #connect() {
    this.server
      .connect()
      .onSubscriptionLost(() => 'resubscribe' as ActionOnLostSubscription)
      .onNext((event: StateEvent) => {
        this.#paused = true;
        this[$processServerResponse](event);
        this.#paused = false;
      });
  }

  #disconnect() {
    if (this.server.subscription === undefined) {
      return;
    }
    this.server.disconnect();
  }
}<|MERGE_RESOLUTION|>--- conflicted
+++ resolved
@@ -112,19 +112,14 @@
     return this.#subscription;
   }
 
-<<<<<<< HEAD
-  async update(event: StateEvent<T>): Promise<void> {
+  async update(event: StateEvent): Promise<void> {
     const onTheFly = !this.#subscription;
 
     if (onTheFly) {
       this.connect();
     }
 
-    await this.#config.client.call(ENDPOINT, 'update', {
-=======
-  async update(event: StateEvent): Promise<void> {
     await this.config.client.call(ENDPOINT, 'update', {
->>>>>>> 511e624d
       clientSignalId: this.#id,
       event,
     });
