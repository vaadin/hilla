import {
  createReplaceStateEvent,
  isReplaceStateEvent,
  isSetStateEvent,
  isSnapshotStateEvent,
  type StateEvent,
} from './events.js';
import { $processServerResponse, $update, FullStackSignal } from './FullStackSignal.js';

export type ThenCallback = () => void;

/**
 * A return type for signal operations.
 */
export type Operation = {
  result: {
    then(callback: ThenCallback): Operation['result'];
  };
};

/**
 * An operation where all callbacks are predefined to be no-ops.
 */
export const noOperation: Operation = Object.freeze({
  result: {
    then(_callback: ThenCallback): Operation['result'] {
      return noOperation.result;
    },
  },
});

type PromiseWithResolvers = ReturnType<typeof Promise.withResolvers<void>>;
type PendingRequestsRecord<T> = Partial<{ thenCallback(): void }> &
  Readonly<{
    waiter: PromiseWithResolvers;
    callback(value: T): T;
  }> & { canceled: boolean };

/**
 * An operation subscription that can be canceled.
 */
export interface OperationSubscription extends Operation {
  cancel(): void;
}

/**
 * A full-stack signal that holds an arbitrary value.
 */
export class ValueSignal<T> extends FullStackSignal<T> {
  readonly #pendingRequests = new Map<string, PendingRequestsRecord<T>>();
  protected readonly thenCallbacks = new Map<string, ThenCallback>();

  protected createOperation(id: string): Operation {
    const callbacks = this.thenCallbacks;
    const op: Operation = {
      result: {
        then(callback) {
          callbacks.set(id, callback);
          return op.result;
        },
      },
    };
    return op;
  }

  /**
   * Sets the value.
   * Note that the value change event that is propagated to the server as the
   * result of this operation is not taking the last seen value into account and
   * will overwrite the shared value on the server unconditionally (AKA: "Last
   * Write Wins"). If you need to perform a conditional update, use the
   * `replace` method instead.
   *
   * @param value - The new value.
   */
  set(value: T): void {
    this.value = value;
  }

  /**
   * Replaces the value with a new one only if the current value is equal to the
   * expected value.
   *
   * @param expected - The expected value.
   * @param newValue - The new value.
   * @returns An operation object that allows to perform additional actions.
   */
<<<<<<< HEAD
  replace(expected: T, newValue: T): Operation {
    const event = createReplaceStateEvent(expected, newValue);
    this[$update](event);
    return this.createOperation(event.id);
=======
  replace(expected: T, newValue: T): void {
    const { parentClientSignalId } = this.server.config;
    const signalId = parentClientSignalId !== undefined ? this.id : undefined;
    this[$update](createReplaceStateEvent(expected, newValue, signalId, parentClientSignalId));
>>>>>>> d9ac5cfc
  }

  /**
   * Tries to update the value by applying the callback function to the current
   * value. In case of a concurrent change, the callback is run again with an
   * updated input value. This is repeated until the result can be applied
   * without concurrent changes, or the operation is canceled.
   *
   * Note that there is no guarantee that cancel() will be effective always,
   * since a succeeding operation might already be on its way to the server.
   *
   * @param callback - The function that is applied on the current value to
   *                   produce the new value.
   * @returns An operation object that allows to perform additional actions, including cancellation.
   */
  update(callback: (value: T) => T): OperationSubscription {
    const newValue = callback(this.value);
    const event = createReplaceStateEvent(this.value, newValue);
    this[$update](event);
    const waiter = Promise.withResolvers<void>();
    const pendingRequest: PendingRequestsRecord<T> = { callback, waiter, canceled: false };
    this.#pendingRequests.set(event.id, pendingRequest);
    return {
      ...this.createOperation(event.id),
      cancel: () => {
        pendingRequest.canceled = true;
        pendingRequest.waiter.resolve();
      },
    };
  }

  protected override [$processServerResponse](event: StateEvent): void {
    const record = this.#pendingRequests.get(event.id);
    if (record) {
      this.#pendingRequests.delete(event.id);

      if (event.accepted) {
        record.thenCallback?.();
      } else if (!record.canceled) {
        this.update(record.callback);
      }
    }

<<<<<<< HEAD
    if (event.accepted || event.type === 'snapshot') {
      record?.waiter.resolve();
=======
    if (event.accepted || isSnapshotStateEvent<T>(event)) {
      if (record) {
        record.waiter.resolve();
      }
>>>>>>> d9ac5cfc
      this.#applyAcceptedEvent(event);
    }

    this.runCallback(event);
  }

  protected runCallback(event: StateEvent<T>): void {
    const thenCallback = this.thenCallbacks.get(event.id);
    if (thenCallback) {
      this.thenCallbacks.delete(event.id);
      if (event.accepted) {
        thenCallback();
      }
    }
  }

  #applyAcceptedEvent(event: StateEvent): void {
    if (isSetStateEvent<T>(event) || isSnapshotStateEvent<T>(event)) {
      this.value = event.value;
    } else if (isReplaceStateEvent<T>(event)) {
      if (JSON.stringify(this.value) === JSON.stringify(event.expected)) {
        this.value = event.value;
      }
    }
  }
}<|MERGE_RESOLUTION|>--- conflicted
+++ resolved
@@ -85,17 +85,12 @@
    * @param newValue - The new value.
    * @returns An operation object that allows to perform additional actions.
    */
-<<<<<<< HEAD
   replace(expected: T, newValue: T): Operation {
-    const event = createReplaceStateEvent(expected, newValue);
+    const { parentClientSignalId } = this.server.config;
+    const signalId = parentClientSignalId !== undefined ? this.id : undefined;
+    const event = createReplaceStateEvent(expected, newValue, signalId, parentClientSignalId);
     this[$update](event);
     return this.createOperation(event.id);
-=======
-  replace(expected: T, newValue: T): void {
-    const { parentClientSignalId } = this.server.config;
-    const signalId = parentClientSignalId !== undefined ? this.id : undefined;
-    this[$update](createReplaceStateEvent(expected, newValue, signalId, parentClientSignalId));
->>>>>>> d9ac5cfc
   }
 
   /**
@@ -139,22 +134,15 @@
       }
     }
 
-<<<<<<< HEAD
-    if (event.accepted || event.type === 'snapshot') {
+    if (event.accepted || isSnapshotStateEvent<T>(event)) {
       record?.waiter.resolve();
-=======
-    if (event.accepted || isSnapshotStateEvent<T>(event)) {
-      if (record) {
-        record.waiter.resolve();
-      }
->>>>>>> d9ac5cfc
       this.#applyAcceptedEvent(event);
     }
 
     this.runCallback(event);
   }
 
-  protected runCallback(event: StateEvent<T>): void {
+  protected runCallback(event: StateEvent): void {
     const thenCallback = this.thenCallbacks.get(event.id);
     if (thenCallback) {
       this.thenCallbacks.delete(event.id);
