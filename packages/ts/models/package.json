--- conflicted
+++ resolved
@@ -42,13 +42,7 @@
   "publishConfig": {
     "access": "public"
   },
-<<<<<<< HEAD
   "dependencies": {},
-=======
-  "dependencies": {
-    "@vaadin/hilla-lit-form": "25.0.0-beta4"
-  },
->>>>>>> e57ee891
   "peerDependencies": {
     "react": "18 || 19",
     "react-dom": "18 || 19"
