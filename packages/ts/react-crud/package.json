{
  "name": "@hilla/react-crud",
<<<<<<< HEAD
  "version": "2.5.1",
=======
  "version": "2.5.2",
>>>>>>> 8d596222
  "description": "Hilla CRUD utils for React",
  "main": "index.js",
  "module": "index.js",
  "type": "module",
  "repository": {
    "type": "git",
    "url": "https://github.com/vaadin/hilla.git",
    "directory": "packages/ts/react-crud"
  },
  "keywords": [
    "Hilla",
    "CRUD",
    "React"
  ],
  "scripts": {
    "clean:build": "git clean -fx . -e .vite -e node_modules",
    "build": "concurrently npm:build:*",
    "build:esbuild": "tsx ../../../scripts/build.ts",
    "build:dts": "tsc --isolatedModules -p tsconfig.build.json",
    "build:copy": "cd src && copyfiles **/*.d.ts ..",
    "lint": "eslint src test",
    "lint:fix": "eslint src test --fix",
    "test": "karma start ../../../karma.config.cjs --port 9879",
    "test:coverage": "npm run test -- --coverage",
    "test:watch": "npm run test -- --watch",
    "typecheck": "tsc --noEmit"
  },
  "exports": {
    ".": {
      "default": "./index.js"
    },
    "./autogrid.obj.js": {
      "default": "./autogrid.obj.js"
    },
    "./autoform.obj.js": {
      "default": "./autoform.obj.js"
    },
    "./autocrud.obj.js": {
      "default": "./autocrud.obj.js"
    }
  },
  "author": "Vaadin Ltd",
  "license": "Apache-2.0",
  "bugs": {
    "url": "https://github.com/vaadin/hilla/issues"
  },
  "homepage": "https://hilla.dev",
  "files": [
    "*.{d.ts.map,d.ts,js.map,js}",
    "types/**"
  ],
  "publishConfig": {
    "access": "public"
  },
  "dependencies": {
<<<<<<< HEAD
    "@hilla/form": "2.5.1",
    "@hilla/frontend": "2.5.1",
    "@hilla/react-components": "2.3.0",
    "@hilla/react-form": "2.5.1",
=======
    "@hilla/form": "2.5.2",
    "@hilla/frontend": "2.5.2",
    "@hilla/react-components": "2.3.0",
    "@hilla/react-form": "2.5.2",
>>>>>>> 8d596222
    "@vaadin/vaadin-lumo-styles": "24.3.0"
  },
  "peerDependencies": {
    "react": "^18"
  },
  "devDependencies": {
    "@esm-bundle/chai": "^4.3.4-fix.0",
    "@testing-library/react": "^14.0.0",
    "@testing-library/user-event": "^14.5.1",
    "@types/chai": "^4.3.6",
    "@types/chai-as-promised": "^7.1.6",
    "@types/chai-dom": "^1.11.1",
    "@types/mocha": "^10.0.2",
    "@types/react": "^18.2.23",
    "@types/sinon": "^10.0.17",
    "@types/sinon-chai": "^3.2.10",
    "@types/validator": "^13.11.2",
    "chai-as-promised": "^7.1.1",
    "chai-dom": "^1.11.0",
    "karma-viewport": "^1.0.9",
    "sinon": "^16.0.0",
    "sinon-chai": "^3.7.0",
    "typescript": "5.3.2"
  }
}<|MERGE_RESOLUTION|>--- conflicted
+++ resolved
@@ -1,10 +1,6 @@
 {
   "name": "@hilla/react-crud",
-<<<<<<< HEAD
-  "version": "2.5.1",
-=======
   "version": "2.5.2",
->>>>>>> 8d596222
   "description": "Hilla CRUD utils for React",
   "main": "index.js",
   "module": "index.js",
@@ -60,17 +56,10 @@
     "access": "public"
   },
   "dependencies": {
-<<<<<<< HEAD
-    "@hilla/form": "2.5.1",
-    "@hilla/frontend": "2.5.1",
-    "@hilla/react-components": "2.3.0",
-    "@hilla/react-form": "2.5.1",
-=======
     "@hilla/form": "2.5.2",
     "@hilla/frontend": "2.5.2",
     "@hilla/react-components": "2.3.0",
     "@hilla/react-form": "2.5.2",
->>>>>>> 8d596222
     "@vaadin/vaadin-lumo-styles": "24.3.0"
   },
   "peerDependencies": {
