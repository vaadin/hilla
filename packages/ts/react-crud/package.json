--- conflicted
+++ resolved
@@ -53,17 +53,10 @@
     "access": "public"
   },
   "dependencies": {
-<<<<<<< HEAD
-    "@vaadin/hilla-frontend": "24.7.0-beta1",
-    "@vaadin/hilla-lit-form": "24.7.0-beta1",
-    "@vaadin/hilla-react-form": "24.7.0-beta1",
-    "@vaadin/react-components": "24.7.0-beta1"
-=======
     "@vaadin/hilla-frontend": "24.8.0-alpha0",
     "@vaadin/hilla-lit-form": "24.8.0-alpha0",
     "@vaadin/hilla-react-form": "24.8.0-alpha0",
     "@vaadin/react-components": "24.7.0-alpha10"
->>>>>>> d3bfcb99
   },
   "peerDependencies": {
     "react": "18 || 19",
