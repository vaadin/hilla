{
  "name": "@vaadin/hilla-react-crud",
  "version": "24.8.0-alpha2",
  "description": "Hilla CRUD utils for React",
  "main": "index.js",
  "module": "index.js",
  "type": "module",
  "repository": {
    "type": "git",
    "url": "https://github.com/vaadin/hilla.git",
    "directory": "packages/ts/react-crud"
  },
  "keywords": [
    "Hilla",
    "CRUD",
    "React"
  ],
  "scripts": {
    "clean:build": "git clean -fx . -e .vite -e node_modules",
    "build": "tsx ../../../scripts/build.ts",
    "lint": "eslint src test",
    "lint:fix": "eslint src test --fix",
    "test": "vitest --run",
    "test:coverage": "vitest --run --coverage",
    "test:react": "npm run test",
    "test:watch": "vitest",
    "typecheck": "tsc --noEmit"
  },
  "exports": {
    ".": {
      "default": "./index.js"
    },
    "./autogrid.obj.js": {
      "default": "./autogrid.obj.js"
    },
    "./autoform.obj.js": {
      "default": "./autoform.obj.js"
    },
    "./autocrud.obj.js": {
      "default": "./autocrud.obj.js"
    }
  },
  "author": "Vaadin Ltd",
  "license": "Apache-2.0",
  "bugs": {
    "url": "https://github.com/vaadin/hilla/issues"
  },
  "homepage": "https://hilla.dev",
  "files": [
    "*.{d.ts.map,d.ts,js.map,js}",
    "types/**"
  ],
  "publishConfig": {
    "access": "public"
  },
  "dependencies": {
<<<<<<< HEAD
    "@vaadin/hilla-frontend": "24.8.0-alpha1",
    "@vaadin/hilla-lit-form": "24.8.0-alpha1",
    "@vaadin/hilla-react-form": "24.8.0-alpha1",
    "@vaadin/react-components": "24.8.0-alpha2"
=======
    "@vaadin/hilla-frontend": "24.8.0-alpha2",
    "@vaadin/hilla-lit-form": "24.8.0-alpha2",
    "@vaadin/hilla-react-form": "24.8.0-alpha2",
    "@vaadin/react-components": "24.8.0-alpha3",
    "type-fest": "4.35.0"
>>>>>>> 6151dbd4
  },
  "peerDependencies": {
    "react": "18 || 19",
    "react-dom": "18 || 19"
  }
}<|MERGE_RESOLUTION|>--- conflicted
+++ resolved
@@ -54,18 +54,11 @@
     "access": "public"
   },
   "dependencies": {
-<<<<<<< HEAD
-    "@vaadin/hilla-frontend": "24.8.0-alpha1",
-    "@vaadin/hilla-lit-form": "24.8.0-alpha1",
-    "@vaadin/hilla-react-form": "24.8.0-alpha1",
-    "@vaadin/react-components": "24.8.0-alpha2"
-=======
     "@vaadin/hilla-frontend": "24.8.0-alpha2",
     "@vaadin/hilla-lit-form": "24.8.0-alpha2",
     "@vaadin/hilla-react-form": "24.8.0-alpha2",
     "@vaadin/react-components": "24.8.0-alpha3",
     "type-fest": "4.35.0"
->>>>>>> 6151dbd4
   },
   "peerDependencies": {
     "react": "18 || 19",
