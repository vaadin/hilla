import type { GridColumnProps } from '@hilla/react-components/GridColumn.js';
import {
  AutoGridBooleanRenderer,
  AutoGridDateRenderer,
  AutoGridDateTimeRenderer,
  AutoGridDecimalRenderer,
  AutoGridEnumRenderer,
  AutoGridIntegerRenderer,
  AutoGridTimeRenderer,
} from './autogrid-renderers';
import {
  BooleanHeaderFilter,
  DateHeaderFilter,
  EnumHeaderFilter,
  NoHeaderFilter,
  NumberHeaderFilter,
  StringHeaderFilter,
  TimeHeaderFilter,
  type HeaderFilterProps,
} from './header-filter';
import type { PropertyInfo } from './model-info';

<<<<<<< HEAD
export type ColumnOptions = Omit<GridColumnProps<any>, 'dangerouslySetInnerHTML'> & {
  /**
   * If true, the column can be sorted. This is useful to disable sorting for
   * properties that are not sortable in the backend, or that require excessive processing.
   */
  sortable?: boolean;
  /**
   * If true, the column can be filtered. This is useful to disable filtering for
   * properties that are not sortable in the backend, or that require excessive processing.
   */
  filterable?: boolean;
};
=======
export type ColumnOptions = HeaderFilterProps & Omit<GridColumnProps<any>, 'dangerouslySetInnerHTML'>;
>>>>>>> b01624c4

// eslint-disable-next-line consistent-return
function getTypeColumnOptions(propertyInfo: PropertyInfo): ColumnOptions {
  // eslint-disable-next-line default-case
  switch (propertyInfo.type) {
    case 'integer':
      return {
        autoWidth: true,
        textAlign: 'end',
        flexGrow: 0,
        renderer: AutoGridIntegerRenderer,
        headerRenderer: NumberHeaderFilter,
      };
    case 'decimal':
      return {
        autoWidth: true,
        textAlign: 'end',
        flexGrow: 0,
        renderer: AutoGridDecimalRenderer,
        headerRenderer: NumberHeaderFilter,
      };
    case 'boolean':
      return {
        autoWidth: true,
        textAlign: 'end',
        flexGrow: 0,
        renderer: AutoGridBooleanRenderer,
        headerRenderer: BooleanHeaderFilter,
      };
    case 'date':
      return {
        autoWidth: true,
        textAlign: 'end',
        flexGrow: 0,
        renderer: AutoGridDateRenderer,
        headerRenderer: DateHeaderFilter,
      };
    case 'time':
      return {
        autoWidth: true,
        textAlign: 'end',
        flexGrow: 0,
        renderer: AutoGridTimeRenderer,
        headerRenderer: TimeHeaderFilter,
      };
    case 'datetime':
      return {
        autoWidth: true,
        textAlign: 'end',
        flexGrow: 0,
        renderer: AutoGridDateTimeRenderer,
        headerRenderer: DateHeaderFilter,
      };
    case 'enum':
      return {
        autoWidth: true,
        renderer: AutoGridEnumRenderer,
        headerRenderer: EnumHeaderFilter,
      };
    case 'string':
      return {
        autoWidth: true,
        headerRenderer: StringHeaderFilter,
      };
    default:
      return {
        autoWidth: true,
        headerRenderer: NoHeaderFilter,
      };
  }
}

export function getColumnOptions(
  propertyInfo: PropertyInfo,
  customColumnOptions: ColumnOptions | undefined,
): ColumnOptions {
  const typeColumnOptions = getTypeColumnOptions(propertyInfo);
  const finalHeaderRenderer =
    customColumnOptions?.filterable === false ? NoHeaderFilter : typeColumnOptions.headerRenderer;
  // TODO: Remove eslint-disable when all TypeScript version issues are resolved
  // eslint-disable-next-line @typescript-eslint/no-unnecessary-condition
  const columnOptions = customColumnOptions
    ? { ...typeColumnOptions, ...customColumnOptions, headerRenderer: finalHeaderRenderer }
    : typeColumnOptions;
  if (!columnOptions.headerRenderer) {
    console.error(`No header renderer defined for column ${propertyInfo.name}`);
  }
  return columnOptions;
}<|MERGE_RESOLUTION|>--- conflicted
+++ resolved
@@ -20,22 +20,7 @@
 } from './header-filter';
 import type { PropertyInfo } from './model-info';
 
-<<<<<<< HEAD
-export type ColumnOptions = Omit<GridColumnProps<any>, 'dangerouslySetInnerHTML'> & {
-  /**
-   * If true, the column can be sorted. This is useful to disable sorting for
-   * properties that are not sortable in the backend, or that require excessive processing.
-   */
-  sortable?: boolean;
-  /**
-   * If true, the column can be filtered. This is useful to disable filtering for
-   * properties that are not sortable in the backend, or that require excessive processing.
-   */
-  filterable?: boolean;
-};
-=======
 export type ColumnOptions = HeaderFilterProps & Omit<GridColumnProps<any>, 'dangerouslySetInnerHTML'>;
->>>>>>> b01624c4
 
 // eslint-disable-next-line consistent-return
 function getTypeColumnOptions(propertyInfo: PropertyInfo): ColumnOptions {
