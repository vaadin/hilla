import type FilterUnion from './types/dev/hilla/crud/filter/FilterUnion.js';
import type Pageable from './types/dev/hilla/mappedtypes/Pageable';

export interface FormService<T> {
  save(value: T): Promise<T | undefined>;
  delete(id: any): Promise<void>;
}

export interface ListService<T> {
  list(request: Pageable, filter: FilterUnion | undefined): Promise<T[]>;
}
<<<<<<< HEAD
export interface CountService<T> {
  count(filter: FilterUnion | undefined): Promise<number>;
}
=======

export interface CrudService<T> extends FormService<T>, ListService<T> {}
>>>>>>> 8002bc88
<|MERGE_RESOLUTION|>--- conflicted
+++ resolved
@@ -9,11 +9,9 @@
 export interface ListService<T> {
   list(request: Pageable, filter: FilterUnion | undefined): Promise<T[]>;
 }
-<<<<<<< HEAD
+
 export interface CountService<T> {
   count(filter: FilterUnion | undefined): Promise<number>;
 }
-=======
 
 export interface CrudService<T> extends FormService<T>, ListService<T> {}
->>>>>>> 8002bc88
