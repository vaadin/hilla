import { type AbstractModel, type DetachedModelConstructor, ValidationError, type Value } from '@hilla/form';
import { Button } from '@hilla/react-components/Button.js';
import { FormLayout } from '@hilla/react-components/FormLayout';
import { HorizontalLayout } from '@hilla/react-components/HorizontalLayout.js';
<<<<<<< HEAD
import { VerticalLayout } from '@hilla/react-components/VerticalLayout.js';
import { useForm, type FieldDirectiveResult } from '@hilla/react-form';
import { type JSX, useEffect, useState } from 'react';
import { AutoFormField } from './autoform-field.js';
=======
import { useForm, type UseFormResult } from '@hilla/react-form';
import React, { type ComponentType, type JSX, type ReactElement, useEffect, useState } from 'react';
import { AutoFormField, type AutoFormFieldProps } from './autoform-field.js';
>>>>>>> e908ab74
import type { CrudService } from './crud.js';
import { getProperties, includeProperty } from './property-info.js';

export const emptyItem = Symbol();

type SubmitErrorEvent = {
  error: unknown;
};
type SubmitEvent<TItem> = {
  item: TItem;
};

export type AutoFormLayoutRendererProps<M extends AbstractModel> = Readonly<{
  form: UseFormResult<M>;
  children: ReadonlyArray<ReactElement<AutoFormFieldProps>>;
}>;

type FieldColSpan = Readonly<{
  property: string;
  colSpan: number;
}>;

export type AutoFormLayoutProps = Readonly<{
  template: FieldColSpan[][] | string[][];
  responsiveSteps?: Array<{ minWidth: string; columns: number }>;
}>;

export type AutoFormProps<M extends AbstractModel = AbstractModel> = Readonly<{
  service: CrudService<Value<M>>;
  model: DetachedModelConstructor<M>;
  item?: Value<M> | typeof emptyItem | null;
  disabled?: boolean;
  customLayoutRenderer?: AutoFormLayoutProps | ComponentType<AutoFormLayoutRendererProps<M>>;
  onSubmitError?({ error }: SubmitErrorEvent): void;
<<<<<<< HEAD
  afterSubmit?({ item }: SubmitEvent<TItem>): void;
  customFields?: Record<string, (props: { field: FieldDirectiveResult }) => JSX.Element>;
=======
  afterSubmit?({ item }: SubmitEvent<Value<M>>): void;
>>>>>>> e908ab74
}>;

type CustomFormLayoutProps = Readonly<{
  customFormLayout: AutoFormLayoutProps;
  children: ReadonlyArray<ReactElement<AutoFormFieldProps>>;
}>;

function findColumnCount(responsiveSteps: Array<{ minWidth: string; columns: number }>): number {
  return responsiveSteps
    .map((step: { minWidth: string; columns: number }) => ({
      minWidth: parseInt(step.minWidth, 10),
      columns: step.columns,
    }))
    .filter(({ minWidth }) => minWidth <= window.innerWidth)
    .reduce(
      (maxStep, step) => {
        if (step.minWidth > maxStep.minWidth) {
          return step;
        }
        return maxStep;
      },
      { minWidth: 0, columns: 1 },
    ).columns;
}

function createGenericResponsiveSteps(
  customFormLayout: AutoFormLayoutProps,
): Array<{ minWidth: string; columns: number }> {
  function gcd(a: number, b: number): number {
    return a > 0 ? gcd(b % a, a) : b;
  }
  const lcm = (a: number, b: number) => (a * b) / gcd(a, b);

  const minNeededColumns = customFormLayout.template.map((row) => row.length).reduce(lcm);

  return [
    { minWidth: '0', columns: 1 },
    { minWidth: '800px', columns: minNeededColumns },
  ];
}

function CustomFormLayout(customFormLayoutProps: CustomFormLayoutProps): JSX.Element {
  const { customFormLayout, children } = customFormLayoutProps;
  const fieldsByPropertyName = new Map<string, AutoFormFieldProps>();
  children.forEach((field) => fieldsByPropertyName.set(field.props.propertyInfo.name, field.props));

  let responsiveSteps: Array<{ minWidth: string; columns: number }>;
  if (customFormLayout.responsiveSteps == null) {
    responsiveSteps = createGenericResponsiveSteps(customFormLayout);
  } else {
    ({ responsiveSteps } = customFormLayout);
  }

  let weightedTemplate: FieldColSpan[][];
  if (typeof customFormLayout.template[0][0] === 'string') {
    const columnCount = findColumnCount(responsiveSteps);
    weightedTemplate = (customFormLayout.template as string[][]).map((row) => {
      const rowSize = row.length;
      const colSpan = Math.ceil(columnCount / rowSize);
      return row.map((property) => ({ property, colSpan }));
    });
  } else {
    weightedTemplate = customFormLayout.template as FieldColSpan[][];
  }

  const spannedFields: JSX.Element[] = [];
  weightedTemplate.forEach((row: FieldColSpan[]) => {
    row.forEach((fieldColSpan: FieldColSpan) => {
      const fieldProps = fieldsByPropertyName.get(fieldColSpan.property)!;
      const spannedField = // React.cloneElement(field, { colspan: fieldColSpan.colSpan });
        (
          <AutoFormField
            key={fieldProps.name}
            propertyInfo={fieldProps.propertyInfo}
            form={fieldProps.form}
            disabled={fieldProps.disabled}
            colSpan={fieldColSpan.colSpan}
          />
        );
      spannedFields.push(spannedField);
    });
  });

  return <FormLayout responsiveSteps={responsiveSteps}>{spannedFields}</FormLayout>;
}

export function ExperimentalAutoForm<M extends AbstractModel>({
  service,
  model,
  item = emptyItem,
  onSubmitError,
  afterSubmit,
  disabled,
<<<<<<< HEAD
  customFields,
}: AutoFormProps<TItem>): JSX.Element {
=======
  customLayoutRenderer: CustomLayoutRenderer,
}: AutoFormProps<M>): JSX.Element {
>>>>>>> e908ab74
  const form = useForm(model, {
    onSubmit: async (formItem) => service.save(formItem),
  });
  const [formError, setFormError] = useState('');
  useEffect(() => {
    if (item !== emptyItem) {
      form.read(item);
    } else {
      form.clear();
    }
  }, [item]);

  async function submitButtonClicked(): Promise<void> {
    try {
      setFormError('');
      const newItem = await form.submit();
      if (newItem === undefined) {
        // If update returns an empty object, then no update was performed
        throw new Error('generic error');
      } else if (afterSubmit) {
        afterSubmit({ item: newItem });
      }
    } catch (error) {
      if (error instanceof ValidationError) {
        // Handled automatically
        return;
      }
      const genericError = 'Something went wrong, please check all your values';
      if (onSubmitError) {
        onSubmitError({ error });
      } else {
        setFormError(genericError);
      }
    }
  }

  const isEditMode = item !== undefined && item !== null && item !== emptyItem;

  let layout: JSX.Element;
  if (CustomLayoutRenderer === undefined) {
    const fields = getProperties(model)
      .filter(includeProperty)
      .map((propertyInfo) => (
        <AutoFormField key={propertyInfo.name} propertyInfo={propertyInfo} form={form} disabled={disabled} />
      ));
    layout = <FormLayout>{fields}</FormLayout>;
  } else {
    const fields = getProperties(model).map((propertyInfo) => (
      <AutoFormField key={propertyInfo.name} propertyInfo={propertyInfo} form={form} disabled={disabled} />
    ));
    if (typeof CustomLayoutRenderer === 'function') {
      layout = <CustomLayoutRenderer form={form}>{fields}</CustomLayoutRenderer>;
    } else {
      layout = <CustomFormLayout customFormLayout={CustomLayoutRenderer}>{fields}</CustomFormLayout>;
    }
  }

  return (
<<<<<<< HEAD
    <VerticalLayout className="auto-form" data-testid="auto-form">
      <VerticalLayout className="auto-form-fields">
        {getProperties(model)
          .filter(includeProperty)
          .map((propertyInfo) => {
            const customField = customFields?.[propertyInfo.name];

            if (customField) {
              // @ts-expect-error: model needs access by name
              const fieldModel = form.model[propertyInfo.name] as AbstractModel<TItem>;
              return customField({ field: form.field(fieldModel) });
            }
            return (
              <AutoFormField key={propertyInfo.name} propertyInfo={propertyInfo} form={form} disabled={disabled} />
            );
          })}
        {formError ? <div style={{ color: 'var(--lumo-error-color)' }}>{formError}</div> : <></>}
      </VerticalLayout>
=======
    <section className="flex flex-col p-m gap-m">
      {layout}
      {formError ? <div style={{ color: 'var(--lumo-error-color)' }}>{formError}</div> : <></>}
>>>>>>> e908ab74
      <HorizontalLayout className="auto-form-toolbar" theme="spacing">
        {form.dirty ? (
          <Button theme="tertiary" onClick={() => form.reset()}>
            Discard
          </Button>
        ) : null}
        <Button
          theme="primary"
          disabled={!!disabled || (isEditMode && !form.dirty)}
          // eslint-disable-next-line @typescript-eslint/no-misused-promises
          onClick={submitButtonClicked}
        >
          Submit
        </Button>
      </HorizontalLayout>
    </section>
  );
}<|MERGE_RESOLUTION|>--- conflicted
+++ resolved
@@ -2,16 +2,9 @@
 import { Button } from '@hilla/react-components/Button.js';
 import { FormLayout } from '@hilla/react-components/FormLayout';
 import { HorizontalLayout } from '@hilla/react-components/HorizontalLayout.js';
-<<<<<<< HEAD
-import { VerticalLayout } from '@hilla/react-components/VerticalLayout.js';
-import { useForm, type FieldDirectiveResult } from '@hilla/react-form';
-import { type JSX, useEffect, useState } from 'react';
-import { AutoFormField } from './autoform-field.js';
-=======
 import { useForm, type UseFormResult } from '@hilla/react-form';
 import React, { type ComponentType, type JSX, type ReactElement, useEffect, useState } from 'react';
 import { AutoFormField, type AutoFormFieldProps } from './autoform-field.js';
->>>>>>> e908ab74
 import type { CrudService } from './crud.js';
 import { getProperties, includeProperty } from './property-info.js';
 
@@ -46,12 +39,7 @@
   disabled?: boolean;
   customLayoutRenderer?: AutoFormLayoutProps | ComponentType<AutoFormLayoutRendererProps<M>>;
   onSubmitError?({ error }: SubmitErrorEvent): void;
-<<<<<<< HEAD
-  afterSubmit?({ item }: SubmitEvent<TItem>): void;
-  customFields?: Record<string, (props: { field: FieldDirectiveResult }) => JSX.Element>;
-=======
   afterSubmit?({ item }: SubmitEvent<Value<M>>): void;
->>>>>>> e908ab74
 }>;
 
 type CustomFormLayoutProps = Readonly<{
@@ -145,13 +133,8 @@
   onSubmitError,
   afterSubmit,
   disabled,
-<<<<<<< HEAD
-  customFields,
-}: AutoFormProps<TItem>): JSX.Element {
-=======
   customLayoutRenderer: CustomLayoutRenderer,
 }: AutoFormProps<M>): JSX.Element {
->>>>>>> e908ab74
   const form = useForm(model, {
     onSubmit: async (formItem) => service.save(formItem),
   });
@@ -210,30 +193,9 @@
   }
 
   return (
-<<<<<<< HEAD
-    <VerticalLayout className="auto-form" data-testid="auto-form">
-      <VerticalLayout className="auto-form-fields">
-        {getProperties(model)
-          .filter(includeProperty)
-          .map((propertyInfo) => {
-            const customField = customFields?.[propertyInfo.name];
-
-            if (customField) {
-              // @ts-expect-error: model needs access by name
-              const fieldModel = form.model[propertyInfo.name] as AbstractModel<TItem>;
-              return customField({ field: form.field(fieldModel) });
-            }
-            return (
-              <AutoFormField key={propertyInfo.name} propertyInfo={propertyInfo} form={form} disabled={disabled} />
-            );
-          })}
-        {formError ? <div style={{ color: 'var(--lumo-error-color)' }}>{formError}</div> : <></>}
-      </VerticalLayout>
-=======
     <section className="flex flex-col p-m gap-m">
       {layout}
       {formError ? <div style={{ color: 'var(--lumo-error-color)' }}>{formError}</div> : <></>}
->>>>>>> e908ab74
       <HorizontalLayout className="auto-form-toolbar" theme="spacing">
         {form.dirty ? (
           <Button theme="tertiary" onClick={() => form.reset()}>
