--- conflicted
+++ resolved
@@ -1,11 +1,8 @@
-<<<<<<< HEAD
-=======
 import type {
   ComboBoxDataProvider,
   ComboBoxDataProviderCallback,
   ComboBoxDataProviderParams,
 } from '@vaadin/react-components';
->>>>>>> 347b2ad8
 import type { GridDataProvider, GridDataProviderCallback, GridDataProviderParams } from '@vaadin/react-components/Grid';
 import { useMemo, useState } from 'react';
 import type { CountService, ListService } from './crud';
