--- conflicted
+++ resolved
@@ -93,11 +93,7 @@
           </Item>
         </ListBox>
       )}
-<<<<<<< HEAD
-      className="autoGridFilterWithLessGreaterEquals"
-=======
       className="auto-grid-comparation-selection"
->>>>>>> 9cd38fad
     ></Select>
   );
 }
