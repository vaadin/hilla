--- conflicted
+++ resolved
@@ -11,26 +11,6 @@
 import type FilterUnion from './types/dev/hilla/crud/filter/FilterUnion.js';
 import Matcher from './types/dev/hilla/crud/filter/PropertyStringFilter/Matcher.js';
 
-<<<<<<< HEAD
-const datePickerI18n = new DatePickerElement().i18n;
-
-function useDatePickerI18n(): DatePickerI18n {
-  const formatter = useLocaleFormatter();
-
-  return useMemo(
-    () => ({
-      ...datePickerI18n,
-      formatDate(value) {
-        return formatter.formatDate(value);
-      },
-      parseDate(value) {
-        return formatter.parse(value);
-      },
-    }),
-    [formatter],
-  );
-}
-=======
 // TODO: Replace with more robust solution
 const autoGridFilterWithLessGreaterEqualsStyle = document.createElement('style');
 autoGridFilterWithLessGreaterEqualsStyle.id = 'autoGridFilterWithLessGreaterEquals';
@@ -47,7 +27,6 @@
   display: none;
 }`;
 document.head.appendChild(autoGridFilterWithLessGreaterEqualsStyle);
->>>>>>> 7d7a9da4
 
 function useFilterState(initialMatcher: Matcher) {
   const context = useContext(ColumnContext)!;
@@ -112,7 +91,7 @@
           </Item>
         </ListBox>
       )}
-      className="auto-grid-comparation-selection"
+      className={autoGridFilterWithLessGreaterEqualsStyle.id}
     ></Select>
   );
 }
