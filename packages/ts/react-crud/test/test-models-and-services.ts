--- conflicted
+++ resolved
@@ -43,16 +43,10 @@
 }
 
 export interface NestedTestValues {
-<<<<<<< HEAD
-  string: string;
-  number: number;
-  boolean: boolean;
-=======
   nestedString: string;
   nestedNumber: number;
   nestedBoolean: boolean;
   nestedDate?: string;
->>>>>>> 8ba4dd81
 }
 
 export interface ColumnRendererTestValues extends HasIdVersion {
@@ -60,11 +54,7 @@
   integer: number;
   decimal: number;
   boolean: boolean;
-<<<<<<< HEAD
-=======
   enum?: Gender;
-  date?: string;
->>>>>>> 8ba4dd81
   localDate?: string;
   localTime?: string;
   localDateTime?: string;
@@ -193,16 +183,13 @@
   get nestedBoolean(): BooleanModel {
     return this[_getPropertyModel]('nestedBoolean', (parent, key) => new BooleanModel(parent, key, false));
   }
-<<<<<<< HEAD
-=======
 
   get nestedDate(): StringModel {
     return this[_getPropertyModel](
       'nestedDate',
-      (parent, key) => new StringModel(parent, key, false, { meta: { javaType: 'java.util.Date' } }),
-    );
-  }
->>>>>>> 8ba4dd81
+      (parent, key) => new StringModel(parent, key, false, { meta: { javaType: 'java.time.LocalDate' } }),
+    );
+  }
 }
 
 export class ColumnRendererTestModel<
@@ -240,20 +227,10 @@
     return this[_getPropertyModel]('boolean', (parent, key) => new BooleanModel(parent, key, false));
   }
 
-<<<<<<< HEAD
-=======
   get enum(): GenderModel {
     return this[_getPropertyModel]('enum', (parent, key) => new GenderModel(parent, key, false));
   }
 
-  get date(): StringModel {
-    return this[_getPropertyModel](
-      'date',
-      (parent, key) => new StringModel(parent, key, false, { meta: { javaType: 'java.util.Date' } }),
-    );
-  }
-
->>>>>>> 8ba4dd81
   get localDate(): StringModel {
     return this[_getPropertyModel](
       'localDate',
@@ -405,25 +382,15 @@
     integer: 123456,
     decimal: 123.456,
     boolean: true,
-<<<<<<< HEAD
-=======
     enum: Gender.MALE,
-    date: '2021-05-13T00:00:00',
->>>>>>> 8ba4dd81
     localDate: '2021-05-13',
     localTime: '08:45:00',
     localDateTime: '2021-05-13T08:45:00',
     nested: {
-<<<<<<< HEAD
-      string: 'Nested string 1',
-      number: 123456,
-      boolean: true,
-=======
       nestedString: 'Nested string 1',
       nestedNumber: 123456,
       nestedBoolean: true,
-      nestedDate: '2021-05-13T00:00:00',
->>>>>>> 8ba4dd81
+      nestedDate: '2021-05-13',
     },
   },
   {
@@ -433,11 +400,7 @@
     integer: -12,
     decimal: -0.12,
     boolean: false,
-<<<<<<< HEAD
-=======
     enum: Gender.FEMALE,
-    date: '2021-05-14T00:00:00',
->>>>>>> 8ba4dd81
     localDate: '2021-05-14',
     localTime: '20:45:00',
     localDateTime: '2021-05-14T20:45:00',
