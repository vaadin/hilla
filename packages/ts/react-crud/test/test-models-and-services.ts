--- conflicted
+++ resolved
@@ -21,27 +21,19 @@
   foundedDate: string;
 }
 
-<<<<<<< HEAD
 export enum Gender {
   MALE = 'MALE',
   FEMALE = 'FEMALE',
   NON_BINARY = 'NON_BINARY',
 }
 
-export interface Person extends HasIdVersion {
-  id: number;
-  version: number;
-  firstName: string;
-  lastName: string;
-  gender: Gender;
-=======
 export interface Named {
   firstName: string;
   lastName: string;
 }
 
 export interface Person extends HasIdVersion, Named {
->>>>>>> 04553477
+  gender: Gender;
   email: string;
   someInteger: number;
   someDecimal: number;
@@ -69,14 +61,11 @@
   nested?: NestedTestValues;
 }
 
-<<<<<<< HEAD
 class GenderModel extends EnumModel<typeof Gender> {
   static override createEmptyValue = makeEnumEmptyValueCreator(GenderModel);
   readonly [_enum] = Gender;
 }
 
-export class PersonModel<T extends Person = Person> extends ObjectModel<T> {
-=======
 export class NamedModel<T extends Named = Named> extends ObjectModel<T> {
   static override createEmptyValue = makeObjectEmptyValueCreator(NamedModel);
 
@@ -90,7 +79,6 @@
 }
 
 export class PersonModel<T extends Person = Person> extends NamedModel<T> {
->>>>>>> 04553477
   static override createEmptyValue = makeObjectEmptyValueCreator(PersonModel);
 
   get id(): NumberModel {
@@ -107,23 +95,12 @@
       (parent, key) =>
         new NumberModel(parent, key, false, { meta: { annotations: [{ name: 'jakarta.persistence.Version' }] } }),
     );
-  }
-
-<<<<<<< HEAD
-  get firstName(): StringModel {
-    return this[_getPropertyModel]('firstName', (parent, key) => new StringModel(parent, key, false));
-  }
-
-  get lastName(): StringModel {
-    return this[_getPropertyModel]('lastName', (parent, key) => new StringModel(parent, key, false));
   }
 
   get gender(): GenderModel {
     return this[_getPropertyModel]('gender', (parent, key) => new GenderModel(parent, key, false));
   }
 
-=======
->>>>>>> 04553477
   get email(): StringModel {
     return this[_getPropertyModel]('email', (parent, key) => new StringModel(parent, key, false));
   }
