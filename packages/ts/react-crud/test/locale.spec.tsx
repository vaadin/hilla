import { render } from '@testing-library/react';
import type { DatePickerDate } from '@vaadin/react-components/DatePicker.js';
<<<<<<< HEAD
import { LocaleContext, LocaleFormatter, useDatePickerI18n } from '../src/locale.js';
=======
import { expect } from 'chai';
import { LocaleFormatter, useDatePickerI18n } from '../src/locale.js';
>>>>>>> 7b8f3616

describe('@vaadin/hilla-react-crud', () => {
  describe('LocaleFormatter', () => {
    const testCases = [
      { locale: 'en-US', input: '5/7/2020', output: '5/7/2020', iso: '2020-05-07' },
      { locale: 'en-US', input: '05/07/2020', output: '5/7/2020', iso: '2020-05-07' },
      { locale: 'en-US', input: '12/31/2020', output: '12/31/2020', iso: '2020-12-31' },
      { locale: 'en-US', input: '5/7/1999', output: '5/7/1999', iso: '1999-05-07' },
      { locale: 'en-US', input: '5/7/999', output: '5/7/999', iso: '0999-05-07' },
      { locale: 'en-US', input: '5/7/99', output: '5/7/99', iso: '0099-05-07' },
      { locale: 'de-DE', input: '7.5.2020', output: '7.5.2020', iso: '2020-05-07' },
      { locale: 'de-DE', input: '07.05.2020', output: '7.5.2020', iso: '2020-05-07' },
      { locale: 'de-DE', input: '31.12.2020', output: '31.12.2020', iso: '2020-12-31' },
      { locale: 'de-DE', input: '7.5.1999', output: '7.5.1999', iso: '1999-05-07' },
      { locale: 'de-DE', input: '7.5.999', output: '7.5.999', iso: '0999-05-07' },
      { locale: 'de-DE', input: '7.5.99', output: '7.5.99', iso: '0099-05-07' },
      { locale: 'ko-KR', input: '2020. 5. 7.', output: '2020. 5. 7.', iso: '2020-05-07' },
      { locale: 'ko-KR', input: '2020. 05. 07.', output: '2020. 5. 7.', iso: '2020-05-07' },
      { locale: 'ko-KR', input: '2020. 12. 31.', output: '2020. 12. 31.', iso: '2020-12-31' },
      { locale: 'ko-KR', input: '1999. 12. 31.', output: '1999. 12. 31.', iso: '1999-12-31' },
      { locale: 'ko-KR', input: '999. 12. 31.', output: '999. 12. 31.', iso: '0999-12-31' },
      { locale: 'ko-KR', input: '99. 12. 31.', output: '99. 12. 31.', iso: '0099-12-31' },
      { locale: 'bg', input: '7.5.2020 г.', output: '7.05.2020 г.', iso: '2020-05-07' },
      { locale: 'bg', input: '07.05.2020 г.', output: '7.05.2020 г.', iso: '2020-05-07' },
      { locale: 'bg', input: '31.12.2020 г.', output: '31.12.2020 г.', iso: '2020-12-31' },
      { locale: 'bg', input: '5.07.1999 г.', output: '5.07.1999 г.', iso: '1999-07-05' },
      { locale: 'bg', input: '5.07.999 г.', output: '5.07.999 г.', iso: '0999-07-05' },
      { locale: 'bg', input: '5.07.99 г.', output: '5.07.99 г.', iso: '0099-07-05' },
    ];

    it('should format and parse dates', () => {
      function toIso(date: DatePickerDate) {
        const day = date.day.toString().padStart(2, '0');
        const month = (date.month + 1).toString().padStart(2, '0');
        const year = date.year.toString().padStart(4, '0');
        return `${year}-${month}-${day}`;
      }

      function fromIso(iso: string): DatePickerDate {
        const [year, month, day] = iso.split('-').map(Number);
        return { year, month: month - 1, day };
      }

      testCases.forEach((testCase) => {
        const { locale, iso, input, output } = testCase;
        const formatter = new LocaleFormatter(locale);

        const parsedDate = formatter.parse(input);
        expect(parsedDate, `Failed to parse date in ${locale}: ${input}`).to.not.be.undefined;
        const parsedIso = toIso(parsedDate!);
        expect(parsedIso, `Parsing date in locale ${locale} returned wrong result`).to.equal(iso);

        const formattedDate = formatter.formatDate(fromIso(iso));
        expect(formattedDate, `Formatting date in locale ${locale} returned wrong result`).to.equal(output);
      });
    });

    it('should return null when parsing invalid dates', () => {
      const formatter = new LocaleFormatter('en-US');
      expect(formatter.parse('')).to.be.undefined;
      expect(formatter.parse('23')).to.be.undefined;
      expect(formatter.parse('11/23')).to.be.undefined;
      expect(formatter.parse('11/32/2020')).to.be.undefined;
      expect(formatter.parse('23/23/2020')).to.be.undefined;
      expect(formatter.parse('0/23/2020')).to.be.undefined;
      expect(formatter.parse('11/0/2020')).to.be.undefined;
    });
  });

  describe('useDatePickerI18n', () => {
    const dateAsString = '5/7/2020';
    const dateAsObject = { year: 2020, month: 4, day: 7 };

    function I18nTestComponent() {
      const i18n = useDatePickerI18n();
      const formatted = i18n.formatDate(dateAsObject);
      const parsed = i18n.parseDate(dateAsString);

      return (
        <>
          <div>{formatted}</div>
          <div>{JSON.stringify(parsed)}</div>
        </>
      );
    }

    it('uses "formatDate" and "parse" correctly', () => {
      const { getByText } = render(
        <LocaleContext.Provider value="en-US">
          <I18nTestComponent />
        </LocaleContext.Provider>,
      );
      expect(getByText(dateAsString)).to.exist;
      const json = JSON.stringify(dateAsObject);
      expect(getByText(json)).to.exist;
    });
  });
});<|MERGE_RESOLUTION|>--- conflicted
+++ resolved
@@ -1,11 +1,7 @@
 import { render } from '@testing-library/react';
 import type { DatePickerDate } from '@vaadin/react-components/DatePicker.js';
-<<<<<<< HEAD
+import { expect } from 'chai';
 import { LocaleContext, LocaleFormatter, useDatePickerI18n } from '../src/locale.js';
-=======
-import { expect } from 'chai';
-import { LocaleFormatter, useDatePickerI18n } from '../src/locale.js';
->>>>>>> 7b8f3616
 
 describe('@vaadin/hilla-react-crud', () => {
   describe('LocaleFormatter', () => {
