import { render } from '@testing-library/react';
import type { DatePickerDate } from '@vaadin/react-components/DatePicker.js';
<<<<<<< HEAD
=======
import { expect } from 'chai';
>>>>>>> f7b75463
import { LocaleContext, LocaleFormatter, useDatePickerI18n } from '../src/locale.js';

describe('@vaadin/hilla-react-crud', () => {
  describe('LocaleFormatter', () => {
    const testCases = [
      { locale: 'en-US', input: '5/7/2020', output: '5/7/2020', iso: '2020-05-07' },
      { locale: 'en-US', input: '05/07/2020', output: '5/7/2020', iso: '2020-05-07' },
      { locale: 'en-US', input: '12/31/2020', output: '12/31/2020', iso: '2020-12-31' },
      { locale: 'en-US', input: '5/7/1999', output: '5/7/1999', iso: '1999-05-07' },
      { locale: 'en-US', input: '5/7/999', output: '5/7/999', iso: '0999-05-07' },
      { locale: 'en-US', input: '5/7/99', output: '5/7/99', iso: '0099-05-07' },
      { locale: 'de-DE', input: '7.5.2020', output: '7.5.2020', iso: '2020-05-07' },
      { locale: 'de-DE', input: '07.05.2020', output: '7.5.2020', iso: '2020-05-07' },
      { locale: 'de-DE', input: '31.12.2020', output: '31.12.2020', iso: '2020-12-31' },
      { locale: 'de-DE', input: '7.5.1999', output: '7.5.1999', iso: '1999-05-07' },
      { locale: 'de-DE', input: '7.5.999', output: '7.5.999', iso: '0999-05-07' },
      { locale: 'de-DE', input: '7.5.99', output: '7.5.99', iso: '0099-05-07' },
      { locale: 'ko-KR', input: '2020. 5. 7.', output: '2020. 5. 7.', iso: '2020-05-07' },
      { locale: 'ko-KR', input: '2020. 05. 07.', output: '2020. 5. 7.', iso: '2020-05-07' },
      { locale: 'ko-KR', input: '2020. 12. 31.', output: '2020. 12. 31.', iso: '2020-12-31' },
      { locale: 'ko-KR', input: '1999. 12. 31.', output: '1999. 12. 31.', iso: '1999-12-31' },
      { locale: 'ko-KR', input: '999. 12. 31.', output: '999. 12. 31.', iso: '0999-12-31' },
      { locale: 'ko-KR', input: '99. 12. 31.', output: '99. 12. 31.', iso: '0099-12-31' },
      { locale: 'bg', input: '7.5.2020 г.', output: '7.05.2020 г.', iso: '2020-05-07' },
      { locale: 'bg', input: '07.05.2020 г.', output: '7.05.2020 г.', iso: '2020-05-07' },
      { locale: 'bg', input: '31.12.2020 г.', output: '31.12.2020 г.', iso: '2020-12-31' },
      { locale: 'bg', input: '5.07.1999 г.', output: '5.07.1999 г.', iso: '1999-07-05' },
      { locale: 'bg', input: '5.07.999 г.', output: '5.07.999 г.', iso: '0999-07-05' },
      { locale: 'bg', input: '5.07.99 г.', output: '5.07.99 г.', iso: '0099-07-05' },
    ];

    it('should format and parse dates', () => {
      function toIso(date: DatePickerDate) {
        const day = date.day.toString().padStart(2, '0');
        const month = (date.month + 1).toString().padStart(2, '0');
        const year = date.year.toString().padStart(4, '0');
        return `${year}-${month}-${day}`;
      }

      function fromIso(iso: string): DatePickerDate {
        const [year, month, day] = iso.split('-').map(Number);
        return { year, month: month - 1, day };
      }

      testCases.forEach((testCase) => {
        const { locale, iso, input, output } = testCase;
        const formatter = new LocaleFormatter(locale);

        const parsedDate = formatter.parse(input);
        expect(parsedDate, `Failed to parse date in ${locale}: ${input}`).to.not.be.undefined;
        const parsedIso = toIso(parsedDate!);
        expect(parsedIso, `Parsing date in locale ${locale} returned wrong result`).to.equal(iso);

        const formattedDate = formatter.formatDate(fromIso(iso));
        expect(formattedDate, `Formatting date in locale ${locale} returned wrong result`).to.equal(output);
      });
    });

    it('should return null when parsing invalid dates', () => {
      const formatter = new LocaleFormatter('en-US');
      expect(formatter.parse('')).to.be.undefined;
      expect(formatter.parse('23')).to.be.undefined;
      expect(formatter.parse('11/23')).to.be.undefined;
      expect(formatter.parse('11/32/2020')).to.be.undefined;
      expect(formatter.parse('23/23/2020')).to.be.undefined;
      expect(formatter.parse('0/23/2020')).to.be.undefined;
      expect(formatter.parse('11/0/2020')).to.be.undefined;
    });
  });

  describe('useDatePickerI18n', () => {
    const dateAsString = '5/7/2020';
    const dateAsObject = { year: 2020, month: 4, day: 7 };

    function I18nTestComponent() {
      const i18n = useDatePickerI18n();
      const formatted = i18n.formatDate(dateAsObject);
      const parsed = i18n.parseDate(dateAsString);

      return (
        <>
          <div>{formatted}</div>
          <div>{JSON.stringify(parsed)}</div>
        </>
      );
    }

    it('uses "formatDate" and "parse" correctly', () => {
      const { getByText } = render(
<<<<<<< HEAD
        <LocaleContext.Provider value={'en-US'}>
=======
        <LocaleContext.Provider value="en-US">
>>>>>>> f7b75463
          <I18nTestComponent />
        </LocaleContext.Provider>,
      );
      expect(getByText(dateAsString)).to.exist;
      const json = JSON.stringify(dateAsObject);
      expect(getByText(json)).to.exist;
    });
  });
});<|MERGE_RESOLUTION|>--- conflicted
+++ resolved
@@ -1,9 +1,6 @@
 import { render } from '@testing-library/react';
 import type { DatePickerDate } from '@vaadin/react-components/DatePicker.js';
-<<<<<<< HEAD
-=======
 import { expect } from 'chai';
->>>>>>> f7b75463
 import { LocaleContext, LocaleFormatter, useDatePickerI18n } from '../src/locale.js';
 
 describe('@vaadin/hilla-react-crud', () => {
@@ -93,11 +90,7 @@
 
     it('uses "formatDate" and "parse" correctly', () => {
       const { getByText } = render(
-<<<<<<< HEAD
-        <LocaleContext.Provider value={'en-US'}>
-=======
         <LocaleContext.Provider value="en-US">
->>>>>>> f7b75463
           <I18nTestComponent />
         </LocaleContext.Provider>,
       );
