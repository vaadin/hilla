--- conflicted
+++ resolved
@@ -1,9 +1,5 @@
 import { expect, use } from '@esm-bundle/chai';
-<<<<<<< HEAD
-import type { GridDataProvider, GridSorterDefinition } from '@hilla/react-components/Grid.js';
-=======
-import type { GridDataProvider, GridElement, GridSorterDefinition } from '@vaadin/react-components/Grid.js';
->>>>>>> 4e499c5a
+import type { GridDataProvider, GridSorterDefinition } from '@vaadin/react-components/Grid.js';
 import sinon from 'sinon';
 import sinonChai from 'sinon-chai';
 import type { CountService, ListService } from '../crud';
