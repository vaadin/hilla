--- conflicted
+++ resolved
@@ -10,32 +10,16 @@
 import type AndFilter from '../src/types/dev/hilla/crud/filter/AndFilter.js';
 import Matcher from '../src/types/dev/hilla/crud/filter/PropertyStringFilter/Matcher.js';
 import type PropertyStringFilter from '../src/types/dev/hilla/crud/filter/PropertyStringFilter.js';
-<<<<<<< HEAD
+import type Sort from '../types/dev/hilla/mappedtypes/Sort';
+import Direction from '../types/org/springframework/data/domain/Sort/Direction';
 import GridController from './GridController.js';
 import SelectController from './SelectController.js';
-=======
-import type Sort from '../types/dev/hilla/mappedtypes/Sort';
-import Direction from '../types/org/springframework/data/domain/Sort/Direction';
-import {
-  getBodyCellContent,
-  getGrid,
-  getHeaderCellContent,
-  getHeaderRows,
-  getSortOrder,
-  getVisibleRowCount,
-  reactRender,
-  sortGrid,
-} from './grid-test-helpers.js';
->>>>>>> b0fcef25
 import {
   ColumnRendererTestModel,
   columnRendererTestService,
   CompanyModel,
   companyService,
-<<<<<<< HEAD
-=======
   type HasTestInfo,
->>>>>>> b0fcef25
   type Person,
   PersonModel,
   personService,
@@ -78,7 +62,6 @@
 
     let user: ReturnType<(typeof userEvent)['setup']>;
 
-<<<<<<< HEAD
     beforeEach(() => {
       user = userEvent.setup();
     });
@@ -87,98 +70,88 @@
       it('creates columns based on model', async () => {
         const grid = await GridController.init(render(<TestAutoGridNoHeaderFilters />), user);
         await assertColumns(grid, 'firstName', 'lastName', 'email', 'someNumber', 'vip');
-=======
-  describe('Auto grid', () => {
-    it('creates columns based on model', async () => {
-      const result: RenderResult = render(<TestAutoGridNoHeaderFilters />);
-      await assertColumns(result, 'firstName', 'lastName', 'email', 'someNumber', 'vip');
-    });
-    it('can change model and recreate columns', async () => {
-      const result = render(<AutoGrid service={personService()} model={PersonModel}></AutoGrid>);
-      await assertColumns(result, 'firstName', 'lastName', 'email', 'someNumber', 'vip');
-      result.rerender(<AutoGrid service={companyService()} model={CompanyModel}></AutoGrid>);
-      await assertColumns(result, 'name', 'foundedDate');
-    });
-    it('sorts according to first column by default', async () => {
-      const service = personService();
-      const result = render(<TestAutoGridNoHeaderFilters service={service} />);
-      const grid = getGrid(result);
-      await reactRender();
-
-      const expectedSort: Sort = { orders: [{ property: 'firstName', direction: Direction.ASC, ignoreCase: false }] };
-      expect(service.lastSort).to.eql(expectedSort);
-      expect(getSortOrder(grid)).to.eql([{ property: 'firstName', direction: Direction.ASC }]);
-    });
-    it('retains sorting when re-rendering', async () => {
-      const result = render(<TestAutoGridNoHeaderFilters />);
-      const grid: GridElement = result.container.querySelector('vaadin-grid')!;
-      await reactRender();
-      sortGrid(grid, 'lastName', 'desc');
-      expect(getSortOrder(grid)).to.eql([{ property: 'lastName', direction: Direction.DESC }]);
-      result.rerender(<TestAutoGridNoHeaderFilters />);
-      expect(getSortOrder(grid)).to.eql([{ property: 'lastName', direction: Direction.DESC }]);
-    });
-    it('creates sortable columns', async () => {
-      const service = personService();
-      const result = render(<TestAutoGridNoHeaderFilters service={service} />);
-      const grid = getGrid(result);
-      await reactRender();
-      sortGrid(grid, 'firstName', 'desc');
-      await reactRender();
-
-      const expectedSort: Sort = { orders: [{ property: 'firstName', direction: Direction.DESC, ignoreCase: false }] };
-      expect(service.lastSort).to.eql(expectedSort);
-      expect(getSortOrder(grid)).to.eql([{ property: 'firstName', direction: Direction.DESC }]);
-    });
-    it('sets a data provider, but only once', async () => {
-      const service = personService();
-      const result = render(<TestAutoGridNoHeaderFilters service={service} />);
-      const grid = getGrid(result);
-      await reactRender();
-      const dp = grid.dataProvider;
-      expect(dp).to.not.be.undefined;
-      result.rerender(<TestAutoGridNoHeaderFilters service={service} />);
-      const grid2 = getGrid(result);
-      expect(dp).to.equal(grid2.dataProvider);
-    });
-    it('data provider provides data', async () => {
-      const result = render(<TestAutoGridNoHeaderFilters />);
-      await reactRender();
-      const grid = getGrid(result);
-      await reactRender();
-      expect(getVisibleRowCount(grid)).to.equal(2);
-      expect(getBodyCellContent(grid, 0, 0).innerText).to.equal('Jane');
-      expect(getBodyCellContent(grid, 0, 1).innerText).to.equal('Love');
-      expect(getBodyCellContent(grid, 1, 0).innerText).to.equal('John');
-      expect(getBodyCellContent(grid, 1, 1).innerText).to.equal('Dove');
-    });
-    it('does not pass its own parameters to the underlying grid', () => {
-      const result = render(<TestAutoGridNoHeaderFilters />);
-      const grid = getGrid(result);
-      expect(grid.getAttribute('model')).to.be.null;
-      expect(grid.getAttribute('service')).to.be.null;
-    });
-    it('calls data provider list() only once for initial data', async () => {
-      const testService = personService();
-      expect(testService.callCount).to.equal(0);
-      render(<AutoGrid service={testService} model={PersonModel} />);
-      await reactRender();
-      expect(testService.callCount).to.equal(1);
-    });
-    it('passes filter to the data provider', async () => {
-      const filter: PropertyStringFilter = { filterValue: 'Jan', matcher: Matcher.CONTAINS, propertyId: 'firstName' };
-      // eslint-disable-next-line
-      (filter as any).t = 'propertyString'; // Workaround for https://github.com/vaadin/hilla/issues/438
-
-      const result = render(<TestAutoGrid experimentalFilter={filter} />);
-      await reactRender();
-      const grid = getGrid(result);
-      expect(getVisibleRowCount(grid)).to.equal(1);
-      expect(getBodyCellContent(grid, 0, 0).innerText).to.equal('Jane');
-      expect(getBodyCellContent(grid, 0, 1).innerText).to.equal('Love');
-    });
-
-    describe('multi-sort', () => {
+      });
+
+      it('can change model and recreate columns', async () => {
+        const result = render(<AutoGrid service={personService()} model={PersonModel} />);
+        await assertColumns(
+          await GridController.init(result, user),
+          'firstName',
+          'lastName',
+          'email',
+          'someNumber',
+          'vip',
+        );
+        result.rerender(<AutoGrid service={companyService()} model={CompanyModel} />);
+        await assertColumns(await GridController.init(result, user), 'name', 'foundedDate');
+      });
+
+      it('sorts according to first column by default', async () => {
+        const grid = await GridController.init(render(<TestAutoGridNoHeaderFilters />), user);
+        expect(grid.getBodyCellContent(0, 0)).to.have.rendered.text('Jane');
+        expect(grid.getBodyCellContent(1, 0)).to.have.rendered.text('John');
+      });
+      it('retains sorting when re-rendering', async () => {
+        const result = render(<TestAutoGridNoHeaderFilters />);
+        let grid = await GridController.init(result, user);
+        await grid.sort('lastName', 'desc');
+        await expect(grid.getSortOrder()).to.eventually.be.deep.equal({ path: 'lastName', direction: 'desc' });
+        result.rerender(<TestAutoGridNoHeaderFilters />);
+        grid = await GridController.init(result, user);
+        await expect(grid.getSortOrder()).to.eventually.deep.equal({ path: 'lastName', direction: 'desc' });
+      });
+      it('creates sortable columns', async () => {
+        const grid = await GridController.init(render(<TestAutoGridNoHeaderFilters />), user);
+        await grid.sort('firstName', 'desc');
+        expect(grid.getBodyCellContent(0, 0)).to.have.rendered.text('John');
+        expect(grid.getBodyCellContent(1, 0)).to.have.rendered.text('Jane');
+      });
+      it('sets a data provider, but only once', async () => {
+        const service = personService();
+        const result = render(<TestAutoGridNoHeaderFilters service={service} />);
+        let grid = await GridController.init(result, user);
+        const dp = grid.instance.dataProvider;
+        expect(dp).to.not.be.undefined;
+        result.rerender(<TestAutoGridNoHeaderFilters service={service} />);
+        grid = await GridController.init(result, user);
+        expect(dp).to.equal(grid.instance.dataProvider);
+      });
+
+      it('data provider provides data', async () => {
+        const grid = await GridController.init(render(<TestAutoGridNoHeaderFilters />), user);
+        expect(grid.getVisibleRowCount()).to.equal(2);
+        expect(grid.getBodyCellContent(0, 0)).to.have.rendered.text('Jane');
+        expect(grid.getBodyCellContent(0, 1)).to.have.rendered.text('Love');
+        expect(grid.getBodyCellContent(1, 0)).to.have.rendered.text('John');
+        expect(grid.getBodyCellContent(1, 1)).to.have.rendered.text('Dove');
+      });
+
+      it('does not pass its own parameters to the underlying grid', async () => {
+        const grid = await GridController.init(render(<TestAutoGridNoHeaderFilters />), user);
+        expect(grid.instance.getAttribute('model')).to.be.null;
+        expect(grid.instance.getAttribute('service')).to.be.null;
+      });
+
+      it('calls data provider list() only once for initial data', async () => {
+        const testService = personService();
+        expect(testService.callCount).to.equal(0);
+        await GridController.init(render(<AutoGrid service={testService} model={PersonModel} />), user);
+        expect(testService.callCount).to.equal(1);
+      });
+
+      it('passes filter to the data provider', async () => {
+        const filter: PropertyStringFilter = { filterValue: 'Jan', matcher: Matcher.CONTAINS, propertyId: 'firstName' };
+        // @ts-expect-error: getting internal property
+        // eslint-disable-next-line @typescript-eslint/no-unsafe-member-access
+        filter.t = 'propertyString'; // Workaround for https://github.com/vaadin/hilla/issues/438
+
+        const grid = await GridController.init(render(<TestAutoGrid experimentalFilter={filter} />), user);
+        expect(grid.getVisibleRowCount()).to.equal(1);
+        expect(grid.getBodyCellContent(0, 0)).to.have.rendered.text('Jane');
+        expect(grid.getBodyCellContent(0, 1)).to.have.rendered.text('Love');
+      });
+
+      describe('multi-sort', () => {
       let grid: GridElement;
       let service: CrudService<Person> & HasTestInfo;
 
@@ -243,98 +216,7 @@
         });
         expect(getSortOrder(grid)).to.eql([{ property: 'firstName', direction: Direction.ASC }]);
       });
-    });
-
-    describe('header filters', () => {
-      it('created for string columns', async () => {
-        const result = render(<TestAutoGrid />);
-        await reactRender();
-        const grid = getGrid(result);
-        const cell = getHeaderCellContent(grid, 1, 0);
-        expect(cell.firstElementChild?.localName).to.equal('vaadin-text-field');
->>>>>>> b0fcef25
-      });
-
-      it('can change model and recreate columns', async () => {
-        const result = render(<AutoGrid service={personService()} model={PersonModel} />);
-        await assertColumns(
-          await GridController.init(result, user),
-          'firstName',
-          'lastName',
-          'email',
-          'someNumber',
-          'vip',
-        );
-        result.rerender(<AutoGrid service={companyService()} model={CompanyModel} />);
-        await assertColumns(await GridController.init(result, user), 'name', 'foundedDate');
-      });
-
-      it('sorts according to first column by default', async () => {
-        const grid = await GridController.init(render(<TestAutoGridNoHeaderFilters />), user);
-        expect(grid.getBodyCellContent(0, 0)).to.have.rendered.text('Jane');
-        expect(grid.getBodyCellContent(1, 0)).to.have.rendered.text('John');
-      });
-      it('retains sorting when re-rendering', async () => {
-        const result = render(<TestAutoGridNoHeaderFilters />);
-        let grid = await GridController.init(result, user);
-        await grid.sort('lastName', 'desc');
-        await expect(grid.getSortOrder()).to.eventually.be.deep.equal({ path: 'lastName', direction: 'desc' });
-        result.rerender(<TestAutoGridNoHeaderFilters />);
-        grid = await GridController.init(result, user);
-        await expect(grid.getSortOrder()).to.eventually.deep.equal({ path: 'lastName', direction: 'desc' });
-      });
-      it('creates sortable columns', async () => {
-        const grid = await GridController.init(render(<TestAutoGridNoHeaderFilters />), user);
-        await grid.sort('firstName', 'desc');
-        expect(grid.getBodyCellContent(0, 0)).to.have.rendered.text('John');
-        expect(grid.getBodyCellContent(1, 0)).to.have.rendered.text('Jane');
-      });
-      it('sets a data provider, but only once', async () => {
-        const service = personService();
-        const result = render(<TestAutoGridNoHeaderFilters service={service} />);
-        let grid = await GridController.init(result, user);
-        const dp = grid.instance.dataProvider;
-        expect(dp).to.not.be.undefined;
-        result.rerender(<TestAutoGridNoHeaderFilters service={service} />);
-        grid = await GridController.init(result, user);
-        expect(dp).to.equal(grid.instance.dataProvider);
-      });
-
-      it('data provider provides data', async () => {
-        const grid = await GridController.init(render(<TestAutoGridNoHeaderFilters />), user);
-        expect(grid.getVisibleRowCount()).to.equal(2);
-        expect(grid.getBodyCellContent(0, 0)).to.have.rendered.text('Jane');
-        expect(grid.getBodyCellContent(0, 1)).to.have.rendered.text('Love');
-        expect(grid.getBodyCellContent(1, 0)).to.have.rendered.text('John');
-        expect(grid.getBodyCellContent(1, 1)).to.have.rendered.text('Dove');
-      });
-
-      it('does not pass its own parameters to the underlying grid', async () => {
-        const grid = await GridController.init(render(<TestAutoGridNoHeaderFilters />), user);
-        expect(grid.instance.getAttribute('model')).to.be.null;
-        expect(grid.instance.getAttribute('service')).to.be.null;
-      });
-
-      it('calls data provider list() only once for initial data', async () => {
-        const testService = personService();
-        expect(testService.callCount).to.equal(0);
-        await GridController.init(render(<AutoGrid service={testService} model={PersonModel} />), user);
-        expect(testService.callCount).to.equal(1);
-      });
-
-      it('passes filter to the data provider', async () => {
-        const filter: PropertyStringFilter = { filterValue: 'Jan', matcher: Matcher.CONTAINS, propertyId: 'firstName' };
-        // @ts-expect-error: getting internal property
-        // eslint-disable-next-line @typescript-eslint/no-unsafe-member-access
-        filter.t = 'propertyString'; // Workaround for https://github.com/vaadin/hilla/issues/438
-
-        const grid = await GridController.init(render(<TestAutoGrid experimentalFilter={filter} />), user);
-        expect(grid.getVisibleRowCount()).to.equal(1);
-        expect(grid.getBodyCellContent(0, 0)).to.have.rendered.text('Jane');
-        expect(grid.getBodyCellContent(0, 1)).to.have.rendered.text('Love');
-      });
-
-      describe('header filters', () => {
+    });describe('header filters', () => {
         it('created for string columns', async () => {
           const grid = await GridController.init(render(<TestAutoGrid />), user);
           const cell = grid.getHeaderCellContent(1, 0);
