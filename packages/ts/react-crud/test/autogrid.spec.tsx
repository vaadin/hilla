--- conflicted
+++ resolved
@@ -649,56 +649,6 @@
         expect(grid.getBodyCellContent(3, columnIndex)).to.have.rendered.text('');
       });
 
-<<<<<<< HEAD
-      it('renders java.time.LocalDate as right aligned', () => {
-        expect(grid.getBodyCellContent(0, 4)).to.have.style('text-align', 'end');
-        expect(grid.getBodyCellContent(0, 4)).to.have.text('5/13/2021');
-        expect(grid.getBodyCellContent(1, 4)).to.have.text('5/14/2021');
-        expect(grid.getBodyCellContent(2, 4)).to.have.text('');
-        expect(grid.getBodyCellContent(3, 4)).to.have.text('');
-      });
-
-      it('renders java.time.LocalTime as right aligned', () => {
-        expect(grid.getBodyCellContent(0, 5)).to.have.style('text-align', 'end');
-        expect(grid.getBodyCellContent(0, 5)).to.have.text('8:45 AM');
-        expect(grid.getBodyCellContent(1, 5)).to.have.text('8:45 PM');
-        expect(grid.getBodyCellContent(2, 5)).to.have.text('');
-        expect(grid.getBodyCellContent(3, 5)).to.have.text('');
-      });
-
-      it('renders java.time.LocalDateTime as right aligned', () => {
-        expect(grid.getBodyCellContent(0, 6)).to.have.style('text-align', 'end');
-        expect(grid.getBodyCellContent(0, 6)).to.have.text('5/13/2021, 8:45 AM');
-        expect(grid.getBodyCellContent(1, 6)).to.have.text('5/14/2021, 8:45 PM');
-        expect(grid.getBodyCellContent(2, 6)).to.have.text('');
-        expect(grid.getBodyCellContent(3, 6)).to.have.text('');
-      });
-
-      it('renders nested strings without formatting and with default alignment', () => {
-        expect(grid.getBodyCellContent(0, 7)).to.have.style('text-align', 'start');
-        expect(grid.getBodyCellContent(0, 7)).to.have.rendered.text('Nested string 1');
-        expect(grid.getBodyCellContent(1, 7)).to.have.rendered.text('');
-      });
-
-      it('renders nested numbers as right aligned numbers', () => {
-        expect(grid.getBodyCellContent(0, 8)).to.have.style('text-align', 'end');
-        expect(grid.getBodyCellContent(0, 8)).to.have.rendered.text('123,456');
-        expect(grid.getBodyCellContent(1, 8)).to.have.rendered.text('');
-      });
-
-      it('renders nested booleans as icons', () => {
-        expect(grid.getBodyCellContent(0, 9).querySelector('vaadin-icon')).to.have.attribute('icon', 'lumo:checkmark');
-        expect(grid.getBodyCellContent(1, 9).querySelector('vaadin-icon')).to.have.attribute('icon', 'lumo:minus');
-=======
-      it('renders java.util.Date as right aligned', async () => {
-        const columnIndex = await grid.findColumnIndexByHeaderText('Date');
-        expect(grid.getBodyCellContent(0, columnIndex)).to.have.style('text-align', 'end');
-        expect(grid.getBodyCellContent(0, columnIndex)).to.have.text('5/13/2021');
-        expect(grid.getBodyCellContent(1, columnIndex)).to.have.text('5/14/2021');
-        expect(grid.getBodyCellContent(2, columnIndex)).to.have.text('');
-        expect(grid.getBodyCellContent(3, columnIndex)).to.have.text('');
-      });
-
       it('renders java.time.LocalDate as right aligned', async () => {
         const columnIndex = await grid.findColumnIndexByHeaderText('Local date');
         expect(grid.getBodyCellContent(0, columnIndex)).to.have.style('text-align', 'end');
@@ -757,7 +707,6 @@
         expect(grid.getBodyCellContent(0, columnIndex)).to.have.style('text-align', 'end');
         expect(grid.getBodyCellContent(0, columnIndex)).to.have.text('5/13/2021');
         expect(grid.getBodyCellContent(1, columnIndex)).to.have.text('');
->>>>>>> 8ba4dd81
       });
     });
   });
