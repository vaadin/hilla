import { expect, use } from '@esm-bundle/chai';
import { GridColumn } from '@hilla/react-components/GridColumn.js';
import type { TextFieldElement } from '@hilla/react-components/TextField.js';
import { render } from '@testing-library/react';
import userEvent from '@testing-library/user-event';
import chaiAsPromised from 'chai-as-promised';
import sinonChai from 'sinon-chai';
import { AutoGrid, type AutoGridProps } from '../src/autogrid.js';
import type { CrudService } from '../src/crud.js';
import type AndFilter from '../src/types/dev/hilla/crud/filter/AndFilter.js';
import Matcher from '../src/types/dev/hilla/crud/filter/PropertyStringFilter/Matcher.js';
import type PropertyStringFilter from '../src/types/dev/hilla/crud/filter/PropertyStringFilter.js';
import type Sort from '../src/types/dev/hilla/mappedtypes/Sort.js';
import Direction from '../src/types/org/springframework/data/domain/Sort/Direction.js';
import GridController from './GridController.js';
import SelectController from './SelectController.js';
import {
  ColumnRendererTestModel,
  columnRendererTestService,
  CompanyModel,
  companyService,
  type HasTestInfo,
  type Person,
  PersonModel,
  personService,
} from './test-models-and-services.js';
import TextFieldController from './TextFieldController.js';

use(sinonChai);
use(chaiAsPromised);

export async function nextFrame(): Promise<void> {
  return new Promise<void>((resolve) => {
    requestAnimationFrame(() => {
      resolve();
    });
  });
}

async function assertColumns(grid: GridController, ...ids: string[]) {
  const columns = await grid.getColumns();
  expect(columns).to.have.length(ids.length);
  await expect(grid.getHeaderCellContents()).to.eventually.deep.equal(grid.generateColumnHeaders(ids));

  for (let i = 0; i < ids.length; i++) {
    if (ids[i] === '') {
      expect(columns[i].path).to.equal(undefined);
    } else {
      expect(columns[i].path).to.equal(ids[i]);
    }
  }
}

describe('@hilla/react-crud', () => {
  describe('Auto grid', () => {
    function TestAutoGridNoHeaderFilters(customProps: Partial<AutoGridProps<Person>>) {
      return <AutoGrid service={personService()} model={PersonModel} noHeaderFilters {...customProps} />;
    }
    function TestAutoGrid(customProps: Partial<AutoGridProps<Person>>) {
      return <AutoGrid service={personService()} model={PersonModel} {...customProps} />;
    }

    let user: ReturnType<(typeof userEvent)['setup']>;

<<<<<<< HEAD
  describe('Auto grid', () => {
    it('creates columns based on model', async () => {
      const result: RenderResult = render(<TestAutoGridNoHeaderFilters />);
      await assertColumns(result, 'firstName', 'lastName', 'email', 'someNumber', 'vip');
    });
    it('can change model and recreate columns', async () => {
      const result = render(<AutoGrid service={personService()} model={PersonModel}></AutoGrid>);
      await assertColumns(result, 'firstName', 'lastName', 'email', 'someNumber', 'vip');
      result.rerender(<AutoGrid service={companyService()} model={CompanyModel}></AutoGrid>);
      await assertColumns(result, 'name', 'foundedDate');
    });
    it('sorts according to first column by default', async () => {
      const service = personService();
      const result = render(<TestAutoGridNoHeaderFilters service={service} />);
      const grid = getGrid(result);
      await reactRender();

      const expectedSort: Sort = { orders: [{ property: 'firstName', direction: Direction.ASC, ignoreCase: false }] };
      expect(service.lastSort).to.eql(expectedSort);
      expect(getSortOrder(grid)).to.eql([{ property: 'firstName', direction: Direction.ASC }]);
    });
    it('retains sorting when re-rendering', async () => {
      const result = render(<TestAutoGridNoHeaderFilters />);
      const grid: GridElement = result.container.querySelector('vaadin-grid')!;
      await reactRender();
      sortGrid(grid, 'lastName', 'desc');
      expect(getSortOrder(grid)).to.eql([{ property: 'lastName', direction: Direction.DESC }]);
      result.rerender(<TestAutoGridNoHeaderFilters />);
      expect(getSortOrder(grid)).to.eql([{ property: 'lastName', direction: Direction.DESC }]);
    });
    it('creates sortable columns', async () => {
      const service = personService();
      const result = render(<TestAutoGridNoHeaderFilters service={service} />);
      const grid = getGrid(result);
      await reactRender();
      sortGrid(grid, 'firstName', 'desc');
      await reactRender();

      const expectedSort: Sort = { orders: [{ property: 'firstName', direction: Direction.DESC, ignoreCase: false }] };
      expect(service.lastSort).to.eql(expectedSort);
      expect(getSortOrder(grid)).to.eql([{ property: 'firstName', direction: Direction.DESC }]);
    });
    it('sets a data provider, but only once', async () => {
      const service = personService();
      const result = render(<TestAutoGridNoHeaderFilters service={service} />);
      const grid = getGrid(result);
      await reactRender();
      const dp = grid.dataProvider;
      expect(dp).to.not.be.undefined;
      result.rerender(<TestAutoGridNoHeaderFilters service={service} />);
      const grid2 = getGrid(result);
      expect(dp).to.equal(grid2.dataProvider);
    });
    it('data provider provides data', async () => {
      const result = render(<TestAutoGridNoHeaderFilters />);
      await reactRender();
      const grid = getGrid(result);
      await reactRender();
      expect(getVisibleRowCount(grid)).to.equal(2);
      expect(getBodyCellContent(grid, 0, 0).innerText).to.equal('Jane');
      expect(getBodyCellContent(grid, 0, 1).innerText).to.equal('Love');
      expect(getBodyCellContent(grid, 1, 0).innerText).to.equal('John');
      expect(getBodyCellContent(grid, 1, 1).innerText).to.equal('Dove');
    });
    it('does not pass its own parameters to the underlying grid', () => {
      const result = render(<TestAutoGridNoHeaderFilters />);
      const grid = getGrid(result);
      expect(grid.getAttribute('model')).to.be.null;
      expect(grid.getAttribute('service')).to.be.null;
    });
    it('calls data provider list() only once for initial data', async () => {
      const testService = personService();
      expect(testService.callCount).to.equal(0);
      render(<AutoGrid service={testService} model={PersonModel} />);
      await reactRender();
      expect(testService.callCount).to.equal(1);
    });
    it('passes filter to the data provider', async () => {
      const filter: PropertyStringFilter = {
        '@type': 'propertyString',
        filterValue: 'Jan',
        matcher: Matcher.CONTAINS,
        propertyId: 'firstName',
      };

      const result = render(<TestAutoGrid experimentalFilter={filter} />);
      await reactRender();
      const grid = getGrid(result);
      expect(getVisibleRowCount(grid)).to.equal(1);
      expect(getBodyCellContent(grid, 0, 0).innerText).to.equal('Jane');
      expect(getBodyCellContent(grid, 0, 1).innerText).to.equal('Love');
=======
    beforeEach(() => {
      user = userEvent.setup();
>>>>>>> 3c12a74c
    });

    describe('basics', () => {
      it('creates columns based on model', async () => {
        const grid = await GridController.init(render(<TestAutoGridNoHeaderFilters />), user);
        await assertColumns(grid, 'firstName', 'lastName', 'email', 'someNumber', 'vip');
      });

      it('can change model and recreate columns', async () => {
        const result = render(<AutoGrid service={personService()} model={PersonModel} />);
        await assertColumns(
          await GridController.init(result, user),
          'firstName',
          'lastName',
          'email',
          'someNumber',
          'vip',
        );
        result.rerender(<AutoGrid service={companyService()} model={CompanyModel} />);
        await assertColumns(await GridController.init(result, user), 'name', 'foundedDate');
      });

      it('sorts according to first column by default', async () => {
        const service = personService();
        const grid = await GridController.init(render(<TestAutoGridNoHeaderFilters service={service} />), user);

        const expectedSort: Sort = { orders: [{ property: 'firstName', direction: Direction.ASC, ignoreCase: false }] };
        expect(service.lastSort).to.deep.equal(expectedSort);
        await expect(grid.getSortOrder()).to.eventually.deep.equal([
          { property: 'firstName', direction: Direction.ASC },
        ]);
      });

      it('retains sorting when re-rendering', async () => {
        const result = render(<TestAutoGridNoHeaderFilters />);
        const grid = await GridController.init(result, user);

        await grid.sort('lastName', 'desc');
        await expect(grid.getSortOrder()).to.eventually.deep.equal([
          { property: 'lastName', direction: Direction.DESC },
        ]);

        result.rerender(<TestAutoGridNoHeaderFilters />);
        await expect(grid.getSortOrder()).to.eventually.deep.equal([
          { property: 'lastName', direction: Direction.DESC },
        ]);
      });

      it('creates sortable columns', async () => {
        const service = personService();
<<<<<<< HEAD
        const result = render(<TestAutoGrid service={service} />);
        await reactRender();
        const grid = getGrid(result);
        const firstNameFilterField = getHeaderCellContent(grid, 1, 0).firstElementChild as TextFieldElement;
        firstNameFilterField.value = 'filter-value';
        firstNameFilterField.dispatchEvent(new CustomEvent('input'));
        await reactRender();

        const expectedPropertyFilter: PropertyStringFilter = {
          '@type': 'propertyString',
          filterValue: 'filter-value',
          propertyId: 'firstName',
          matcher: Matcher.CONTAINS,
        };
        const expectedFilter: AndFilter = { '@type': 'and', children: [expectedPropertyFilter] };
        expect(service.lastFilter).to.eql(expectedFilter);
=======
        const grid = await GridController.init(render(<TestAutoGridNoHeaderFilters service={service} />), user);
        await grid.sort('firstName', 'desc');

        const expectedSort: Sort = {
          orders: [{ property: 'firstName', direction: Direction.DESC, ignoreCase: false }],
        };
        expect(service.lastSort).to.deep.equal(expectedSort);
        await expect(grid.getSortOrder()).to.eventually.deep.equal([
          { property: 'firstName', direction: Direction.DESC },
        ]);
>>>>>>> 3c12a74c
      });

      it('sets a data provider, but only once', async () => {
        const service = personService();
<<<<<<< HEAD
        const result = render(<TestAutoGrid service={service} />);
        await reactRender();
        const grid = getGrid(result);
        const someNumberFilterField = getHeaderCellContent(grid, 1, 3).firstElementChild!
          .nextElementSibling as TextFieldElement;
        someNumberFilterField.value = '123';
        someNumberFilterField.dispatchEvent(new CustomEvent('input'));
        await reactRender();

        const expectedPropertyFilter: PropertyStringFilter = {
          '@type': 'propertyString',
          filterValue: '123',
          propertyId: 'someNumber',
          matcher: Matcher.GREATER_THAN,
        };
        const expectedFilter: AndFilter = { '@type': 'and', children: [expectedPropertyFilter] };
        expect(service.lastFilter).to.eql(expectedFilter);

        const someNumberFilterSelect = someNumberFilterField.previousElementSibling as SelectElement;
        someNumberFilterSelect.value = Matcher.EQUALS;
        await reactRender();

        const expectedPropertyFilter2: PropertyStringFilter = {
          '@type': 'propertyString',
          filterValue: '123',
          propertyId: 'someNumber',
          matcher: Matcher.EQUALS,
        };
        const expectedFilter2: AndFilter = { '@type': 'and', children: [expectedPropertyFilter2] };
        expect(service.lastFilter).to.eql(expectedFilter2);
      });
      it('filters for a boolean column', async () => {
        const service = personService();
        const result = render(<TestAutoGrid service={service} />);
        await reactRender();
        const grid: GridElement = result.container.querySelector('vaadin-grid')!;
        const select = getHeaderCellContent(grid, 1, 4).firstElementChild as SelectElement;
        select.value = 'True';
        await reactRender();

        const expectedPropertyFilter: PropertyStringFilter = {
          '@type': 'propertyString',
          filterValue: 'True',
          propertyId: 'vip',
          matcher: Matcher.EQUALS,
        };
        const expectedFilter: AndFilter = { '@type': 'and', children: [expectedPropertyFilter] };
        expect(service.lastFilter).to.eql(expectedFilter);
=======
        const result = render(<TestAutoGridNoHeaderFilters service={service} />);
        let grid = await GridController.init(result, user);
        const dp = grid.instance.dataProvider;
        expect(dp).to.not.be.undefined;
        result.rerender(<TestAutoGridNoHeaderFilters service={service} />);
        grid = await GridController.init(result, user);
        expect(dp).to.equal(grid.instance.dataProvider);
      });
>>>>>>> 3c12a74c

      it('data provider provides data', async () => {
        const grid = await GridController.init(render(<TestAutoGridNoHeaderFilters />), user);
        expect(grid.getVisibleRowCount()).to.equal(2);
        expect(grid.getBodyCellContent(0, 0)).to.have.rendered.text('Jane');
        expect(grid.getBodyCellContent(0, 1)).to.have.rendered.text('Love');
        expect(grid.getBodyCellContent(1, 0)).to.have.rendered.text('John');
        expect(grid.getBodyCellContent(1, 1)).to.have.rendered.text('Dove');
      });

<<<<<<< HEAD
        const expectedPropertyFilter2: PropertyStringFilter = {
          '@type': 'propertyString',
          filterValue: 'False',
          propertyId: 'vip',
          matcher: Matcher.EQUALS,
        };
        const expectedFilter2: AndFilter = { '@type': 'and', children: [expectedPropertyFilter2] };
        expect(service.lastFilter).to.eql(expectedFilter2);
      });
      it('combine filters (and) when you type in multiple fields', async () => {
        const service = personService();
        const result = render(<TestAutoGrid service={service} />);
        await reactRender();
        const grid = getGrid(result);
        const firstNameFilterField = getHeaderCellContent(grid, 1, 0).firstElementChild as TextFieldElement;
        firstNameFilterField.value = 'filterFirst';
        firstNameFilterField.dispatchEvent(new CustomEvent('input'));

        const lastNameFilterField = getHeaderCellContent(grid, 1, 1).firstElementChild as TextFieldElement;
        lastNameFilterField.value = 'filterLast';
        lastNameFilterField.dispatchEvent(new CustomEvent('input'));
        await reactRender();

        const expectedFirstNameFilter: PropertyStringFilter = {
          '@type': 'propertyString',
          filterValue: 'filterFirst',
          propertyId: 'firstName',
          matcher: Matcher.CONTAINS,
        };
        const expectedLastNameFilter: PropertyStringFilter = {
          '@type': 'propertyString',
          filterValue: 'filterLast',
          propertyId: 'lastName',
          matcher: Matcher.CONTAINS,
        };
        const expectedFilter: AndFilter = {
          '@type': 'and',
          children: [expectedFirstNameFilter, expectedLastNameFilter],
        };
        expect(service.lastFilter).to.eql(expectedFilter);
=======
      it('does not pass its own parameters to the underlying grid', async () => {
        const grid = await GridController.init(render(<TestAutoGridNoHeaderFilters />), user);
        expect(grid.instance.getAttribute('model')).to.be.null;
        expect(grid.instance.getAttribute('service')).to.be.null;
      });

      it('calls data provider list() only once for initial data', async () => {
        const testService = personService();
        expect(testService.callCount).to.equal(0);
        await GridController.init(render(<AutoGrid service={testService} model={PersonModel} />), user);
        expect(testService.callCount).to.equal(1);
>>>>>>> 3c12a74c
      });

<<<<<<< HEAD
        const result = render(<AutoGrid service={service} model={PersonModel}></AutoGrid>);
        await reactRender();
        const grid = getGrid(result);
        expect(getHeaderRows(grid).length).to.equal(2);

        const companyNameFilter = getHeaderCellContent(grid, 1, 0).firstElementChild as TextFieldElement;
        companyNameFilter.value = 'Joh';
        companyNameFilter.dispatchEvent(new CustomEvent('input'));
        await reactRender();

        const filter: PropertyStringFilter = {
          '@type': 'propertyString',
          filterValue: 'Joh',
          matcher: Matcher.CONTAINS,
          propertyId: 'firstName',
        };
        const expectedFilter1: AndFilter = {
          '@type': 'and',
          children: [filter],
        };
        expect(service.lastFilter).to.eql(expectedFilter1);
=======
      it('passes filter to the data provider', async () => {
        const filter: PropertyStringFilter = { filterValue: 'Jan', matcher: Matcher.CONTAINS, propertyId: 'firstName' };
        // @ts-expect-error: getting internal property
        // eslint-disable-next-line @typescript-eslint/no-unsafe-member-access
        filter.t = 'propertyString'; // Workaround for https://github.com/vaadin/hilla/issues/438

        const grid = await GridController.init(render(<TestAutoGrid experimentalFilter={filter} />), user);
        expect(grid.getVisibleRowCount()).to.equal(1);
        expect(grid.getBodyCellContent(0, 0)).to.have.rendered.text('Jane');
        expect(grid.getBodyCellContent(0, 1)).to.have.rendered.text('Love');
      });

      describe('multi-sort', () => {
        let grid: GridController;
        let service: CrudService<Person> & HasTestInfo;

        function TestAutoGridWithMultiSort(customProps: Partial<AutoGridProps<Person>>) {
          return (
            <AutoGrid
              service={personService()}
              model={PersonModel}
              noHeaderFilters
              multiSort
              multiSortPriority="append"
              {...customProps}
            ></AutoGrid>
          );
        }

        beforeEach(async () => {
          service = personService();
          grid = await GridController.init(render(<TestAutoGridWithMultiSort service={service} />), user);
        });

        it('sorts according to first column by default', async () => {
          expect(service.lastSort).to.deep.equal({
            orders: [{ property: 'firstName', direction: Direction.ASC, ignoreCase: false }],
          });

          await expect(grid.getSortOrder()).to.eventually.deep.equal([
            { property: 'firstName', direction: Direction.ASC },
          ]);
        });

        it('sorts by multiple columns', async () => {
          await grid.sort('lastName', 'asc');
          expect(service.lastSort).to.deep.equal({
            orders: [
              { property: 'firstName', direction: Direction.ASC, ignoreCase: false },
              { property: 'lastName', direction: Direction.ASC, ignoreCase: false },
            ],
          });

          await expect(grid.getSortOrder()).to.eventually.deep.equal([
            { property: 'firstName', direction: Direction.ASC },
            { property: 'lastName', direction: Direction.ASC },
          ]);

          await grid.sort('lastName', 'desc');
          expect(service.lastSort).to.deep.equal({
            orders: [
              { property: 'firstName', direction: Direction.ASC, ignoreCase: false },
              { property: 'lastName', direction: Direction.DESC, ignoreCase: false },
            ],
          });

          await expect(grid.getSortOrder()).to.eventually.deep.equal([
            { property: 'firstName', direction: Direction.ASC },
            { property: 'lastName', direction: Direction.DESC },
          ]);

          await grid.sort('lastName', null);
          expect(service.lastSort).to.deep.equal({
            orders: [{ property: 'firstName', direction: Direction.ASC, ignoreCase: false }],
          });

          await expect(grid.getSortOrder()).to.eventually.deep.equal([
            { property: 'firstName', direction: Direction.ASC },
          ]);
        });
      });

      describe('header filters', () => {
        it('created for string columns', async () => {
          const grid = await GridController.init(render(<TestAutoGrid />), user);
          const cell = grid.getHeaderCellContent(1, 0);
          expect(cell.firstElementChild?.localName).to.equal('vaadin-text-field');
        });

        it('created for number columns', async () => {
          const grid = await GridController.init(render(<TestAutoGrid />), user);
          const cell = grid.getHeaderCellContent(1, 3);
          expect(cell.firstElementChild?.localName).to.equal('vaadin-select');
        });

        it('filter when you type in the field for a string column', async () => {
          const service = personService();
          const grid = await GridController.init(render(<TestAutoGrid service={service} />), user);

          const firstNameFilterField = grid.getHeaderCellContent(1, 0).firstElementChild as TextFieldElement;
          firstNameFilterField.value = 'filter-value';
          firstNameFilterField.dispatchEvent(new CustomEvent('input'));
          await nextFrame();

          const expectedPropertyFilter: PropertyStringFilter = {
            ...{ t: 'propertyString' },
            filterValue: 'filter-value',
            propertyId: 'firstName',
            matcher: Matcher.CONTAINS,
          };
          const expectedFilter: AndFilter = { ...{ t: 'and' }, children: [expectedPropertyFilter] };
          expect(service.lastFilter).to.deep.equal(expectedFilter);
        });

        it('filter when you type in the field for a number column', async () => {
          const service = personService();
          const grid = await GridController.init(render(<TestAutoGrid service={service} />), user);
          const someNumberFilter = grid.getHeaderCellContent(1, 3);
          const [someNumberFilterField, someNumberFieldSelect] = await Promise.all([
            TextFieldController.initByParent(someNumberFilter, user, 'vaadin-number-field'),
            SelectController.init(someNumberFilter, user),
          ]);
          await someNumberFilterField.type('123');

          const expectedPropertyFilter: PropertyStringFilter & { t: string } = {
            t: 'propertyString',
            filterValue: '123',
            propertyId: 'someNumber',
            matcher: Matcher.GREATER_THAN,
          };
          const expectedFilter: AndFilter & { t: string } = { t: 'and', children: [expectedPropertyFilter] };
          expect(service.lastFilter).to.deep.equal(expectedFilter);

          await someNumberFieldSelect.select(Matcher.EQUALS);

          const expectedPropertyFilter2: PropertyStringFilter & { t: string } = {
            t: 'propertyString',
            filterValue: '123',
            propertyId: 'someNumber',
            matcher: Matcher.EQUALS,
          };

          const expectedFilter2: AndFilter & { t: string } = { t: 'and', children: [expectedPropertyFilter2] };
          expect(service.lastFilter).to.deep.equal(expectedFilter2);
        });
>>>>>>> 3c12a74c

        it('filters for a boolean column', async () => {
          const service = personService();
          const grid = await GridController.init(render(<TestAutoGrid service={service} />), user);
          const controller = await SelectController.init(grid.getHeaderCellContent(1, 4), user);
          await controller.select('True');

          const expectedPropertyFilter: PropertyStringFilter = {
            ...{ t: 'propertyString' },
            filterValue: 'True',
            propertyId: 'vip',
            matcher: Matcher.EQUALS,
          };
          const expectedFilter: AndFilter = { ...{ t: 'and' }, children: [expectedPropertyFilter] };
          expect(service.lastFilter).to.deep.equal(expectedFilter);

          await controller.select('False');

          const expectedPropertyFilter2: PropertyStringFilter = {
            ...{ t: 'propertyString' },
            filterValue: 'False',
            propertyId: 'vip',
            matcher: Matcher.EQUALS,
          };
          const expectedFilter2: AndFilter = { ...{ t: 'and' }, children: [expectedPropertyFilter2] };
          expect(service.lastFilter).to.deep.equal(expectedFilter2);
        });

<<<<<<< HEAD
        const expectedFilter2: AndFilter = {
          '@type': 'and',
          children: [],
        };
        expect(service.lastFilter).to.eql(expectedFilter2);
      });
      it('filters correctly after changing model', async () => {
        const _personService = personService();
        const _companyService = companyService();

        const result = render(<AutoGrid service={_personService} model={PersonModel}></AutoGrid>);
        await reactRender();
        result.rerender(<AutoGrid service={_companyService} model={CompanyModel}></AutoGrid>);
        await reactRender();
        const grid = getGrid(result);
        const companyNameFilter = getHeaderCellContent(grid, 1, 0).firstElementChild as TextFieldElement;
        companyNameFilter.value = 'vaad';
        companyNameFilter.dispatchEvent(new CustomEvent('input'));
        await reactRender();

        const expectedPropertyFilter: PropertyStringFilter = {
          '@type': 'propertyString',
          filterValue: 'vaad',
          propertyId: 'name',
          matcher: Matcher.CONTAINS,
        };
        const expectedFilter: AndFilter = { '@type': 'and', children: [expectedPropertyFilter] };
        expect(_companyService.lastFilter).to.eql(expectedFilter);
      });
    });
    it('removes the filters when you clear the fields', async () => {
      const service = personService();
      const result = render(<TestAutoGrid service={service} />);
      await reactRender();
      const grid = getGrid(result);
      const firstNameFilter = getHeaderCellContent(grid, 1, 0).firstElementChild as TextFieldElement;
      const lastNameFilter = getHeaderCellContent(grid, 1, 1).firstElementChild as TextFieldElement;
      firstNameFilter.value = 'filterFirst';
      lastNameFilter.value = 'filterLast';
      firstNameFilter.dispatchEvent(new CustomEvent('input'));
      lastNameFilter.dispatchEvent(new CustomEvent('input'));
      await reactRender();

      const expectedFilter: AndFilter = {
        '@type': 'and',
        children: [],
      };
      expect(service.lastFilter).not.to.eql(expectedFilter);

      firstNameFilter.value = '';
      firstNameFilter.dispatchEvent(new CustomEvent('input'));
      lastNameFilter.value = '';
      lastNameFilter.dispatchEvent(new CustomEvent('input'));
      await reactRender();
      expect(service.lastFilter).to.eql(expectedFilter);
    });
  });
  describe('customize columns', () => {
    it('should only show configured columns in specified order', async () => {
      const result = render(<TestAutoGrid visibleColumns={['email', 'firstName']} />);
      await assertColumns(result, 'email', 'firstName');
    });
=======
        it('combine filters (and) when you type in multiple fields', async () => {
          const service = personService();
          const grid = await GridController.init(render(<TestAutoGrid service={service} />), user);
          const firstNameFilterField = await TextFieldController.initByParent(grid.getHeaderCellContent(1, 0), user);
          await firstNameFilterField.type('filterFirst');
          const lastNameFilterField = await TextFieldController.initByParent(grid.getHeaderCellContent(1, 1), user);
          await lastNameFilterField.type('filterLast');

          const expectedFirstNameFilter: PropertyStringFilter = {
            ...{ t: 'propertyString' },
            filterValue: 'filterFirst',
            propertyId: 'firstName',
            matcher: Matcher.CONTAINS,
          };
          const expectedLastNameFilter: PropertyStringFilter = {
            ...{ t: 'propertyString' },
            filterValue: 'filterLast',
            propertyId: 'lastName',
            matcher: Matcher.CONTAINS,
          };
          const expectedFilter: AndFilter = {
            ...{ t: 'and' },
            children: [expectedFirstNameFilter, expectedLastNameFilter],
          };
          expect(service.lastFilter).to.deep.equal(expectedFilter);
        });
        it('removes filters if turning header filters off', async () => {
          const service = personService();
          const result = render(<TestAutoGrid service={service} model={PersonModel} />);
          let grid = await GridController.init(result, user);
          expect(grid.getHeaderRows().length).to.equal(2);

          const companyNameFilter = await TextFieldController.initByParent(grid.getHeaderCellContent(1, 0), user);
          await companyNameFilter.type('Joh');

          const filter: PropertyStringFilter = {
            ...{ t: 'propertyString' },
            filterValue: 'Joh',
            matcher: Matcher.CONTAINS,
            propertyId: 'firstName',
          };
          const expectedFilter1: AndFilter = {
            ...{ t: 'and' },
            children: [filter],
          };
          expect(service.lastFilter).to.deep.equal(expectedFilter1);

          result.rerender(<AutoGrid service={service} model={PersonModel} noHeaderFilters />);
          grid = await GridController.init(result, user);
          expect(grid.getHeaderRows().length).to.equal(1);

          const expectedFilter2: AndFilter = {
            ...{ t: 'and' },
            children: [],
          };
          expect(service.lastFilter).to.deep.equal(expectedFilter2);
        });

        it('filters correctly after changing model', async () => {
          const _personService = personService();
          const _companyService = companyService();

          const result = render(<AutoGrid service={_personService} model={PersonModel} />);
          await GridController.init(result, user);
          result.rerender(<AutoGrid service={_companyService} model={CompanyModel} />);
          const grid = await GridController.init(result, user);

          const companyNameFilter = await TextFieldController.initByParent(grid.getHeaderCellContent(1, 0), user);
          await companyNameFilter.type('vaad');

          const expectedPropertyFilter: PropertyStringFilter = {
            ...{ t: 'propertyString' },
            filterValue: 'vaad',
            propertyId: 'name',
            matcher: Matcher.CONTAINS,
          };
          const expectedFilter: AndFilter = { ...{ t: 'and' }, children: [expectedPropertyFilter] };
          expect(_personService.lastFilter).to.deep.equal(expectedFilter);
        });
      });

      it('removes the filters when you clear the fields', async () => {
        const service = personService();
        const grid = await GridController.init(render(<TestAutoGrid service={service} />), user);
        const [firstNameFilter, lastNameFilter] = await Promise.all([
          TextFieldController.initByParent(grid.getHeaderCellContent(1, 0), user),
          TextFieldController.initByParent(grid.getHeaderCellContent(1, 1), user),
        ]);
        await firstNameFilter.type('filterFirst');
        await lastNameFilter.type('filterLast');

        const expectedFilter: AndFilter = {
          ...{ t: 'and' },
          children: [],
        };
        expect(service.lastFilter).not.to.deep.equal(expectedFilter);

        await firstNameFilter.type('[Delete]');
        await lastNameFilter.type('[Delete]');
        expect(service.lastFilter).to.deep.equal(expectedFilter);
      });
    });
>>>>>>> 3c12a74c

    describe('customize columns', () => {
      it('should only show configured columns in specified order', async () => {
        const grid = await GridController.init(render(<TestAutoGrid visibleColumns={['email', 'firstName']} />), user);
        await assertColumns(grid, 'email', 'firstName');
      });

      it('should show columns that would be excluded by default', async () => {
        const grid = await GridController.init(render(<TestAutoGrid visibleColumns={['id', 'version']} />), user);
        await assertColumns(grid, 'id', 'version');
      });

      it('should ignore unknown columns', async () => {
        const grid = await GridController.init(
          render(<TestAutoGrid visibleColumns={['foo', 'email', 'bar', 'firstName']} />),
          user,
        );
        await assertColumns(grid, 'email', 'firstName');
      });

      it('renders custom columns at the end', async () => {
        const NameRenderer = ({ item }: { item: Person }): JSX.Element => (
          <span>
            {item.firstName} {item.lastName}
          </span>
        );
        const grid = await GridController.init(
          render(
            <TestAutoGrid
              customColumns={[<GridColumn key="test-column" autoWidth renderer={NameRenderer}></GridColumn>]}
            />,
          ),
          user,
        );
        await assertColumns(grid, 'firstName', 'lastName', 'email', 'someNumber', 'vip', '');
        expect(grid.getBodyCellContent(0, 5)).to.have.rendered.text('Jane Love');
      });

      it('uses custom column options on top of the type defaults', async () => {
        const NameRenderer = ({ item }: { item: Person }): JSX.Element => <span>{item.firstName.toUpperCase()}</span>;
        const grid = await GridController.init(
          render(<TestAutoGrid columnOptions={{ firstName: { renderer: NameRenderer } }} />),
          user,
        );
        await assertColumns(grid, 'firstName', 'lastName', 'email', 'someNumber', 'vip');
        const janeCell = grid.getBodyCellContent(0, 0);
        expect(janeCell).to.have.rendered.text('JANE');
        // The header filter was not overridden
        const cell = grid.getHeaderCellContent(1, 0);
        expect(cell.firstElementChild).to.have.tagName('vaadin-text-field');
      });

      it('renders row numbers if requested', async () => {
        const grid = await GridController.init(render(<TestAutoGrid rowNumbers />), user);
        await assertColumns(grid, '', 'firstName', 'lastName', 'email', 'someNumber', 'vip');
        expect(grid.getBodyCellContent(0, 0)).to.have.rendered.text('1');
      });
    });

    describe('default renderers', () => {
      let grid: GridController;

      beforeEach(async () => {
        grid = await GridController.init(
          render(<AutoGrid service={columnRendererTestService()} model={ColumnRendererTestModel}></AutoGrid>),
          user,
        );
      });

      it('renders strings without formatting and with default alignment', () => {
        expect(grid.getBodyCellContent(0, 0)).to.have.style('text-align', 'start');
        expect(grid.getBodyCellContent(0, 0)).to.have.rendered.text('Hello World 1');
        expect(grid.getBodyCellContent(1, 0)).to.have.rendered.text('Hello World 2');
      });

      it('renders numbers as right aligned numbers', () => {
        expect(grid.getBodyCellContent(0, 1)).to.have.style('text-align', 'end');
        expect(grid.getBodyCellContent(0, 1)).to.have.rendered.text('123,456');
        expect(grid.getBodyCellContent(1, 1)).to.have.rendered.text('-12');
      });

      it('renders booleans as icons', () => {
        expect(grid.getBodyCellContent(0, 2).querySelector('vaadin-icon')).to.have.attribute('icon', 'lumo:checkmark');
        expect(grid.getBodyCellContent(1, 2).querySelector('vaadin-icon')).to.have.attribute('icon', 'lumo:minus');
      });

      it('renders java.util.Date as right aligned', () => {
        expect(grid.getBodyCellContent(0, 3)).to.have.style('text-align', 'end');
        expect(grid.getBodyCellContent(0, 3)).to.have.text('5/13/2021');
        expect(grid.getBodyCellContent(1, 3)).to.have.text('5/14/2021');
        expect(grid.getBodyCellContent(2, 3)).to.have.text('');
        expect(grid.getBodyCellContent(3, 3)).to.have.text('');
      });

      it('renders java.time.LocalDate as right aligned', () => {
        expect(grid.getBodyCellContent(0, 4)).to.have.style('text-align', 'end');
        expect(grid.getBodyCellContent(0, 4)).to.have.text('5/13/2021');
        expect(grid.getBodyCellContent(1, 4)).to.have.text('5/14/2021');
        expect(grid.getBodyCellContent(2, 4)).to.have.text('');
        expect(grid.getBodyCellContent(3, 4)).to.have.text('');
      });

      it('renders java.time.LocalTime as right aligned', () => {
        expect(grid.getBodyCellContent(0, 5)).to.have.style('text-align', 'end');
        expect(grid.getBodyCellContent(0, 5)).to.have.text('8:45 AM');
        expect(grid.getBodyCellContent(1, 5)).to.have.text('8:45 PM');
        expect(grid.getBodyCellContent(2, 5)).to.have.text('');
        expect(grid.getBodyCellContent(3, 5)).to.have.text('');
      });

      it('renders java.time.LocalDateTime as right aligned', () => {
        expect(grid.getBodyCellContent(0, 6)).to.have.style('text-align', 'end');
        expect(grid.getBodyCellContent(0, 6)).to.have.text('5/13/2021, 8:45 AM');
        expect(grid.getBodyCellContent(1, 6)).to.have.text('5/14/2021, 8:45 PM');
        expect(grid.getBodyCellContent(2, 6)).to.have.text('');
        expect(grid.getBodyCellContent(3, 6)).to.have.text('');
      });

      it('renders nested strings without formatting and with default alignment', () => {
        expect(grid.getBodyCellContent(0, 7)).to.have.style('text-align', 'start');
        expect(grid.getBodyCellContent(0, 7)).to.have.rendered.text('Nested string 1');
        expect(grid.getBodyCellContent(1, 7)).to.have.rendered.text('');
      });

      it('renders nested numbers as right aligned numbers', () => {
        expect(grid.getBodyCellContent(0, 8)).to.have.style('text-align', 'end');
        expect(grid.getBodyCellContent(0, 8)).to.have.rendered.text('123,456');
        expect(grid.getBodyCellContent(1, 8)).to.have.rendered.text('');
      });

      it('renders nested booleans as icons', () => {
        expect(grid.getBodyCellContent(0, 9).querySelector('vaadin-icon')).to.have.attribute('icon', 'lumo:checkmark');
        expect(grid.getBodyCellContent(1, 9).querySelector('vaadin-icon')).to.have.attribute('icon', 'lumo:minus');
      });

      it('renders java.util.Date as right aligned', () => {
        expect(grid.getBodyCellContent(0, 10)).to.have.style('text-align', 'end');
        expect(grid.getBodyCellContent(0, 10)).to.have.text('5/13/2021');
        expect(grid.getBodyCellContent(1, 10)).to.have.text('');
      });
    });
  });
});<|MERGE_RESOLUTION|>--- conflicted
+++ resolved
@@ -62,102 +62,8 @@
 
     let user: ReturnType<(typeof userEvent)['setup']>;
 
-<<<<<<< HEAD
-  describe('Auto grid', () => {
-    it('creates columns based on model', async () => {
-      const result: RenderResult = render(<TestAutoGridNoHeaderFilters />);
-      await assertColumns(result, 'firstName', 'lastName', 'email', 'someNumber', 'vip');
-    });
-    it('can change model and recreate columns', async () => {
-      const result = render(<AutoGrid service={personService()} model={PersonModel}></AutoGrid>);
-      await assertColumns(result, 'firstName', 'lastName', 'email', 'someNumber', 'vip');
-      result.rerender(<AutoGrid service={companyService()} model={CompanyModel}></AutoGrid>);
-      await assertColumns(result, 'name', 'foundedDate');
-    });
-    it('sorts according to first column by default', async () => {
-      const service = personService();
-      const result = render(<TestAutoGridNoHeaderFilters service={service} />);
-      const grid = getGrid(result);
-      await reactRender();
-
-      const expectedSort: Sort = { orders: [{ property: 'firstName', direction: Direction.ASC, ignoreCase: false }] };
-      expect(service.lastSort).to.eql(expectedSort);
-      expect(getSortOrder(grid)).to.eql([{ property: 'firstName', direction: Direction.ASC }]);
-    });
-    it('retains sorting when re-rendering', async () => {
-      const result = render(<TestAutoGridNoHeaderFilters />);
-      const grid: GridElement = result.container.querySelector('vaadin-grid')!;
-      await reactRender();
-      sortGrid(grid, 'lastName', 'desc');
-      expect(getSortOrder(grid)).to.eql([{ property: 'lastName', direction: Direction.DESC }]);
-      result.rerender(<TestAutoGridNoHeaderFilters />);
-      expect(getSortOrder(grid)).to.eql([{ property: 'lastName', direction: Direction.DESC }]);
-    });
-    it('creates sortable columns', async () => {
-      const service = personService();
-      const result = render(<TestAutoGridNoHeaderFilters service={service} />);
-      const grid = getGrid(result);
-      await reactRender();
-      sortGrid(grid, 'firstName', 'desc');
-      await reactRender();
-
-      const expectedSort: Sort = { orders: [{ property: 'firstName', direction: Direction.DESC, ignoreCase: false }] };
-      expect(service.lastSort).to.eql(expectedSort);
-      expect(getSortOrder(grid)).to.eql([{ property: 'firstName', direction: Direction.DESC }]);
-    });
-    it('sets a data provider, but only once', async () => {
-      const service = personService();
-      const result = render(<TestAutoGridNoHeaderFilters service={service} />);
-      const grid = getGrid(result);
-      await reactRender();
-      const dp = grid.dataProvider;
-      expect(dp).to.not.be.undefined;
-      result.rerender(<TestAutoGridNoHeaderFilters service={service} />);
-      const grid2 = getGrid(result);
-      expect(dp).to.equal(grid2.dataProvider);
-    });
-    it('data provider provides data', async () => {
-      const result = render(<TestAutoGridNoHeaderFilters />);
-      await reactRender();
-      const grid = getGrid(result);
-      await reactRender();
-      expect(getVisibleRowCount(grid)).to.equal(2);
-      expect(getBodyCellContent(grid, 0, 0).innerText).to.equal('Jane');
-      expect(getBodyCellContent(grid, 0, 1).innerText).to.equal('Love');
-      expect(getBodyCellContent(grid, 1, 0).innerText).to.equal('John');
-      expect(getBodyCellContent(grid, 1, 1).innerText).to.equal('Dove');
-    });
-    it('does not pass its own parameters to the underlying grid', () => {
-      const result = render(<TestAutoGridNoHeaderFilters />);
-      const grid = getGrid(result);
-      expect(grid.getAttribute('model')).to.be.null;
-      expect(grid.getAttribute('service')).to.be.null;
-    });
-    it('calls data provider list() only once for initial data', async () => {
-      const testService = personService();
-      expect(testService.callCount).to.equal(0);
-      render(<AutoGrid service={testService} model={PersonModel} />);
-      await reactRender();
-      expect(testService.callCount).to.equal(1);
-    });
-    it('passes filter to the data provider', async () => {
-      const filter: PropertyStringFilter = {
-        '@type': 'propertyString',
-        filterValue: 'Jan',
-        matcher: Matcher.CONTAINS,
-        propertyId: 'firstName',
-      };
-
-      const result = render(<TestAutoGrid experimentalFilter={filter} />);
-      await reactRender();
-      const grid = getGrid(result);
-      expect(getVisibleRowCount(grid)).to.equal(1);
-      expect(getBodyCellContent(grid, 0, 0).innerText).to.equal('Jane');
-      expect(getBodyCellContent(grid, 0, 1).innerText).to.equal('Love');
-=======
     beforeEach(() => {
       user = userEvent.setup();
->>>>>>> 3c12a74c
     });
 
     describe('basics', () => {
@@ -208,24 +114,6 @@
 
       it('creates sortable columns', async () => {
         const service = personService();
-<<<<<<< HEAD
-        const result = render(<TestAutoGrid service={service} />);
-        await reactRender();
-        const grid = getGrid(result);
-        const firstNameFilterField = getHeaderCellContent(grid, 1, 0).firstElementChild as TextFieldElement;
-        firstNameFilterField.value = 'filter-value';
-        firstNameFilterField.dispatchEvent(new CustomEvent('input'));
-        await reactRender();
-
-        const expectedPropertyFilter: PropertyStringFilter = {
-          '@type': 'propertyString',
-          filterValue: 'filter-value',
-          propertyId: 'firstName',
-          matcher: Matcher.CONTAINS,
-        };
-        const expectedFilter: AndFilter = { '@type': 'and', children: [expectedPropertyFilter] };
-        expect(service.lastFilter).to.eql(expectedFilter);
-=======
         const grid = await GridController.init(render(<TestAutoGridNoHeaderFilters service={service} />), user);
         await grid.sort('firstName', 'desc');
 
@@ -236,61 +124,10 @@
         await expect(grid.getSortOrder()).to.eventually.deep.equal([
           { property: 'firstName', direction: Direction.DESC },
         ]);
->>>>>>> 3c12a74c
       });
 
       it('sets a data provider, but only once', async () => {
         const service = personService();
-<<<<<<< HEAD
-        const result = render(<TestAutoGrid service={service} />);
-        await reactRender();
-        const grid = getGrid(result);
-        const someNumberFilterField = getHeaderCellContent(grid, 1, 3).firstElementChild!
-          .nextElementSibling as TextFieldElement;
-        someNumberFilterField.value = '123';
-        someNumberFilterField.dispatchEvent(new CustomEvent('input'));
-        await reactRender();
-
-        const expectedPropertyFilter: PropertyStringFilter = {
-          '@type': 'propertyString',
-          filterValue: '123',
-          propertyId: 'someNumber',
-          matcher: Matcher.GREATER_THAN,
-        };
-        const expectedFilter: AndFilter = { '@type': 'and', children: [expectedPropertyFilter] };
-        expect(service.lastFilter).to.eql(expectedFilter);
-
-        const someNumberFilterSelect = someNumberFilterField.previousElementSibling as SelectElement;
-        someNumberFilterSelect.value = Matcher.EQUALS;
-        await reactRender();
-
-        const expectedPropertyFilter2: PropertyStringFilter = {
-          '@type': 'propertyString',
-          filterValue: '123',
-          propertyId: 'someNumber',
-          matcher: Matcher.EQUALS,
-        };
-        const expectedFilter2: AndFilter = { '@type': 'and', children: [expectedPropertyFilter2] };
-        expect(service.lastFilter).to.eql(expectedFilter2);
-      });
-      it('filters for a boolean column', async () => {
-        const service = personService();
-        const result = render(<TestAutoGrid service={service} />);
-        await reactRender();
-        const grid: GridElement = result.container.querySelector('vaadin-grid')!;
-        const select = getHeaderCellContent(grid, 1, 4).firstElementChild as SelectElement;
-        select.value = 'True';
-        await reactRender();
-
-        const expectedPropertyFilter: PropertyStringFilter = {
-          '@type': 'propertyString',
-          filterValue: 'True',
-          propertyId: 'vip',
-          matcher: Matcher.EQUALS,
-        };
-        const expectedFilter: AndFilter = { '@type': 'and', children: [expectedPropertyFilter] };
-        expect(service.lastFilter).to.eql(expectedFilter);
-=======
         const result = render(<TestAutoGridNoHeaderFilters service={service} />);
         let grid = await GridController.init(result, user);
         const dp = grid.instance.dataProvider;
@@ -299,7 +136,6 @@
         grid = await GridController.init(result, user);
         expect(dp).to.equal(grid.instance.dataProvider);
       });
->>>>>>> 3c12a74c
 
       it('data provider provides data', async () => {
         const grid = await GridController.init(render(<TestAutoGridNoHeaderFilters />), user);
@@ -310,48 +146,6 @@
         expect(grid.getBodyCellContent(1, 1)).to.have.rendered.text('Dove');
       });
 
-<<<<<<< HEAD
-        const expectedPropertyFilter2: PropertyStringFilter = {
-          '@type': 'propertyString',
-          filterValue: 'False',
-          propertyId: 'vip',
-          matcher: Matcher.EQUALS,
-        };
-        const expectedFilter2: AndFilter = { '@type': 'and', children: [expectedPropertyFilter2] };
-        expect(service.lastFilter).to.eql(expectedFilter2);
-      });
-      it('combine filters (and) when you type in multiple fields', async () => {
-        const service = personService();
-        const result = render(<TestAutoGrid service={service} />);
-        await reactRender();
-        const grid = getGrid(result);
-        const firstNameFilterField = getHeaderCellContent(grid, 1, 0).firstElementChild as TextFieldElement;
-        firstNameFilterField.value = 'filterFirst';
-        firstNameFilterField.dispatchEvent(new CustomEvent('input'));
-
-        const lastNameFilterField = getHeaderCellContent(grid, 1, 1).firstElementChild as TextFieldElement;
-        lastNameFilterField.value = 'filterLast';
-        lastNameFilterField.dispatchEvent(new CustomEvent('input'));
-        await reactRender();
-
-        const expectedFirstNameFilter: PropertyStringFilter = {
-          '@type': 'propertyString',
-          filterValue: 'filterFirst',
-          propertyId: 'firstName',
-          matcher: Matcher.CONTAINS,
-        };
-        const expectedLastNameFilter: PropertyStringFilter = {
-          '@type': 'propertyString',
-          filterValue: 'filterLast',
-          propertyId: 'lastName',
-          matcher: Matcher.CONTAINS,
-        };
-        const expectedFilter: AndFilter = {
-          '@type': 'and',
-          children: [expectedFirstNameFilter, expectedLastNameFilter],
-        };
-        expect(service.lastFilter).to.eql(expectedFilter);
-=======
       it('does not pass its own parameters to the underlying grid', async () => {
         const grid = await GridController.init(render(<TestAutoGridNoHeaderFilters />), user);
         expect(grid.instance.getAttribute('model')).to.be.null;
@@ -363,37 +157,15 @@
         expect(testService.callCount).to.equal(0);
         await GridController.init(render(<AutoGrid service={testService} model={PersonModel} />), user);
         expect(testService.callCount).to.equal(1);
->>>>>>> 3c12a74c
-      });
-
-<<<<<<< HEAD
-        const result = render(<AutoGrid service={service} model={PersonModel}></AutoGrid>);
-        await reactRender();
-        const grid = getGrid(result);
-        expect(getHeaderRows(grid).length).to.equal(2);
-
-        const companyNameFilter = getHeaderCellContent(grid, 1, 0).firstElementChild as TextFieldElement;
-        companyNameFilter.value = 'Joh';
-        companyNameFilter.dispatchEvent(new CustomEvent('input'));
-        await reactRender();
-
+      });
+
+      it('passes filter to the data provider', async () => {
         const filter: PropertyStringFilter = {
           '@type': 'propertyString',
-          filterValue: 'Joh',
+          filterValue: 'Jan',
           matcher: Matcher.CONTAINS,
           propertyId: 'firstName',
         };
-        const expectedFilter1: AndFilter = {
-          '@type': 'and',
-          children: [filter],
-        };
-        expect(service.lastFilter).to.eql(expectedFilter1);
-=======
-      it('passes filter to the data provider', async () => {
-        const filter: PropertyStringFilter = { filterValue: 'Jan', matcher: Matcher.CONTAINS, propertyId: 'firstName' };
-        // @ts-expect-error: getting internal property
-        // eslint-disable-next-line @typescript-eslint/no-unsafe-member-access
-        filter.t = 'propertyString'; // Workaround for https://github.com/vaadin/hilla/issues/438
 
         const grid = await GridController.init(render(<TestAutoGrid experimentalFilter={filter} />), user);
         expect(grid.getVisibleRowCount()).to.equal(1);
@@ -494,12 +266,12 @@
           await nextFrame();
 
           const expectedPropertyFilter: PropertyStringFilter = {
-            ...{ t: 'propertyString' },
+            '@type': 'propertyString',
             filterValue: 'filter-value',
             propertyId: 'firstName',
             matcher: Matcher.CONTAINS,
           };
-          const expectedFilter: AndFilter = { ...{ t: 'and' }, children: [expectedPropertyFilter] };
+          const expectedFilter: AndFilter = { '@type': 'and', children: [expectedPropertyFilter] };
           expect(service.lastFilter).to.deep.equal(expectedFilter);
         });
 
@@ -513,28 +285,27 @@
           ]);
           await someNumberFilterField.type('123');
 
-          const expectedPropertyFilter: PropertyStringFilter & { t: string } = {
-            t: 'propertyString',
+          const expectedPropertyFilter: PropertyStringFilter = {
+            '@type': 'propertyString',
             filterValue: '123',
             propertyId: 'someNumber',
             matcher: Matcher.GREATER_THAN,
           };
-          const expectedFilter: AndFilter & { t: string } = { t: 'and', children: [expectedPropertyFilter] };
+          const expectedFilter: AndFilter = { '@type': 'and', children: [expectedPropertyFilter] };
           expect(service.lastFilter).to.deep.equal(expectedFilter);
 
           await someNumberFieldSelect.select(Matcher.EQUALS);
 
-          const expectedPropertyFilter2: PropertyStringFilter & { t: string } = {
-            t: 'propertyString',
+          const expectedPropertyFilter2: PropertyStringFilter = {
+            '@type': 'propertyString',
             filterValue: '123',
             propertyId: 'someNumber',
             matcher: Matcher.EQUALS,
           };
 
-          const expectedFilter2: AndFilter & { t: string } = { t: 'and', children: [expectedPropertyFilter2] };
+          const expectedFilter2: AndFilter = { '@type': 'and', children: [expectedPropertyFilter2] };
           expect(service.lastFilter).to.deep.equal(expectedFilter2);
         });
->>>>>>> 3c12a74c
 
         it('filters for a boolean column', async () => {
           const service = personService();
@@ -543,90 +314,26 @@
           await controller.select('True');
 
           const expectedPropertyFilter: PropertyStringFilter = {
-            ...{ t: 'propertyString' },
+            '@type': 'propertyString',
             filterValue: 'True',
             propertyId: 'vip',
             matcher: Matcher.EQUALS,
           };
-          const expectedFilter: AndFilter = { ...{ t: 'and' }, children: [expectedPropertyFilter] };
+          const expectedFilter: AndFilter = { ...{ '@type': 'and' }, children: [expectedPropertyFilter] };
           expect(service.lastFilter).to.deep.equal(expectedFilter);
 
           await controller.select('False');
 
           const expectedPropertyFilter2: PropertyStringFilter = {
-            ...{ t: 'propertyString' },
+            '@type': 'propertyString',
             filterValue: 'False',
             propertyId: 'vip',
             matcher: Matcher.EQUALS,
           };
-          const expectedFilter2: AndFilter = { ...{ t: 'and' }, children: [expectedPropertyFilter2] };
+          const expectedFilter2: AndFilter = { ...{ '@type': 'and' }, children: [expectedPropertyFilter2] };
           expect(service.lastFilter).to.deep.equal(expectedFilter2);
         });
 
-<<<<<<< HEAD
-        const expectedFilter2: AndFilter = {
-          '@type': 'and',
-          children: [],
-        };
-        expect(service.lastFilter).to.eql(expectedFilter2);
-      });
-      it('filters correctly after changing model', async () => {
-        const _personService = personService();
-        const _companyService = companyService();
-
-        const result = render(<AutoGrid service={_personService} model={PersonModel}></AutoGrid>);
-        await reactRender();
-        result.rerender(<AutoGrid service={_companyService} model={CompanyModel}></AutoGrid>);
-        await reactRender();
-        const grid = getGrid(result);
-        const companyNameFilter = getHeaderCellContent(grid, 1, 0).firstElementChild as TextFieldElement;
-        companyNameFilter.value = 'vaad';
-        companyNameFilter.dispatchEvent(new CustomEvent('input'));
-        await reactRender();
-
-        const expectedPropertyFilter: PropertyStringFilter = {
-          '@type': 'propertyString',
-          filterValue: 'vaad',
-          propertyId: 'name',
-          matcher: Matcher.CONTAINS,
-        };
-        const expectedFilter: AndFilter = { '@type': 'and', children: [expectedPropertyFilter] };
-        expect(_companyService.lastFilter).to.eql(expectedFilter);
-      });
-    });
-    it('removes the filters when you clear the fields', async () => {
-      const service = personService();
-      const result = render(<TestAutoGrid service={service} />);
-      await reactRender();
-      const grid = getGrid(result);
-      const firstNameFilter = getHeaderCellContent(grid, 1, 0).firstElementChild as TextFieldElement;
-      const lastNameFilter = getHeaderCellContent(grid, 1, 1).firstElementChild as TextFieldElement;
-      firstNameFilter.value = 'filterFirst';
-      lastNameFilter.value = 'filterLast';
-      firstNameFilter.dispatchEvent(new CustomEvent('input'));
-      lastNameFilter.dispatchEvent(new CustomEvent('input'));
-      await reactRender();
-
-      const expectedFilter: AndFilter = {
-        '@type': 'and',
-        children: [],
-      };
-      expect(service.lastFilter).not.to.eql(expectedFilter);
-
-      firstNameFilter.value = '';
-      firstNameFilter.dispatchEvent(new CustomEvent('input'));
-      lastNameFilter.value = '';
-      lastNameFilter.dispatchEvent(new CustomEvent('input'));
-      await reactRender();
-      expect(service.lastFilter).to.eql(expectedFilter);
-    });
-  });
-  describe('customize columns', () => {
-    it('should only show configured columns in specified order', async () => {
-      const result = render(<TestAutoGrid visibleColumns={['email', 'firstName']} />);
-      await assertColumns(result, 'email', 'firstName');
-    });
-=======
         it('combine filters (and) when you type in multiple fields', async () => {
           const service = personService();
           const grid = await GridController.init(render(<TestAutoGrid service={service} />), user);
@@ -636,19 +343,19 @@
           await lastNameFilterField.type('filterLast');
 
           const expectedFirstNameFilter: PropertyStringFilter = {
-            ...{ t: 'propertyString' },
+            '@type': 'propertyString',
             filterValue: 'filterFirst',
             propertyId: 'firstName',
             matcher: Matcher.CONTAINS,
           };
           const expectedLastNameFilter: PropertyStringFilter = {
-            ...{ t: 'propertyString' },
+            '@type': 'propertyString',
             filterValue: 'filterLast',
             propertyId: 'lastName',
             matcher: Matcher.CONTAINS,
           };
           const expectedFilter: AndFilter = {
-            ...{ t: 'and' },
+            ...{ '@type': 'and' },
             children: [expectedFirstNameFilter, expectedLastNameFilter],
           };
           expect(service.lastFilter).to.deep.equal(expectedFilter);
@@ -663,13 +370,13 @@
           await companyNameFilter.type('Joh');
 
           const filter: PropertyStringFilter = {
-            ...{ t: 'propertyString' },
+            '@type': 'propertyString',
             filterValue: 'Joh',
             matcher: Matcher.CONTAINS,
             propertyId: 'firstName',
           };
           const expectedFilter1: AndFilter = {
-            ...{ t: 'and' },
+            ...{ '@type': 'and' },
             children: [filter],
           };
           expect(service.lastFilter).to.deep.equal(expectedFilter1);
@@ -679,7 +386,7 @@
           expect(grid.getHeaderRows().length).to.equal(1);
 
           const expectedFilter2: AndFilter = {
-            ...{ t: 'and' },
+            ...{ '@type': 'and' },
             children: [],
           };
           expect(service.lastFilter).to.deep.equal(expectedFilter2);
@@ -698,12 +405,12 @@
           await companyNameFilter.type('vaad');
 
           const expectedPropertyFilter: PropertyStringFilter = {
-            ...{ t: 'propertyString' },
+            '@type': 'propertyString',
             filterValue: 'vaad',
             propertyId: 'name',
             matcher: Matcher.CONTAINS,
           };
-          const expectedFilter: AndFilter = { ...{ t: 'and' }, children: [expectedPropertyFilter] };
+          const expectedFilter: AndFilter = { ...{ '@type': 'and' }, children: [expectedPropertyFilter] };
           expect(_personService.lastFilter).to.deep.equal(expectedFilter);
         });
       });
@@ -719,7 +426,7 @@
         await lastNameFilter.type('filterLast');
 
         const expectedFilter: AndFilter = {
-          ...{ t: 'and' },
+          ...{ '@type': 'and' },
           children: [],
         };
         expect(service.lastFilter).not.to.deep.equal(expectedFilter);
@@ -729,7 +436,6 @@
         expect(service.lastFilter).to.deep.equal(expectedFilter);
       });
     });
->>>>>>> 3c12a74c
 
     describe('customize columns', () => {
       it('should only show configured columns in specified order', async () => {
