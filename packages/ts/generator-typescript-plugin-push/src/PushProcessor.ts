import createSourceFile from '@hilla/generator-typescript-utils/createSourceFile.js';
import DependencyManager from '@hilla/generator-typescript-utils/dependencies/DependencyManager.js';
import PathManager from '@hilla/generator-typescript-utils/dependencies/PathManager.js';
import memoize from '@hilla/generator-typescript-utils/memoize.js';
import ts from 'typescript';

const initParameterTypeName = 'EndpointRequestInit';

export type EndpointOperations = {
  methodsToPatch: string[];
  removeInitImport: boolean;
};

export class PushProcessor {
  readonly #dependencies = new DependencyManager(new PathManager({ extension: '.js' }));
  readonly #operations: EndpointOperations;
  readonly #source: ts.SourceFile;
  readonly #subscriptionId: () => ts.Identifier;

  constructor(source: ts.SourceFile, operations: EndpointOperations) {
    this.#operations = operations;
    this.#source = source;

    const { imports, paths } = this.#dependencies;

    this.#dependencies.imports.fromCode(source);
    this.#subscriptionId = memoize(() =>
      imports.named.add(paths.createBareModulePath('@hilla/frontend', false), 'Subscription'),
    );
  }

<<<<<<< HEAD
  process(): ts.SourceFile {
    const importStatements = this.#dependencies.imports.toCode();

    const updatedStatements: readonly ts.Statement[] = [
      ...importStatements,
      ...this.#source.statements
        .filter((statement) => !ts.isImportDeclaration(statement))
        .map((statement) => {
          if (ts.isFunctionDeclaration(statement)) {
            const functionName = statement.name?.text;

            // Checks if the method is in the list of methods to patch
            if (functionName && this.#methods.includes(functionName)) {
              return this.#updateFunction(statement);
            }
=======
  #removeInitImport = (importStatement: ts.ImportDeclaration): ts.Statement | undefined => {
    const namedImports = importStatement.importClause?.namedBindings;
    if (namedImports && ts.isNamedImports(namedImports)) {
      const updatedElements = namedImports.elements.filter((element) => element.name.text !== 'EndpointRequestInit');

      const updatedImportClause = ts.factory.updateImportClause(
        importStatement.importClause,
        false, // FIXME: could be true, but it is false for regular endpoint calls, so sticking to that for now
        undefined,
        ts.factory.createNamedImports(updatedElements),
      );

      return ts.factory.updateImportDeclaration(
        importStatement,
        undefined,
        updatedImportClause,
        importStatement.moduleSpecifier,
        undefined,
      );
    }

    return undefined;
  };

  public process(): ts.SourceFile {
    const otherStatements = this.#source.statements
      .filter((statement) => !ts.isImportDeclaration(statement))
      .map((statement) => {
        if (ts.isFunctionDeclaration(statement)) {
          const functionName = statement.name?.text;

          // Checks if the method is in the list of methods to patch
          if (functionName && this.#operations.methodsToPatch.includes(functionName)) {
            return this.#updateFunction(statement);
>>>>>>> f4b75264
          }
        }

        return statement;
      });

    let importStatements = this.#dependencies.imports.toCode();

    if (this.#operations.removeInitImport) {
      const importHillaFrontend = importStatements.find((statement) => {
        return (
          ts.isImportDeclaration(statement) &&
          (statement.moduleSpecifier as ts.StringLiteral).text === '@hilla/frontend'
        );
      });

      if (importHillaFrontend) {
        const updatedImportStatement = this.#removeInitImport(importHillaFrontend as ts.ImportDeclaration);

        if (updatedImportStatement) {
          importStatements = importStatements.map((statement) => {
            if (statement === importHillaFrontend) {
              return updatedImportStatement;
            }

            return statement;
          });
        }
      }
    }

    const updatedStatements: readonly ts.Statement[] = [...importStatements, ...otherStatements];

    return createSourceFile(updatedStatements, this.#source.fileName);
  }

  #doesInitParameterExist(parameters: ts.NodeArray<ts.ParameterDeclaration>): boolean {
    const last = parameters[parameters.length - 1];
    const lastType = last.type as ts.TypeReferenceNode;
    const lastTypeName = lastType.typeName as ts.Identifier;

    return lastTypeName.text === initParameterTypeName;
  }

  /**
   * Replace returned `Promise<Array<T>>` by the `Subscription<T>` type
   * @param declaration
   * @private
   */
  #replacePromiseType(declaration: ts.FunctionDeclaration) {
    const promiseType = (declaration.type as ts.TypeReferenceNode).typeArguments![0];
    const promiseArray = (ts.isUnionTypeNode(promiseType) ? promiseType.types[0] : promiseType) as ts.TypeReferenceNode;

    return ts.factory.createTypeReferenceNode(this.#subscriptionId(), promiseArray.typeArguments);
  }

  #updateFunction(declaration: ts.FunctionDeclaration): ts.FunctionDeclaration {
    const { parameters } = declaration;
    const doesInitParameterExist = this.#doesInitParameterExist(parameters);

    return ts.factory.createFunctionDeclaration(
      undefined, // no async
      declaration.asteriskToken,
      declaration.name,
      declaration.typeParameters,
      // Remove the `init` parameter
      doesInitParameterExist ? parameters.slice(0, -1) : parameters,
      this.#replacePromiseType(declaration),
      this.#updateFunctionBody(declaration, doesInitParameterExist),
    );
  }

  #updateFunctionBody(declaration: ts.FunctionDeclaration, doesInitParameterExist: boolean): ts.Block {
    const returnStatement = declaration.body!.statements[0] as ts.ReturnStatement;
    const { arguments: args, expression, typeArguments } = returnStatement.expression! as ts.CallExpression;
    const call = expression as ts.PropertyAccessExpression;

    return ts.factory.createBlock([
      ts.factory.createReturnStatement(
        ts.factory.createCallExpression(
          ts.factory.createPropertyAccessExpression(
            call.expression,
            // `subscribe` instead of `call`
            ts.factory.createIdentifier('subscribe'),
          ),
          typeArguments,
          // remove the `init` parameter
          doesInitParameterExist ? args.slice(0, -1) : args,
        ),
      ),
    ]);
  }
}<|MERGE_RESOLUTION|>--- conflicted
+++ resolved
@@ -29,23 +29,6 @@
     );
   }
 
-<<<<<<< HEAD
-  process(): ts.SourceFile {
-    const importStatements = this.#dependencies.imports.toCode();
-
-    const updatedStatements: readonly ts.Statement[] = [
-      ...importStatements,
-      ...this.#source.statements
-        .filter((statement) => !ts.isImportDeclaration(statement))
-        .map((statement) => {
-          if (ts.isFunctionDeclaration(statement)) {
-            const functionName = statement.name?.text;
-
-            // Checks if the method is in the list of methods to patch
-            if (functionName && this.#methods.includes(functionName)) {
-              return this.#updateFunction(statement);
-            }
-=======
   #removeInitImport = (importStatement: ts.ImportDeclaration): ts.Statement | undefined => {
     const namedImports = importStatement.importClause?.namedBindings;
     if (namedImports && ts.isNamedImports(namedImports)) {
@@ -70,7 +53,7 @@
     return undefined;
   };
 
-  public process(): ts.SourceFile {
+  process(): ts.SourceFile {
     const otherStatements = this.#source.statements
       .filter((statement) => !ts.isImportDeclaration(statement))
       .map((statement) => {
@@ -80,7 +63,6 @@
           // Checks if the method is in the list of methods to patch
           if (functionName && this.#operations.methodsToPatch.includes(functionName)) {
             return this.#updateFunction(statement);
->>>>>>> f4b75264
           }
         }
 
