--- conflicted
+++ resolved
@@ -46,11 +46,7 @@
     "access": "public"
   },
   "dependencies": {
-<<<<<<< HEAD
-    "@hilla/form": "2.3.0-alpha9"
-=======
     "@hilla/form": "2.3.0-alpha11"
->>>>>>> 08cabb52
   },
   "peerDependencies": {
     "react": "^18"
