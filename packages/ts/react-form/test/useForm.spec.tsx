--- conflicted
+++ resolved
@@ -81,11 +81,7 @@
         </section>
         <output data-testid="output.user.name">{value.user.name}</output>
         <output data-testid="output.rememberMe">{String(value.rememberMe)}</output>
-<<<<<<< HEAD
-        <button data-testid="submit" onClick={handleSubmit}>
-=======
         <button data-testid="submit" onClick={handleSubmit} type="submit">
->>>>>>> e482bff9
           Submit
         </button>
         {submitting ? <span data-testid="submitting">Submitting...</span> : null}
