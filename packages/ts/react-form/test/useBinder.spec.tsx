import { expect, use } from '@esm-bundle/chai';
<<<<<<< HEAD
import { render, waitFor } from '@testing-library/react';
=======
import {act, render} from '@testing-library/react';
>>>>>>> 33308835
import userEvent from '@testing-library/user-event';
import sinon from 'sinon';
import sinonChai from 'sinon-chai';
import { useBinder as _useBinder, useBinderNode } from '../src/index.js';
import { type Login, LoginModel, type User, type UserModel } from './models.js';

use(sinonChai);

<<<<<<< HEAD
async function sleep(timeout: number): Promise<void> {
  return new Promise<void>((resolve) => {
    setTimeout(resolve, timeout);
  });
}

=======
>>>>>>> 33308835
describe('@hilla/react-form', () => {
  type UseBinderSpy = sinon.SinonSpy<Parameters<typeof _useBinder>, ReturnType<typeof _useBinder>>;
  const useBinder = sinon.spy(_useBinder) as typeof _useBinder;

  let user: ReturnType<(typeof userEvent)['setup']>;
  let onSubmit: (value: Login) => Promise<Login>;

  type UserFormProps = Readonly<{
    model: UserModel;
  }>;

  function UserForm({ model: m }: UserFormProps) {
    const { field, model } = useBinderNode<User, UserModel>(m);

    return (
      <fieldset>
        <input data-testid="user.name" type="text" {...field(model.name)} />
        <input data-testid="user.password" type="text" {...field(model.password)} />
      </fieldset>
    );
  }

  function LoginForm() {
    const { field, model, read, submit, value } = useBinder(LoginModel, { onSubmit });

    return (
      <>
        <section data-testid="login-form.main">
          <UserForm model={model.user} />
          <input data-testid="rememberMe" type="checkbox" {...field(model.rememberMe)} />
        </section>
        <output data-testid="output.user.name">{value.user.name}</output>
        <output data-testid="output.rememberMe">{String(value.rememberMe)}</output>
        {/* eslint-disable-next-line @typescript-eslint/no-misused-promises */}
        <button data-testid="submit" onClick={submit}>
          Submit
        </button>
      </>
    );
  }

  beforeEach(() => {
    user = userEvent.setup();
    onSubmit = sinon.stub();
    (useBinder as UseBinderSpy).resetHistory();
  });

  describe('useBinder', () => {
    it('collects info from a form', async () => {
      const { getByTestId } = render(<LoginForm />);

      await user.click(getByTestId('user.name'));
      await user.keyboard('johndoe');
      await user.click(getByTestId('user.password'));
      await user.keyboard('john123456');
      await user.click(getByTestId('rememberMe'));
      await user.click(getByTestId('submit'));

      expect(onSubmit).to.have.been.calledWithMatch({
        rememberMe: true,
        user: {
          name: 'johndoe',
          password: 'john123456',
        },
      });
    });

    it('does not call onSubmit if the form is invalid', async () => {
      const { getByTestId } = render(<LoginForm />);

      await user.click(getByTestId('user.name'));
      await user.keyboard('johndoe');
      await user.click(getByTestId('submit'));

      expect(onSubmit).to.not.have.been.called;
    });

    it('does not call onSubmit if the form has not been touched', async () => {
      const { getByTestId } = render(<LoginForm />);

      await user.click(getByTestId('submit'));

      expect(onSubmit).to.not.have.been.called;
    });

    it('shows empty values by default', async () => {
      const { getByTestId } = render(<LoginForm />);

      expect(getByTestId('user.name')).to.have.property('value', '');
      expect(getByTestId('user.password')).to.have.property('value', '');
      expect(getByTestId('rememberMe')).to.have.property('checked', false);
    });

    it('shows read values', async () => {
      const { getByTestId } = render(<LoginForm />);

<<<<<<< HEAD
      await sleep(1);

      const { read } = (useBinder as UseBinderSpy).returnValues[0];

      read({
        rememberMe: true,
        user: {
          id: 1,
          name: 'johndoe',
          password: 'john123456',
        },
      });

      await waitFor(() => {
        expect(getByTestId('user.name')).to.have.property('value', 'johndoe');
        expect(getByTestId('user.password')).to.have.property('value', 'john123456');
        expect(getByTestId('rememberMe')).to.have.property('checked', true);
      });
=======
      await act(() => {
        const { read } = (useBinder as UseBinderSpy).returnValues[0];
        read({
          rememberMe: true,
          user: {
            id: 1,
            name: 'johndoe',
            password: 'john123456',
          },
        });
      });

      expect(getByTestId('user.name')).to.have.property('value', 'johndoe');
      expect(getByTestId('user.password')).to.have.property('value', 'john123456');
      expect(getByTestId('rememberMe')).to.have.property('checked', true);
>>>>>>> 33308835
    });

    it('dispays default value', async () => {
      const { getByTestId } = render(<LoginForm />);

      expect(getByTestId('output.user.name')).to.have.property('textContent', '')
      expect(getByTestId('output.rememberMe')).to.have.property('textContent', 'undefined');
    });

    it('updates displayed value', async () => {
      const user = userEvent.setup();
      const { getByTestId } = render(<LoginForm />);

      await user.click(getByTestId('user.name'));
      await user.keyboard('johndoe');
      await user.click(getByTestId('rememberMe'));
      
      expect(getByTestId('output.user.name')).to.have.property('textContent', 'johndoe')
      expect(getByTestId('output.rememberMe')).to.have.property('textContent', 'true');
    });
  });
});<|MERGE_RESOLUTION|>--- conflicted
+++ resolved
@@ -1,9 +1,5 @@
 import { expect, use } from '@esm-bundle/chai';
-<<<<<<< HEAD
-import { render, waitFor } from '@testing-library/react';
-=======
 import {act, render} from '@testing-library/react';
->>>>>>> 33308835
 import userEvent from '@testing-library/user-event';
 import sinon from 'sinon';
 import sinonChai from 'sinon-chai';
@@ -12,20 +8,10 @@
 
 use(sinonChai);
 
-<<<<<<< HEAD
-async function sleep(timeout: number): Promise<void> {
-  return new Promise<void>((resolve) => {
-    setTimeout(resolve, timeout);
-  });
-}
-
-=======
->>>>>>> 33308835
 describe('@hilla/react-form', () => {
   type UseBinderSpy = sinon.SinonSpy<Parameters<typeof _useBinder>, ReturnType<typeof _useBinder>>;
   const useBinder = sinon.spy(_useBinder) as typeof _useBinder;
 
-  let user: ReturnType<(typeof userEvent)['setup']>;
   let onSubmit: (value: Login) => Promise<Login>;
 
   type UserFormProps = Readonly<{
@@ -48,7 +34,7 @@
 
     return (
       <>
-        <section data-testid="login-form.main">
+        <section>
           <UserForm model={model.user} />
           <input data-testid="rememberMe" type="checkbox" {...field(model.rememberMe)} />
         </section>
@@ -63,13 +49,13 @@
   }
 
   beforeEach(() => {
-    user = userEvent.setup();
     onSubmit = sinon.stub();
     (useBinder as UseBinderSpy).resetHistory();
   });
 
   describe('useBinder', () => {
     it('collects info from a form', async () => {
+      const user = userEvent.setup();
       const { getByTestId } = render(<LoginForm />);
 
       await user.click(getByTestId('user.name'));
@@ -89,6 +75,7 @@
     });
 
     it('does not call onSubmit if the form is invalid', async () => {
+      const user = userEvent.setup();
       const { getByTestId } = render(<LoginForm />);
 
       await user.click(getByTestId('user.name'));
@@ -99,6 +86,7 @@
     });
 
     it('does not call onSubmit if the form has not been touched', async () => {
+      const user = userEvent.setup();
       const { getByTestId } = render(<LoginForm />);
 
       await user.click(getByTestId('submit'));
@@ -117,26 +105,6 @@
     it('shows read values', async () => {
       const { getByTestId } = render(<LoginForm />);
 
-<<<<<<< HEAD
-      await sleep(1);
-
-      const { read } = (useBinder as UseBinderSpy).returnValues[0];
-
-      read({
-        rememberMe: true,
-        user: {
-          id: 1,
-          name: 'johndoe',
-          password: 'john123456',
-        },
-      });
-
-      await waitFor(() => {
-        expect(getByTestId('user.name')).to.have.property('value', 'johndoe');
-        expect(getByTestId('user.password')).to.have.property('value', 'john123456');
-        expect(getByTestId('rememberMe')).to.have.property('checked', true);
-      });
-=======
       await act(() => {
         const { read } = (useBinder as UseBinderSpy).returnValues[0];
         read({
@@ -152,7 +120,6 @@
       expect(getByTestId('user.name')).to.have.property('value', 'johndoe');
       expect(getByTestId('user.password')).to.have.property('value', 'john123456');
       expect(getByTestId('rememberMe')).to.have.property('checked', true);
->>>>>>> 33308835
     });
 
     it('dispays default value', async () => {
