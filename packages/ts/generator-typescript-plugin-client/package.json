--- conflicted
+++ resolved
@@ -51,16 +51,6 @@
     "access": "public"
   },
   "peerDependencies": {
-<<<<<<< HEAD
-    "@hilla/generator-typescript-core": "2.3.0-alpha9"
-  },
-  "dependencies": {
-    "@hilla/generator-typescript-utils": "2.3.0-alpha9",
-    "typescript": "5.1.6"
-  },
-  "devDependencies": {
-    "@hilla/generator-typescript-core": "2.3.0-alpha9",
-=======
     "@hilla/generator-typescript-core": "2.3.0-alpha11"
   },
   "dependencies": {
@@ -69,7 +59,6 @@
   },
   "devDependencies": {
     "@hilla/generator-typescript-core": "2.3.0-alpha11",
->>>>>>> 08cabb52
     "@types/chai": "^4.3.6",
     "@types/mocha": "^10.0.2",
     "@types/node": "^20.7.1",
