--- conflicted
+++ resolved
@@ -1,10 +1,6 @@
 {
   "name": "@hilla/generator-typescript-plugin-client",
-<<<<<<< HEAD
-  "version": "2.5.1",
-=======
   "version": "2.5.2",
->>>>>>> 8d596222
   "description": "A Hilla TypeScript Generator plugin to generate default client implementation",
   "main": "index.js",
   "type": "module",
@@ -55,16 +51,6 @@
     "access": "public"
   },
   "peerDependencies": {
-<<<<<<< HEAD
-    "@hilla/generator-typescript-core": "2.5.1"
-  },
-  "dependencies": {
-    "@hilla/generator-typescript-utils": "2.5.1",
-    "typescript": "5.3.2"
-  },
-  "devDependencies": {
-    "@hilla/generator-typescript-core": "2.5.1",
-=======
     "@hilla/generator-typescript-core": "2.5.2"
   },
   "dependencies": {
@@ -73,7 +59,6 @@
   },
   "devDependencies": {
     "@hilla/generator-typescript-core": "2.5.2",
->>>>>>> 8d596222
     "@types/chai": "^4.3.6",
     "@types/mocha": "^10.0.2",
     "@types/node": "^20.7.1",
