--- conflicted
+++ resolved
@@ -55,7 +55,6 @@
     "@hilla/generator-typescript-core": "^1.3"
   },
   "dependencies": {
-<<<<<<< HEAD
     "@hilla/generator-typescript-utils": "^1",
     "typescript": "^5.2.2"
   },
@@ -69,21 +68,6 @@
     "c8": "^8.0.1",
     "chai": "^4.3.9",
     "concurrently": "^8.2.1",
-=======
-    "@hilla/generator-typescript-utils": "^1.3.24",
-    "typescript": "^5.0.1-rc"
-  },
-  "devDependencies": {
-    "@hilla/generator-typescript-core": "^1.3.24",
-    "@types/chai": "^4.2.22",
-    "@types/mocha": "^9.0.0",
-    "@types/node": "^16.11.1",
-    "@types/sinon": "^10.0.6",
-    "@types/sinon-chai": "^3.2.5",
-    "c8": "^7.10.0",
-    "chai": "^4.3.4",
-    "concurrently": "^6.4.0",
->>>>>>> d67b169e
     "copyfiles": "^2.4.1",
     "mocha": "^10.2.0",
     "pino": "^8.15.1",
