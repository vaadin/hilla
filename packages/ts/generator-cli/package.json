{
  "name": "@vaadin/hilla-generator-cli",
  "version": "24.7.0-alpha14",
  "description": "A Hilla tool to generate TypeScript code from the OpenAPI document",
  "main": "index.js",
  "type": "module",
  "engines": {
    "node": ">= 16.13"
  },
  "scripts": {
    "clean:build": "git clean -fx . -e .vite -e node_modules",
    "build": "concurrently npm:build:*",
    "build:esbuild": "tsx ../../../scripts/build.ts",
    "build:dts": "tsc --isolatedModules -p tsconfig.build.json",
    "build:copy": "cd src && copyfiles **/*.d.ts ..",
    "lint": "eslint src test",
    "lint:fix": "eslint src test --fix",
    "test": "vitest --run",
    "test:coverage": "vitest --run --coverage",
    "test:watch": "vitest",
    "typecheck": "tsc --noEmit"
  },
  "repository": {
    "type": "git",
    "url": "https://github.com/vaadin/hilla.git",
    "directory": "packages/ts/generator-cli"
  },
  "keywords": [
    "hilla",
    "typescript",
    "generator"
  ],
  "author": "Vaadin Ltd.",
  "license": "Apache 2.0",
  "bugs": {
    "url": "https://github.com/vaadin/hilla/issues"
  },
  "homepage": "https://hilla.dev",
  "files": [
    "*.{d.ts.map,d.ts,js.map,js}"
  ],
  "publishConfig": {
    "access": "public"
  },
  "bin": {
    "tsgen": "bin/index.js"
  },
  "dependencies": {
<<<<<<< HEAD
    "@vaadin/hilla-generator-core": "24.7.0-alpha13",
    "@vaadin/hilla-generator-utils": "24.7.0-alpha13"
=======
    "@vaadin/hilla-generator-core": "24.7.0-alpha14",
    "@vaadin/hilla-generator-utils": "24.7.0-alpha14",
    "get-stdin": "9.0.0",
    "meow": "13.2.0"
>>>>>>> 0f5464d2
  }
}<|MERGE_RESOLUTION|>--- conflicted
+++ resolved
@@ -46,14 +46,7 @@
     "tsgen": "bin/index.js"
   },
   "dependencies": {
-<<<<<<< HEAD
-    "@vaadin/hilla-generator-core": "24.7.0-alpha13",
-    "@vaadin/hilla-generator-utils": "24.7.0-alpha13"
-=======
     "@vaadin/hilla-generator-core": "24.7.0-alpha14",
-    "@vaadin/hilla-generator-utils": "24.7.0-alpha14",
-    "get-stdin": "9.0.0",
-    "meow": "13.2.0"
->>>>>>> 0f5464d2
+    "@vaadin/hilla-generator-utils": "24.7.0-alpha14"
   }
 }