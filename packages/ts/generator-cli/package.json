{
  "name": "@vaadin/hilla-generator-cli",
  "version": "24.7.0-alpha12",
  "description": "A Hilla tool to generate TypeScript code from the OpenAPI document",
  "main": "index.js",
  "type": "module",
  "engines": {
    "node": ">= 16.13"
  },
  "scripts": {
    "clean:build": "git clean -fx . -e .vite -e node_modules",
    "build": "concurrently npm:build:*",
    "build:esbuild": "tsx ../../../scripts/build.ts",
    "build:dts": "tsc --isolatedModules -p tsconfig.build.json",
    "build:copy": "cd src && copyfiles **/*.d.ts ..",
    "lint": "eslint src test",
    "lint:fix": "eslint src test --fix",
    "test": "vitest --run",
    "test:coverage": "vitest --run --coverage",
    "test:watch": "vitest",
    "typecheck": "tsc --noEmit"
  },
  "repository": {
    "type": "git",
    "url": "https://github.com/vaadin/hilla.git",
    "directory": "packages/ts/generator-cli"
  },
  "keywords": [
    "hilla",
    "typescript",
    "generator"
  ],
  "author": "Vaadin Ltd.",
  "license": "Apache 2.0",
  "bugs": {
    "url": "https://github.com/vaadin/hilla/issues"
  },
  "homepage": "https://hilla.dev",
  "files": [
    "*.{d.ts.map,d.ts,js.map,js}"
  ],
  "publishConfig": {
    "access": "public"
  },
  "bin": {
    "tsgen": "bin/index.js"
  },
  "dependencies": {
<<<<<<< HEAD
    "@vaadin/hilla-generator-core": "24.7.0-alpha11",
    "@vaadin/hilla-generator-utils": "24.7.0-alpha11"
=======
    "@vaadin/hilla-generator-core": "24.7.0-alpha12",
    "@vaadin/hilla-generator-utils": "24.7.0-alpha12",
    "get-stdin": "9.0.0",
    "meow": "13.2.0"
>>>>>>> bac20d0c
  }
}<|MERGE_RESOLUTION|>--- conflicted
+++ resolved
@@ -46,14 +46,7 @@
     "tsgen": "bin/index.js"
   },
   "dependencies": {
-<<<<<<< HEAD
-    "@vaadin/hilla-generator-core": "24.7.0-alpha11",
-    "@vaadin/hilla-generator-utils": "24.7.0-alpha11"
-=======
     "@vaadin/hilla-generator-core": "24.7.0-alpha12",
-    "@vaadin/hilla-generator-utils": "24.7.0-alpha12",
-    "get-stdin": "9.0.0",
-    "meow": "13.2.0"
->>>>>>> bac20d0c
+    "@vaadin/hilla-generator-utils": "24.7.0-alpha12"
   }
 }