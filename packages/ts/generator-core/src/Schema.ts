import type { OpenAPIV3 } from 'openapi-types';
<<<<<<< HEAD
import { convertFullyQualifiedNameToRelativePath, simplifyFullyQualifiedName, type Nullified } from './utils.js';
=======
import type { ReadonlyDeep, Simplify } from 'type-fest';

export type Nullified<T, K extends keyof T> = T & Record<K, undefined>;
>>>>>>> e238c328

export type ReferenceSchema = OpenAPIV3.ReferenceObject;
export type ArraySchema = OpenAPIV3.ArraySchemaObject;
export type NonArraySchema = OpenAPIV3.NonArraySchemaObject;
export type RegularSchema = ArraySchema | NonArraySchema;

export type NullableSchema = Readonly<Required<Pick<RegularSchema, 'nullable'>>> & RegularSchema;

export type AnyOfRuleComposedSchema = Readonly<Required<Pick<RegularSchema, 'anyOf'>>> & RegularSchema;
export type AllOfRuleComposedSchema = Readonly<Required<Pick<RegularSchema, 'allOf'>>> & RegularSchema;
export type OneOfRuleComposedSchema = Readonly<Required<Pick<RegularSchema, 'oneOf'>>> & RegularSchema;
export type NotRuleComposedSchema = Readonly<Required<Pick<RegularSchema, 'not'>>> & RegularSchema;
export type ComposedSchema =
  | AllOfRuleComposedSchema
  | AnyOfRuleComposedSchema
  | NotRuleComposedSchema
  | OneOfRuleComposedSchema;

export type NonComposedRegularSchema = Readonly<Nullified<RegularSchema, 'allOf' | 'anyOf' | 'oneOf'>> & RegularSchema;
export type NonComposedSchema = Simplify<NonComposedRegularSchema | ReferenceSchema>;

export type BooleanSchema = NonComposedRegularSchema & Readonly<{ type: 'boolean' }>;
export type IntegerSchema = NonComposedRegularSchema & Readonly<{ type: 'integer' }>;
export type NumberSchema = NonComposedRegularSchema & Readonly<{ type: 'number' }>;
export type ObjectSchema = NonComposedRegularSchema & Readonly<{ type: 'object' }>;
export type StringSchema = NonComposedRegularSchema & Readonly<{ type: 'string' }>;

export type EnumSchema = Readonly<Required<Pick<StringSchema, 'enum'>>> & StringSchema;
export type EmptyObjectSchema = ObjectSchema & Readonly<Nullified<ObjectSchema, 'properties'>>;
export type NonEmptyObjectSchema = ObjectSchema & Readonly<Required<Pick<ObjectSchema, 'properties'>>>;
export type MapSchema = EmptyObjectSchema & Readonly<Required<Pick<ObjectSchema, 'additionalProperties'>>>;

export type Schema = ReadonlyDeep<ReferenceSchema | RegularSchema>;

export function isReferenceSchema(schema: Schema): schema is ReferenceSchema {
  return '$ref' in schema;
}

export function isAnyOfRuleComposedSchema(schema: Schema): schema is AnyOfRuleComposedSchema {
  return 'anyOf' in schema;
}

export function isAllOfRuleComposedSchema(schema: Schema): schema is AllOfRuleComposedSchema {
  return 'allOf' in schema;
}

export function isOneOfRuleComposedSchema(schema: Schema): schema is OneOfRuleComposedSchema {
  return 'oneOf' in schema;
}

export function isNotRuleComposedSchema(schema: Schema): schema is NotRuleComposedSchema {
  return 'not' in schema;
}

export function isComposedSchema(schema: Schema): schema is ComposedSchema {
  return (
    isAnyOfRuleComposedSchema(schema) ||
    isAllOfRuleComposedSchema(schema) ||
    isOneOfRuleComposedSchema(schema) ||
    isNotRuleComposedSchema(schema)
  );
}

export function isNonComposedSchema(schema: Schema): schema is NonComposedSchema {
  return !isComposedSchema(schema);
}

export function isNonComposedRegularSchema(schema: Schema): schema is NonComposedRegularSchema {
  return isNonComposedSchema(schema) && !isReferenceSchema(schema);
}

export function isNullableSchema(schema: Schema): schema is NullableSchema {
  return !isReferenceSchema(schema) && !!schema.nullable;
}

export function decomposeSchema(schema: ComposedSchema): readonly Schema[] {
  if (isAnyOfRuleComposedSchema(schema)) {
    return schema.anyOf;
  }

  if (isAllOfRuleComposedSchema(schema)) {
    return schema.allOf;
  }

  if (isOneOfRuleComposedSchema(schema)) {
    return schema.oneOf;
  }

  return [schema.not];
}

export function isArraySchema(schema: Schema): schema is ArraySchema {
  return isNonComposedRegularSchema(schema) && schema.type === 'array';
}

export function isBooleanSchema(schema: Schema): schema is BooleanSchema {
  return isNonComposedRegularSchema(schema) && schema.type === 'boolean';
}

export function isIntegerSchema(schema: Schema): schema is IntegerSchema {
  return isNonComposedRegularSchema(schema) && schema.type === 'integer';
}

export function isNumberSchema(schema: Schema): schema is NumberSchema {
  return isNonComposedRegularSchema(schema) && schema.type === 'number';
}

export function isObjectSchema(schema: Schema): schema is ObjectSchema {
  return isNonComposedRegularSchema(schema) && schema.type === 'object';
}

export function isStringSchema(schema: Schema): schema is StringSchema {
  return isNonComposedRegularSchema(schema) && schema.type === 'string';
}

export function isEnumSchema(schema: Schema): schema is EnumSchema {
  return isStringSchema(schema) && !!schema.enum;
}

export function isEmptyObject(schema: Schema): schema is EmptyObjectSchema {
  return isObjectSchema(schema) && !schema.properties;
}

export function isMapSchema(schema: Schema): schema is MapSchema {
  return isEmptyObject(schema) && !!schema.additionalProperties;
}

export function simplifyFullyQualifiedName(name: string): string {
  return name.substring(name.lastIndexOf(name.includes('$') ? '$' : '.') + 1, name.length);
}

export function convertReferenceSchemaToSpecifier({ $ref }: ReferenceSchema): string {
  return simplifyFullyQualifiedName($ref);
}

const COMPONENTS_SCHEMAS_REF_LENGTH = '#/components/schemas/'.length;

export function convertReferenceSchemaToFullyQualifiedName({ $ref }: ReferenceSchema): string {
  return $ref.substring(COMPONENTS_SCHEMAS_REF_LENGTH);
}

export function convertFullyQualifiedNameToRelativePath(name: string): string {
  return name.replace(/[$.]/gu, '/');
}

export function convertReferenceSchemaToPath(schema: ReferenceSchema): string {
  return convertFullyQualifiedNameToRelativePath(convertReferenceSchemaToFullyQualifiedName(schema));
}

export function resolveReference(
  schemas: OpenAPIV3.ComponentsObject['schemas'],
  { $ref }: ReferenceSchema,
): Schema | undefined {
  if (schemas) {
    for (const [name, schema] of Object.entries(schemas)) {
      if ($ref.includes(name)) {
        return schema;
      }
    }
  }

  return undefined;
}<|MERGE_RESOLUTION|>--- conflicted
+++ resolved
@@ -1,11 +1,6 @@
 import type { OpenAPIV3 } from 'openapi-types';
-<<<<<<< HEAD
-import { convertFullyQualifiedNameToRelativePath, simplifyFullyQualifiedName, type Nullified } from './utils.js';
-=======
-import type { ReadonlyDeep, Simplify } from 'type-fest';
 
 export type Nullified<T, K extends keyof T> = T & Record<K, undefined>;
->>>>>>> e238c328
 
 export type ReferenceSchema = OpenAPIV3.ReferenceObject;
 export type ArraySchema = OpenAPIV3.ArraySchemaObject;
@@ -25,7 +20,7 @@
   | OneOfRuleComposedSchema;
 
 export type NonComposedRegularSchema = Readonly<Nullified<RegularSchema, 'allOf' | 'anyOf' | 'oneOf'>> & RegularSchema;
-export type NonComposedSchema = Simplify<NonComposedRegularSchema | ReferenceSchema>;
+export type NonComposedSchema = NonComposedRegularSchema | ReferenceSchema;
 
 export type BooleanSchema = NonComposedRegularSchema & Readonly<{ type: 'boolean' }>;
 export type IntegerSchema = NonComposedRegularSchema & Readonly<{ type: 'integer' }>;
@@ -38,7 +33,7 @@
 export type NonEmptyObjectSchema = ObjectSchema & Readonly<Required<Pick<ObjectSchema, 'properties'>>>;
 export type MapSchema = EmptyObjectSchema & Readonly<Required<Pick<ObjectSchema, 'additionalProperties'>>>;
 
-export type Schema = ReadonlyDeep<ReferenceSchema | RegularSchema>;
+export type Schema = ReferenceSchema | RegularSchema;
 
 export function isReferenceSchema(schema: Schema): schema is ReferenceSchema {
   return '$ref' in schema;
