{
  "name": "@vaadin/hilla-generator-core",
  "version": "24.7.0-alpha3",
  "description": "A Hilla tool to generate TypeScript code from the OpenAPI document",
  "main": "index.js",
  "type": "module",
  "engines": {
    "node": ">= 16.13"
  },
  "scripts": {
    "clean:build": "git clean -fx . -e .vite -e node_modules",
    "build": "concurrently npm:build:*",
    "build:esbuild": "tsx ../../../scripts/build.ts",
    "build:dts": "tsc --isolatedModules -p tsconfig.build.json",
    "build:copy": "cd src && copyfiles **/*.d.ts ..",
    "lint": "eslint src test",
    "lint:fix": "eslint src test --fix",
    "test": "mocha test/**/*.spec.ts --config ../../../.mocharc.cjs",
    "test:coverage": "c8 --experimental-monocart -c ../../../.c8rc.json npm test",
    "typecheck": "tsc --noEmit"
  },
  "exports": {
    ".": {
      "default": "./index.js"
    },
    "./File.js": {
      "default": "./File.js"
    },
    "./Generator.js": {
      "default": "./Generator.js"
    },
    "./GeneratorException.js": {
      "default": "./GeneratorException.js"
    },
    "./index.js": {
      "default": "./index.js"
    },
    "./Plugin.js": {
      "default": "./Plugin.js"
    },
    "./Schema.js": {
      "default": "./Schema.js"
    },
    "./SharedStorage.js": {
      "types": "./SharedStorage.d.ts"
    },
    "./utils.js": {
      "default": "./utils.js"
    }
  },
  "repository": {
    "type": "git",
    "url": "https://github.com/vaadin/hilla.git",
    "directory": "packages/ts/generator-core"
  },
  "keywords": [
    "hilla",
    "typescript",
    "generator"
  ],
  "author": "Vaadin Ltd.",
  "license": "Apache 2.0",
  "bugs": {
    "url": "https://github.com/vaadin/hilla/issues"
  },
  "homepage": "https://hilla.dev",
  "files": [
    "*.{d.ts.map,d.ts,js.map,js}"
  ],
  "publishConfig": {
    "access": "public"
  },
  "dependencies": {
    "@apidevtools/swagger-parser": "^10.1.0",
    "@vaadin/hilla-generator-utils": "24.7.0-alpha3",
    "meow": "^13.2.0",
    "openapi-types": "^12.1.3",
    "typescript": "5.7.2"
  },
  "devDependencies": {
    "@types/chai": "^5.0.1",
    "@types/mocha": "^10.0.10",
    "@types/node": "^20.17.10",
    "@types/sinon": "^17.0.3",
    "@types/sinon-chai": "^4.0.0",
    "c8": "^10.1.3",
<<<<<<< HEAD
    "chai": "^5.1.2",
    "concurrently": "^8.2.2",
=======
    "chai": "^4.5.0",
    "concurrently": "^9.1.0",
>>>>>>> ca313b92
    "copyfiles": "^2.4.1",
    "mocha": "^11.0.1",
    "monocart-coverage-reports": "^2.11.5",
    "sinon": "^19.0.2",
    "sinon-chai": "^4.0.0",
    "type-fest": "^4.30.2"
  }
}<|MERGE_RESOLUTION|>--- conflicted
+++ resolved
@@ -84,13 +84,8 @@
     "@types/sinon": "^17.0.3",
     "@types/sinon-chai": "^4.0.0",
     "c8": "^10.1.3",
-<<<<<<< HEAD
     "chai": "^5.1.2",
-    "concurrently": "^8.2.2",
-=======
-    "chai": "^4.5.0",
     "concurrently": "^9.1.0",
->>>>>>> ca313b92
     "copyfiles": "^2.4.1",
     "mocha": "^11.0.1",
     "monocart-coverage-reports": "^2.11.5",
