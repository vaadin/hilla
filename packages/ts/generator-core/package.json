{
  "name": "@vaadin/hilla-generator-core",
  "version": "24.7.0-alpha9",
  "description": "A Hilla tool to generate TypeScript code from the OpenAPI document",
  "main": "index.js",
  "type": "module",
  "engines": {
    "node": ">= 16.13"
  },
  "scripts": {
    "clean:build": "git clean -fx . -e .vite -e node_modules",
    "build": "concurrently npm:build:*",
    "build:esbuild": "tsx ../../../scripts/build.ts",
    "build:dts": "tsc --isolatedModules -p tsconfig.build.json",
    "build:copy": "cd src && copyfiles **/*.d.ts ..",
    "lint": "eslint src test",
    "lint:fix": "eslint src test --fix",
    "test": "mocha test/**/*.spec.ts --config ../../../.mocharc.cjs",
    "test:coverage": "c8 --experimental-monocart -c ../../../.c8rc.json npm test",
    "typecheck": "tsc --noEmit"
  },
  "exports": {
    ".": {
      "default": "./index.js"
    },
    "./File.js": {
      "default": "./File.js"
    },
    "./Generator.js": {
      "default": "./Generator.js"
    },
    "./GeneratorException.js": {
      "default": "./GeneratorException.js"
    },
    "./index.js": {
      "default": "./index.js"
    },
    "./Plugin.js": {
      "default": "./Plugin.js"
    },
    "./Schema.js": {
      "default": "./Schema.js"
    },
    "./SharedStorage.js": {
      "types": "./SharedStorage.d.ts"
    },
    "./utils.js": {
      "default": "./utils.js"
    }
  },
  "repository": {
    "type": "git",
    "url": "https://github.com/vaadin/hilla.git",
    "directory": "packages/ts/generator-core"
  },
  "keywords": [
    "hilla",
    "typescript",
    "generator"
  ],
  "author": "Vaadin Ltd.",
  "license": "Apache 2.0",
  "bugs": {
    "url": "https://github.com/vaadin/hilla/issues"
  },
  "homepage": "https://hilla.dev",
  "files": [
    "*.{d.ts.map,d.ts,js.map,js}"
  ],
  "publishConfig": {
    "access": "public"
  },
  "dependencies": {
<<<<<<< HEAD
    "@apidevtools/swagger-parser": "10.1.1",
    "@vaadin/hilla-generator-utils": "24.7.0-alpha8",
    "meow": "13.2.0",
    "openapi-types": "12.1.3",
=======
    "@apidevtools/swagger-parser": "^10.1.1",
    "@vaadin/hilla-generator-utils": "24.7.0-alpha9",
    "meow": "^13.2.0",
    "openapi-types": "^12.1.3",
>>>>>>> 3078d48c
    "typescript": "5.7.3"
  }
}<|MERGE_RESOLUTION|>--- conflicted
+++ resolved
@@ -71,17 +71,10 @@
     "access": "public"
   },
   "dependencies": {
-<<<<<<< HEAD
     "@apidevtools/swagger-parser": "10.1.1",
-    "@vaadin/hilla-generator-utils": "24.7.0-alpha8",
+    "@vaadin/hilla-generator-utils": "24.7.0-alpha9",
     "meow": "13.2.0",
     "openapi-types": "12.1.3",
-=======
-    "@apidevtools/swagger-parser": "^10.1.1",
-    "@vaadin/hilla-generator-utils": "24.7.0-alpha9",
-    "meow": "^13.2.0",
-    "openapi-types": "^12.1.3",
->>>>>>> 3078d48c
     "typescript": "5.7.3"
   }
 }