{
  "name": "@vaadin/hilla-react-i18n",
  "version": "24.4.0-alpha13",
  "description": "Hilla I18n utils for React",
  "main": "index.js",
  "module": "index.js",
  "type": "module",
  "repository": {
    "type": "git",
    "url": "https://github.com/vaadin/hilla.git",
    "directory": "packages/ts/react-i18n"
  },
  "keywords": [
    "Hilla",
    "I18n",
    "React"
  ],
  "scripts": {
    "clean:build": "git clean -fx . -e .vite -e node_modules",
    "build": "concurrently npm:build:*",
    "build:esbuild": "tsx ../../../scripts/build.ts",
    "build:dts": "tsc --isolatedModules -p tsconfig.build.json",
    "build:copy": "cd src && copyfiles **/*.d.ts ..",
    "lint": "eslint src test",
    "lint:fix": "eslint src test --fix",
    "test": "karma start ../../../karma.config.cjs --port 9878",
    "test:coverage": "npm run test -- --coverage",
    "test:watch": "npm run test -- --watch",
    "typecheck": "tsc --noEmit"
  },
  "exports": {
    ".": {
      "default": "./index.js"
    }
  },
  "author": "Vaadin Ltd",
  "license": "Apache-2.0",
  "bugs": {
    "url": "https://github.com/vaadin/hilla/issues"
  },
  "homepage": "https://hilla.dev",
  "files": [
    "*.{d.ts.map,d.ts,js.map,js}"
  ],
  "publishConfig": {
    "access": "public"
  },
  "dependencies": {
<<<<<<< HEAD
    "@vaadin/hilla-frontend": "24.4.0-alpha10",
    "@vaadin/hilla-react-signals": "24.4.0-alpha10",
    "intl-messageformat": "^10.5.11"
=======
    "@vaadin/hilla-frontend": "24.4.0-alpha13",
    "@vaadin/hilla-react-signals": "24.4.0-alpha13"
>>>>>>> 631e8aa2
  },
  "peerDependencies": {
    "react": "^18"
  },
  "devDependencies": {
    "@esm-bundle/chai": "^4.3.4-fix.0",
    "@testing-library/react": "^14.0.0",
    "@testing-library/user-event": "^14.5.1",
    "@types/chai": "^4.3.6",
    "@types/chai-as-promised": "^7.1.8",
    "@types/chai-dom": "^1.11.1",
    "@types/mocha": "^10.0.2",
    "@types/react": "^18.2.23",
    "@types/sinon": "^10.0.17",
    "@types/sinon-chai": "^3.2.10",
    "@types/validator": "^13.11.2",
    "chai-as-promised": "^7.1.1",
    "chai-dom": "^1.11.0",
    "fetch-mock": "^9.11.0",
    "sinon": "^16.0.0",
    "sinon-chai": "^3.7.0",
    "typescript": "5.3.2"
  }
}<|MERGE_RESOLUTION|>--- conflicted
+++ resolved
@@ -46,14 +46,8 @@
     "access": "public"
   },
   "dependencies": {
-<<<<<<< HEAD
-    "@vaadin/hilla-frontend": "24.4.0-alpha10",
-    "@vaadin/hilla-react-signals": "24.4.0-alpha10",
-    "intl-messageformat": "^10.5.11"
-=======
     "@vaadin/hilla-frontend": "24.4.0-alpha13",
     "@vaadin/hilla-react-signals": "24.4.0-alpha13"
->>>>>>> 631e8aa2
   },
   "peerDependencies": {
     "react": "^18"
