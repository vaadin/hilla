{
  "name": "@vaadin/hilla-react-i18n",
  "version": "24.4.0-alpha14",
  "description": "Hilla I18n utils for React",
  "main": "index.js",
  "module": "index.js",
  "type": "module",
  "repository": {
    "type": "git",
    "url": "https://github.com/vaadin/hilla.git",
    "directory": "packages/ts/react-i18n"
  },
  "keywords": [
    "Hilla",
    "I18n",
    "React"
  ],
  "scripts": {
    "clean:build": "git clean -fx . -e .vite -e node_modules",
    "build": "concurrently npm:build:*",
    "build:esbuild": "tsx ../../../scripts/build.ts",
    "build:dts": "tsc --isolatedModules -p tsconfig.build.json",
    "build:copy": "cd src && copyfiles **/*.d.ts ..",
    "lint": "eslint src test",
    "lint:fix": "eslint src test --fix",
    "test": "karma start ../../../karma.config.cjs --port 9878",
    "test:coverage": "npm run test -- --coverage",
    "test:watch": "npm run test -- --watch",
    "typecheck": "tsc --noEmit"
  },
  "exports": {
    ".": {
      "default": "./index.js"
    }
  },
  "author": "Vaadin Ltd",
  "license": "Apache-2.0",
  "bugs": {
    "url": "https://github.com/vaadin/hilla/issues"
  },
  "homepage": "https://hilla.dev",
  "files": [
    "*.{d.ts.map,d.ts,js.map,js}"
  ],
  "publishConfig": {
    "access": "public"
  },
  "dependencies": {
<<<<<<< HEAD
    "@vaadin/hilla-frontend": "24.4.0-alpha13",
    "@vaadin/hilla-react-signals": "24.4.0-alpha13",
    "intl-messageformat": "^10.5.11"
=======
    "@vaadin/hilla-frontend": "24.4.0-alpha14",
    "@vaadin/hilla-react-signals": "24.4.0-alpha14"
>>>>>>> 3f7fb941
  },
  "peerDependencies": {
    "react": "^18"
  },
  "devDependencies": {
    "@esm-bundle/chai": "^4.3.4-fix.0",
    "@testing-library/react": "^14.0.0",
    "@testing-library/user-event": "^14.5.1",
    "@types/chai": "^4.3.6",
    "@types/chai-as-promised": "^7.1.8",
    "@types/chai-dom": "^1.11.1",
    "@types/mocha": "^10.0.2",
    "@types/react": "^18.2.23",
    "@types/sinon": "^10.0.17",
    "@types/sinon-chai": "^3.2.10",
    "@types/validator": "^13.11.2",
    "chai-as-promised": "^7.1.1",
    "chai-dom": "^1.11.0",
    "fetch-mock": "^9.11.0",
    "sinon": "^16.0.0",
    "sinon-chai": "^3.7.0",
    "typescript": "5.3.2"
  }
}<|MERGE_RESOLUTION|>--- conflicted
+++ resolved
@@ -46,14 +46,9 @@
     "access": "public"
   },
   "dependencies": {
-<<<<<<< HEAD
-    "@vaadin/hilla-frontend": "24.4.0-alpha13",
-    "@vaadin/hilla-react-signals": "24.4.0-alpha13",
+    "@vaadin/hilla-frontend": "24.4.0-alpha14",
+    "@vaadin/hilla-react-signals": "24.4.0-alpha14",
     "intl-messageformat": "^10.5.11"
-=======
-    "@vaadin/hilla-frontend": "24.4.0-alpha14",
-    "@vaadin/hilla-react-signals": "24.4.0-alpha14"
->>>>>>> 3f7fb941
   },
   "peerDependencies": {
     "react": "^18"
