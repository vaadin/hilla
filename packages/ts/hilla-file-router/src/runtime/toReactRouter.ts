import { type ComponentType, createElement } from 'react';
import type { RouteObject as ReactRouteObject } from 'react-router-dom';
import { convertComponentNameToTitle } from '../shared/convertComponentNameToTitle.js';
<<<<<<< HEAD
import { transformTreeSync } from '../shared/transformTree.js';
import type { AgnosticRoute } from '../types.js';
=======
import type { AgnosticRoute, Module, RouteModule } from '../types.js';
import { transformRoute } from './utils.js';
>>>>>>> 44b9f579

function isReactRouteModule(module?: Module): module is RouteModule<ComponentType> | undefined {
  return module ? 'default' in module && typeof module.default === 'function' : true;
}

/**
 * Transforms framework-agnostic route tree into a format that can be used by React Router.
 *
 * @param routes - Generated routes
 *
 * @returns The React Router tree.
 */
<<<<<<< HEAD
export function toReactRouter(routes: AgnosticRoute<ComponentType>): RouteObject {
  return transformTreeSync(
=======
export function toReactRouter(routes: AgnosticRoute): ReactRouteObject {
  return transformRoute(
>>>>>>> 44b9f579
    routes,
    (route) => route.children?.values(),
    ({ path, module }, children) => {
      if (!isReactRouteModule(module)) {
        throw new Error(`The module for the "${path}" section doesn't have the React component exported by default`);
      }

      const title = module?.config?.title ?? convertComponentNameToTitle(module?.default);

      return {
        path: module?.config?.route ?? path,
        element: module?.default ? createElement(module.default) : undefined,
        children: children.length > 0 ? (children as ReactRouteObject[]) : undefined,
        handle: {
          ...module?.config,
          title,
        },
      } satisfies ReactRouteObject;
    },
  );
}<|MERGE_RESOLUTION|>--- conflicted
+++ resolved
@@ -1,13 +1,8 @@
 import { type ComponentType, createElement } from 'react';
 import type { RouteObject as ReactRouteObject } from 'react-router-dom';
 import { convertComponentNameToTitle } from '../shared/convertComponentNameToTitle.js';
-<<<<<<< HEAD
 import { transformTreeSync } from '../shared/transformTree.js';
-import type { AgnosticRoute } from '../types.js';
-=======
 import type { AgnosticRoute, Module, RouteModule } from '../types.js';
-import { transformRoute } from './utils.js';
->>>>>>> 44b9f579
 
 function isReactRouteModule(module?: Module): module is RouteModule<ComponentType> | undefined {
   return module ? 'default' in module && typeof module.default === 'function' : true;
@@ -20,13 +15,8 @@
  *
  * @returns The React Router tree.
  */
-<<<<<<< HEAD
-export function toReactRouter(routes: AgnosticRoute<ComponentType>): RouteObject {
+export function toReactRouter(routes: AgnosticRoute): ReactRouteObject {
   return transformTreeSync(
-=======
-export function toReactRouter(routes: AgnosticRoute): ReactRouteObject {
-  return transformRoute(
->>>>>>> 44b9f579
     routes,
     (route) => route.children?.values(),
     ({ path, module }, children) => {
