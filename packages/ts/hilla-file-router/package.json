--- conflicted
+++ resolved
@@ -72,11 +72,7 @@
     "typescript": "^5.3.3"
   },
   "dependencies": {
-<<<<<<< HEAD
-    "@vaadin/hilla-generator-utils": "^24.4.0-alpha1"
-=======
     "@vaadin/hilla-generator-utils": "24.4.0-alpha4",
     "react": "^18.2.0"
->>>>>>> c7864b11
   }
 }