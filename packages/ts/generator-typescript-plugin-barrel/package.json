{
  "name": "@hilla/generator-typescript-plugin-barrel",
  "version": "2.3.0-alpha6",
  "description": "A Hilla TypeScript Generator plugin to generate barrel file",
  "main": "index.js",
  "type": "module",
  "engines": {
    "node": ">= 16.13"
  },
  "scripts": {
    "clean:build": "git clean -fx . -e .vite -e node_modules",
    "build": "concurrently npm:build:*",
    "build:esbuild": "tsx ../../../scripts/build.ts",
    "build:dts": "tsc --isolatedModules -p tsconfig.build.json",
    "build:copy": "cd src && copyfiles **/*.d.ts ..",
    "lint": "eslint src test",
    "lint:fix": "eslint src test --fix",
    "test": "mocha test/**/*.spec.ts --config ../../../.mocharc.json",
    "test:update": "npm test -- --update",
    "test:coverage": "c8 -c ../../../.c8rc.json npm test",
    "typecheck": "tsc --noEmit"
  },
  "exports": {
    ".": {
      "default": "./index.js"
    },
    "./index.js": {
      "default": "./index.js"
    }
  },
  "repository": {
    "type": "git",
    "url": "https://github.com/vaadin/hilla.git",
    "directory": "packages/ts/generator-typescript-utils"
  },
  "keywords": [
    "hilla",
    "typescript",
    "generator"
  ],
  "author": "Vaadin Ltd.",
  "license": "Apache 2.0",
  "bugs": {
    "url": "https://github.com/vaadin/hilla/issues"
  },
  "homepage": "https://hilla.dev",
  "files": [
    "*.{d.ts.map,d.ts,js.map,js}"
  ],
  "publishConfig": {
    "access": "public"
  },
  "peerDependencies": {
<<<<<<< HEAD
    "@hilla/generator-typescript-core": "*",
    "@hilla/generator-typescript-plugin-backbone": "*"
  },
  "dependencies": {
    "@hilla/generator-typescript-utils": "*",
    "typescript": "^5.2.2"
  },
  "devDependencies": {
    "@hilla/generator-typescript-core": "*",
    "@hilla/generator-typescript-plugin-backbone": "*",
    "@types/chai": "^4.3.6",
    "@types/mocha": "^10.0.2",
    "@types/node": "^20.7.1",
    "@types/sinon": "^10.0.17",
    "@types/sinon-chai": "^3.2.10",
=======
    "@hilla/generator-typescript-core": "^2.3.0-alpha6",
    "@hilla/generator-typescript-plugin-backbone": "^2.3.0-alpha6"
  },
  "dependencies": {
    "@hilla/generator-typescript-utils": "^2.3.0-alpha6",
    "typescript": "^5.1.6"
  },
  "devDependencies": {
    "@hilla/generator-typescript-core": "^2.3.0-alpha6",
    "@hilla/generator-typescript-plugin-backbone": "^2.3.0-alpha6",
    "@types/chai": "^4.3.5",
    "@types/mocha": "^10.0.1",
    "@types/node": "^20.5.0",
    "@types/sinon": "^10.0.16",
    "@types/sinon-chai": "^3.2.9",
>>>>>>> f975d312
    "c8": "^8.0.1",
    "chai": "^4.3.10",
    "concurrently": "^8.2.1",
    "copyfiles": "^2.4.1",
    "mocha": "^10.2.0",
    "pino": "^8.15.1",
    "rimraf": "^5.0.5",
    "sinon": "^16.0.0",
    "sinon-chai": "^3.7.0",
    "type-fest": "^4.3.2"
  }
}<|MERGE_RESOLUTION|>--- conflicted
+++ resolved
@@ -51,7 +51,6 @@
     "access": "public"
   },
   "peerDependencies": {
-<<<<<<< HEAD
     "@hilla/generator-typescript-core": "*",
     "@hilla/generator-typescript-plugin-backbone": "*"
   },
@@ -67,23 +66,6 @@
     "@types/node": "^20.7.1",
     "@types/sinon": "^10.0.17",
     "@types/sinon-chai": "^3.2.10",
-=======
-    "@hilla/generator-typescript-core": "^2.3.0-alpha6",
-    "@hilla/generator-typescript-plugin-backbone": "^2.3.0-alpha6"
-  },
-  "dependencies": {
-    "@hilla/generator-typescript-utils": "^2.3.0-alpha6",
-    "typescript": "^5.1.6"
-  },
-  "devDependencies": {
-    "@hilla/generator-typescript-core": "^2.3.0-alpha6",
-    "@hilla/generator-typescript-plugin-backbone": "^2.3.0-alpha6",
-    "@types/chai": "^4.3.5",
-    "@types/mocha": "^10.0.1",
-    "@types/node": "^20.5.0",
-    "@types/sinon": "^10.0.16",
-    "@types/sinon-chai": "^3.2.9",
->>>>>>> f975d312
     "c8": "^8.0.1",
     "chai": "^4.3.10",
     "concurrently": "^8.2.1",
