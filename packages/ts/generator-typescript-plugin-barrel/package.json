{
  "name": "@hilla/generator-typescript-plugin-barrel",
  "version": "2.2.0-alpha7",
  "description": "A Hilla TypeScript Generator plugin to generate barrel file",
  "main": "index.js",
  "type": "module",
  "engines": {
    "node": ">= 16.13"
  },
  "scripts": {
    "clean:build": "rimraf *.{d.ts.map,d.ts,js.map,js}",
    "build": "concurrently npm:build:*",
    "build:transpile": "tsc --isolatedModules -p tsconfig.build.json",
    "build:copy": "cd src && copyfiles **/*.d.ts ..",
    "lint": "eslint src test",
    "test": "mocha test/**/*.spec.ts --config ../../../.mocharc.json",
    "test:update": "npm test -- --update",
    "test:coverage": "c8 -c ../../../.c8rc.json npm test",
    "typecheck": "tsc --noEmit",
    "version": "node ../../../scripts/bump/package-update.js"
  },
  "exports": {
    ".": {
      "default": "./index.js"
    },
    "./index.js": {
      "default": "./index.js"
    }
  },
  "repository": {
    "type": "git",
    "url": "https://github.com/vaadin/hilla.git",
    "directory": "packages/ts/generator-typescript-utils"
  },
  "keywords": [
    "hilla",
    "typescript",
    "generator"
  ],
  "author": "Vaadin Ltd.",
  "license": "Apache 2.0",
  "bugs": {
    "url": "https://github.com/vaadin/hilla/issues"
  },
  "homepage": "https://hilla.dev",
  "files": [
    "*.{d.ts.map,d.ts,js.map,js}"
  ],
  "publishConfig": {
    "access": "public"
  },
  "peerDependencies": {
    "@hilla/generator-typescript-core": "^2.2.0-alpha7",
    "@hilla/generator-typescript-plugin-backbone": "^2.2.0-alpha7"
  },
  "dependencies": {
<<<<<<< HEAD
    "@hilla/generator-typescript-utils": "^2.2.0-alpha6",
    "typescript": "^5.1.6"
  },
  "devDependencies": {
    "@hilla/generator-typescript-core": "^2.2.0-alpha6",
    "@hilla/generator-typescript-plugin-backbone": "^2.2.0-alpha6",
    "@types/chai": "^4.3.5",
    "@types/mocha": "^10.0.1",
    "@types/node": "^20.5.0",
    "@types/sinon": "^10.0.16",
    "@types/sinon-chai": "^3.2.9",
    "c8": "^8.0.1",
    "chai": "^4.3.7",
    "concurrently": "^8.2.0",
=======
    "@hilla/generator-typescript-utils": "^2.2.0-alpha7",
    "typescript": "^5.0.1-rc"
  },
  "devDependencies": {
    "@hilla/generator-typescript-core": "^2.2.0-alpha7",
    "@hilla/generator-typescript-plugin-backbone": "^2.2.0-alpha7",
    "@types/chai": "^4.2.22",
    "@types/mocha": "^9.0.0",
    "@types/node": "^16.11.1",
    "@types/sinon": "^10.0.6",
    "@types/sinon-chai": "^3.2.5",
    "c8": "^7.10.0",
    "chai": "^4.3.4",
    "concurrently": "^6.4.0",
>>>>>>> 9386d1a0
    "copyfiles": "^2.4.1",
    "mocha": "^10.2.0",
    "pino": "^8.15.0",
    "rimraf": "^5.0.1",
    "sinon": "^15.2.0",
    "sinon-chai": "^3.7.0",
    "type-fest": "^4.2.0"
  }
}<|MERGE_RESOLUTION|>--- conflicted
+++ resolved
@@ -54,13 +54,12 @@
     "@hilla/generator-typescript-plugin-backbone": "^2.2.0-alpha7"
   },
   "dependencies": {
-<<<<<<< HEAD
-    "@hilla/generator-typescript-utils": "^2.2.0-alpha6",
+    "@hilla/generator-typescript-utils": "^2.2.0-alpha7",
     "typescript": "^5.1.6"
   },
   "devDependencies": {
-    "@hilla/generator-typescript-core": "^2.2.0-alpha6",
-    "@hilla/generator-typescript-plugin-backbone": "^2.2.0-alpha6",
+    "@hilla/generator-typescript-core": "^2.2.0-alpha7",
+    "@hilla/generator-typescript-plugin-backbone": "^2.2.0-alpha7",
     "@types/chai": "^4.3.5",
     "@types/mocha": "^10.0.1",
     "@types/node": "^20.5.0",
@@ -69,22 +68,6 @@
     "c8": "^8.0.1",
     "chai": "^4.3.7",
     "concurrently": "^8.2.0",
-=======
-    "@hilla/generator-typescript-utils": "^2.2.0-alpha7",
-    "typescript": "^5.0.1-rc"
-  },
-  "devDependencies": {
-    "@hilla/generator-typescript-core": "^2.2.0-alpha7",
-    "@hilla/generator-typescript-plugin-backbone": "^2.2.0-alpha7",
-    "@types/chai": "^4.2.22",
-    "@types/mocha": "^9.0.0",
-    "@types/node": "^16.11.1",
-    "@types/sinon": "^10.0.6",
-    "@types/sinon-chai": "^3.2.5",
-    "c8": "^7.10.0",
-    "chai": "^4.3.4",
-    "concurrently": "^6.4.0",
->>>>>>> 9386d1a0
     "copyfiles": "^2.4.1",
     "mocha": "^10.2.0",
     "pino": "^8.15.0",
