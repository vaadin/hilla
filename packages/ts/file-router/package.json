--- conflicted
+++ resolved
@@ -65,11 +65,7 @@
     "@vaadin/hilla-generator-utils": "24.8.0-alpha4",
     "@vaadin/hilla-react-auth": "24.8.0-alpha4",
     "@vaadin/hilla-react-signals": "24.8.0-alpha4",
-<<<<<<< HEAD
     "tsc-template": "0.2.3",
-    "typescript": "5"
-=======
     "typescript": "5.8.3"
->>>>>>> 97d1fc56
   }
 }