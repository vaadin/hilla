--- conflicted
+++ resolved
@@ -82,14 +82,9 @@
     "type-fest": "^4.9.0"
   },
   "dependencies": {
-<<<<<<< HEAD
-    "@vaadin/hilla-react-auth": "24.6.0-beta5",
-    "@vaadin/hilla-react-signals": "24.6.0-beta5",
-=======
     "@vaadin/hilla-generator-utils": "24.7.0-alpha0",
     "@vaadin/hilla-react-auth": "24.7.0-alpha0",
     "@vaadin/hilla-react-signals": "24.7.0-alpha0",
->>>>>>> 33efa091
     "react": "^18.2.0",
     "rollup": "^4.12.0",
     "typescript": "5.6.2"
