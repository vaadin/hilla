import { readFile } from 'node:fs/promises';
import { Script } from 'node:vm';
import ts, { type Node } from 'typescript';
import { convertComponentNameToTitle } from '../shared/convertComponentNameToTitle.js';
import type { ServerViewConfig } from '../shared/internal.js';
import { transformTree } from '../shared/transformTree.js';
import type { ViewConfig } from '../types.js';
import type { RouteMeta } from './collectRoutesFromFS.js';
import { convertFSRouteSegmentToURLPatternFormat, extractParameterFromRouteSegment } from './utils.js';

/**
 * Walks the TypeScript AST using the deep-first search algorithm.
 *
 * @param node - The node to walk.
 */
function* walkAST(node: Node): Generator<Node> {
  yield node;

  for (const child of node.getChildren()) {
    yield* walkAST(child);
  }
}

/**
 * Creates a map of all leaf routes to their configuration. This file is used by the server to provide server-side
 * routes along with managing the client-side routes.
 *
 * @param views - The route metadata tree.
 */
export default async function createViewConfigJson(views: RouteMeta): Promise<string> {
  const [res] = await transformTree<readonly RouteMeta[], Promise<readonly ServerViewConfig[]>>(
    [views],
    async (routes, next) =>
      await Promise.all(
        routes.map(async ({ path, file, layout, children }) => {
          const newChildren = children ? await next(...children) : undefined;

          if (!file && !layout) {
            return {
              route: path,
              params: extractParameterFromRouteSegment(path),
              children: newChildren,
            } satisfies ServerViewConfig;
          }

          const sourceFile = ts.createSourceFile(
            'f.ts',
            await readFile(file ?? layout!, 'utf8'),
            ts.ScriptTarget.ESNext,
            true,
          );
          let config: ViewConfig | undefined;
          let waitingForIdentifier = false;
          let componentName: string | undefined;

          for (const node of walkAST(sourceFile)) {
            if (ts.isVariableDeclaration(node) && ts.isIdentifier(node.name) && node.name.text === 'config') {
              if (node.initializer && ts.isObjectLiteralExpression(node.initializer)) {
                const code = node.initializer.getText(sourceFile);
                const script = new Script(`(${code})`);
                config = script.runInThisContext() as ViewConfig;
              }
            } else if (node.getText(sourceFile).startsWith('export default')) {
              waitingForIdentifier = true;
            } else if (waitingForIdentifier && ts.isIdentifier(node)) {
              componentName = node.text;
              break;
            }
          }

<<<<<<< HEAD
      let title: string;

      if (config?.title) {
        ({ title } = config);
      } else {
        if (!componentName) {
          throw new Error(
            `The file "${String(file ?? layout!)}" must contain a default export of a component whose name will be used as title by default`,
          );
        }

        title = convertComponentNameToTitle(componentName);
      }

      return {
        route: convertFSRouteSegmentToURLPatternFormat(path),
        ...config,
        params: extractParameterFromRouteSegment(config?.route ?? path),
        title,
        children,
      } as const;
    },
=======
          return {
            route: convertFSRouteSegmentToURLPatternFormat(path),
            ...config,
            params: extractParameterFromRouteSegment(config?.route ?? path),
            title: config?.title ?? convertComponentNameToTitle(componentName),
            children: newChildren,
          } satisfies ServerViewConfig;
        }),
      ),
>>>>>>> 66548757
  );

  return JSON.stringify(res);
}<|MERGE_RESOLUTION|>--- conflicted
+++ resolved
@@ -68,40 +68,29 @@
             }
           }
 
-<<<<<<< HEAD
-      let title: string;
+          let title: string;
 
-      if (config?.title) {
-        ({ title } = config);
-      } else {
-        if (!componentName) {
-          throw new Error(
-            `The file "${String(file ?? layout!)}" must contain a default export of a component whose name will be used as title by default`,
-          );
-        }
+          if (config?.title) {
+            ({ title } = config);
+          } else {
+            if (!componentName) {
+              throw new Error(
+                `The file "${String(file ?? layout!)}" must contain a default export of a component whose name will be used as title by default`,
+              );
+            }
 
-        title = convertComponentNameToTitle(componentName);
-      }
+            title = convertComponentNameToTitle(componentName);
+          }
 
-      return {
-        route: convertFSRouteSegmentToURLPatternFormat(path),
-        ...config,
-        params: extractParameterFromRouteSegment(config?.route ?? path),
-        title,
-        children,
-      } as const;
-    },
-=======
           return {
             route: convertFSRouteSegmentToURLPatternFormat(path),
             ...config,
             params: extractParameterFromRouteSegment(config?.route ?? path),
-            title: config?.title ?? convertComponentNameToTitle(componentName),
+            title,
             children: newChildren,
           } satisfies ServerViewConfig;
         }),
       ),
->>>>>>> 66548757
   );
 
   return JSON.stringify(res);
