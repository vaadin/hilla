import { expect, use } from '@esm-bundle/chai';
import chaiLooseDeepEqual from '@vaadin/hilla-generator-utils/testing/looseDeepEqual.js';
import chaiLike from 'chai-like';
import { createElement } from 'react';
import sinonChai from 'sinon-chai';
import { RouterConfigurationBuilder } from '../../src/runtime/RouterConfigurationBuilder.js';
import { mockDocumentBaseURI } from '../mocks/dom.js';
import { protectRoute } from '../mocks/vaadin-hilla-react-auth.js';

use(chaiLooseDeepEqual);
use(chaiLike);
use(sinonChai);

describe('RouterBuilder', () => {
  let builder: RouterConfigurationBuilder;
  let reset: () => void;

  function Index() {
    return <></>;
  }

  function NextTest() {
    return <></>;
  }

  function AltTest() {
    return <></>;
  }

  function Server() {
    return <></>;
  }

  beforeEach(() => {
    builder = new RouterConfigurationBuilder().withReactRoutes([
      {
        path: '',
        children: [
          {
            path: '/test',
            element: <div>Test</div>,
          },
        ],
      },
    ]);
    reset = mockDocumentBaseURI('https://example.com/foo');
    // @ts-expect-error Fake just enough so tests pass
    globalThis.window = { history: { replaceState: () => {} }, location: '', addEventListener: () => {} };
    // @ts-expect-error Fake just enough so tests pass
    globalThis.document.defaultView = globalThis.window;
  });

  afterEach(() => {
    reset();
  });

  describe('withReactRoutes', () => {
    it('should merge React routes deeply', () => {
      const { routes } = builder
        .withReactRoutes([
          {
            path: '',
            children: [
              {
                path: '/test',
                element: <div>AlternatedTest</div>,
              },
              {
                path: '/next-test',
                element: <div>NextTest</div>,
              },
            ],
          },
        ])
        .build();

      expect(routes).to.be.to.looseDeepEqual([
        {
          path: '',
          children: [
            {
              path: '/test',
              element: <div>AlternatedTest</div>,
            },
            {
              path: '/next-test',
              element: <div>NextTest</div>,
            },
          ],
        },
      ]);
    });

    it('should add server routes to children deeply', () => {
      const { routes } = builder
        .withReactRoutes([
          {
            path: '',
            children: [
              {
                path: '/test',
                children: [
                  {
                    path: '/child-test',
                    element: <div>ChildTest</div>,
                  },
                ],
              },
              {
                path: '/next-test',
                children: [
                  {
                    path: '/next-child-test',
                    element: <div>ChildTest</div>,
                  },
                ],
              },
              {
                path: '/cases',
                children: [
                  {
                    path: '/index',
                    children: [
                      {
                        index: true,
                        element: <div>Index</div>,
                      },
                    ],
                  },
                  {
                    path: '/wildcard',
                    children: [
                      {
                        path: '*',
                        element: <div>Wildcard</div>,
                      },
                    ],
                  },
                  {
                    path: '/optional',
                    children: [
                      {
                        path: ':optional?',
                        element: <div>Optional</div>,
                      },
                    ],
                  },
                ],
              },
            ],
          },
        ])
        .withFallback(Server, { title: 'Server' })
        .build();

      const serverWildcard = {
        path: '*',
        element: <Server />,
        handle: { title: 'Server' },
      };
      const serverIndex = {
        index: true,
        element: <Server />,
        handle: { title: 'Server' },
      };

      const serverRoutes = [serverWildcard, serverIndex];

      expect(routes).to.looseDeepEqual([
        {
          path: '',
          children: [
            {
              path: '/test',
              element: <div>Test</div>,
              children: [
                {
                  path: '/child-test',
                  element: <div>ChildTest</div>,
                },
                ...serverRoutes,
              ],
            },
            {
              path: '/next-test',
              children: [
                {
                  path: '/next-child-test',
                  element: <div>ChildTest</div>,
                },
                ...serverRoutes,
              ],
            },
            {
              path: '/cases',
              children: [
                // If we already have an index route, all we want is to add a
                // server wildcard
                {
                  path: '/index',
                  children: [
                    {
                      index: true,
                      element: <div>Index</div>,
                    },
                    serverWildcard,
                  ],
                },
                // If we already have a wildcard route, all we want is to add a
                // server index.
                {
                  path: '/wildcard',
                  children: [
                    {
                      path: '*',
                      element: <div>Wildcard</div>,
                    },
                    serverIndex,
                  ],
                },
                // If we have an optional route, we just need to add a server
                // wildcard to cover complicated cases like
                // "/optional/something/else/deeply/nested"
                {
                  path: '/optional',
                  children: [
                    {
                      path: ':optional?',
                      element: <div>Optional</div>,
                    },
                    serverWildcard,
                  ],
                },
                ...serverRoutes,
              ],
            },
            ...serverRoutes,
          ],
        },
        ...serverRoutes,
      ]);
    });
  });

  describe('withFileRoutes', () => {
    it('should merge file routes deeply', () => {
      const { routes } = builder
        .withFileRoutes([
          {
            path: '',
            children: [
              {
                path: '',
                module: {
                  default: Index,
                },
              },
              {
                path: '/test',
                module: {
                  default: AltTest,
                  config: {
                    route: '/alt-test',
                  },
                },
              },
              {
                path: '/next-test',
                module: {
                  default: NextTest,
                },
              },
            ],
          },
        ])
        .build();

      expect(routes).to.be.to.looseDeepEqual([
        {
          path: '',
          children: [
            {
              path: '/alt-test',
              element: <AltTest />,
              handle: {
                title: 'Alt Test',
                route: '/alt-test',
              },
            },
            {
              element: <Index />,
              handle: {
                title: 'Index',
              },
              index: true,
            },
            {
              path: '/next-test',
              element: <NextTest />,
              handle: {
                title: 'Next Test',
              },
            },
          ],
        },
      ]);
    });

    it('should accept a file route module with a config only', () => {
      expect(() =>
        builder.withFileRoutes([{ path: 'test', module: { config: { flowLayout: true } } }]).build(),
      ).to.not.throw();
    });

    it('should accept an undefined file route module', () => {
      expect(() => builder.withFileRoutes([{ path: 'test', module: undefined }]).build()).to.not.throw();
    });

    it('should throw if a file route module has no component or config', () => {
      expect(() => builder.withFileRoutes([{ path: 'test', module: {} }]).build()).to.throw(
        `The module for the "test" section doesn't have the React component exported by default or a ViewConfig object exported as "config"`,
      );
    });

    it('should not lose a route from the result', () => {
      const { routes } = builder
        .withReactRoutes([
          {
            path: 'home',
            children: [
              {
                path: 'deep',
                children: [
                  {
                    path: 'hello',
                    handle: {
                      flowLayout: true,
                    },
                  },
                ],
                handle: { flowLayout: true },
              },
              {
                path: 'deepend',
                children: [{ path: 'deep' }],
              },
            ],
          },
        ])
        .withLayout(Server)
        .build();

      expect(routes).to.be.to.looseDeepEqual([
        {
          element: createElement(Server),
          handle: {
            ignoreFallback: true,
          },
          children: [
            {
              path: 'home',
              children: [
                {
                  path: 'deep',
                  children: [
                    {
                      path: 'hello',
                      handle: {
                        flowLayout: true,
                      },
                    },
                  ],
                  handle: { flowLayout: true },
                },
              ],
            },
          ],
        },
        {
          path: '',
          children: [
            {
              path: '/test',
              element: <div>Test</div>,
            },
          ],
        },
        {
          path: 'home',
          children: [
            {
              path: 'deepend',
              children: [{ path: 'deep' }],
            },
          ],
        },
      ]);
    });
  });

  describe('withLayout', () => {
    it('empty flowLayout array should not generate element', () => {
      const { routes } = new RouterConfigurationBuilder()
        .withReactRoutes([
          {
            path: '',
          },
        ])
        .withLayout(Server)
        .build();

      expect(routes).to.be.to.looseDeepEqual([
        {
          path: '',
        },
      ]);
    });

    it('should separate flow layouts and regular layouts', () => {
      const { routes } = builder
        .withReactRoutes([
          {
            path: 'mixed-nested-layouts',
            children: [
              {
                path: 'parent-flow-layout',
                handle: {
                  flowLayout: true,
                },
                children: [
                  {
                    path: 'flow-layout',
                    handle: {
                      flowLayout: true,
                    },
                  },
                  {
                    path: 'regular-layout-1',
                    handle: {
                      flowLayout: false,
                    },
                  },
                  {
                    path: 'not-specified-layout-1',
                  },
                  {
                    path: 'not-specified-layout-2',
                    children: [
                      {
                        path: 'child-regular-layout',
                        handle: {
                          flowLayout: false,
                        },
                      },
                    ],
                  },
                  {
                    path: 'not-specified-layout-3',
                    children: [
                      {
                        path: 'child-not-specifed-layout',
                      },
                    ],
                  },
                  {
                    path: 'not-specified-layout-4',
                    children: [
                      {
                        path: 'child-flow-layout-1',
                        handle: {
                          flowLayout: true,
                        },
                      },
                    ],
                  },
                  {
                    path: 'regular-layout-2',
                    handle: {
                      flowLayout: false,
                    },
                    children: [
                      {
                        path: 'child-flow-layout-2',
                        handle: {
                          flowLayout: true,
                        },
                      },
                    ],
                  },
                ],
              },
            ],
          },
          {
            path: 'flow-layout-another-branch',
            handle: {
              flowLayout: true,
            },
          },
          {
            path: 'regular-layout-outside',
            handle: {
              flowLayout: false,
            },
          },
          {
            path: 'not-specified-layout-outside',
          },
        ])
        .withLayout(Server)
        .build();

      expect(routes).to.be.to.looseDeepEqual([
        {
          element: createElement(Server),
          handle: {
            ignoreFallback: true,
          },
          children: [
            {
              path: 'mixed-nested-layouts',
              children: [
                {
                  path: 'parent-flow-layout',
                  handle: {
                    flowLayout: true,
                  },
                  children: [
                    {
                      path: 'flow-layout',
                      handle: {
                        flowLayout: true,
                      },
                    },
                    {
                      path: 'not-specified-layout-4',
                      children: [
                        {
                          path: 'child-flow-layout-1',
                          handle: {
                            flowLayout: true,
                          },
                        },
                      ],
                    },
                    {
                      path: 'regular-layout-2',
                      handle: {
                        flowLayout: false,
                      },
                      children: [
                        {
                          path: 'child-flow-layout-2',
                          handle: {
                            flowLayout: true,
                          },
                        },
                      ],
                    },
                    {
                      path: 'not-specified-layout-1',
                    },
                    {
                      path: 'not-specified-layout-2',
                    },
                    {
                      path: 'not-specified-layout-3',
                      children: [
                        {
                          path: 'child-not-specifed-layout',
                        },
                      ],
                    },
                  ],
                },
              ],
            },
            {
              path: 'flow-layout-another-branch',
              handle: {
                flowLayout: true,
              },
            },
          ],
        },
        {
          path: 'mixed-nested-layouts',
          children: [
            {
              path: 'parent-flow-layout',
              handle: {
                flowLayout: true,
              },
              children: [
                {
                  path: 'regular-layout-1',
                  handle: {
                    flowLayout: false,
                  },
                },
                {
                  path: 'not-specified-layout-2',
                  children: [
                    {
                      path: 'child-regular-layout',
                      handle: {
                        flowLayout: false,
                      },
                    },
                  ],
                },
                {
                  path: 'regular-layout-2',
                  handle: {
                    flowLayout: false,
                  },
                },
              ],
            },
          ],
        },
        {
          path: 'regular-layout-outside',
          handle: {
            flowLayout: false,
          },
        },
        {
          path: '',
          children: [
            {
              path: '/test',
              element: <div>Test</div>,
            },
          ],
        },
        {
          path: 'not-specified-layout-outside',
        },
      ]);
    });
<<<<<<< HEAD

    it('should not throw when no routes', () => {
      const { routes } = new RouterConfigurationBuilder().withLayout(Server).build();

      expect(routes).to.be.to.looseDeepEqual([]);
    });
=======
>>>>>>> 33efa091
  });

  describe('withLayoutSkipping', () => {
    it('should skip layout routes', () => {
      const { routes } = builder
        .withReactRoutes([
          {
            path: '/shallow-skip',
            handle: {
              skipLayouts: true,
            },
          },
          {
            path: '/deep-skip',
            children: [
              {
                path: '/deep-skip-1',
                children: [
                  {
                    path: '/deep-skip-2',
                    handle: {
                      skipLayouts: true,
                    },
                  },
                  {
                    path: '/deep-skip-excluded-1',
                  },
                ],
              },
              {
                path: '/deep-skip-excluded-2',
              },
            ],
          },
          {
            path: '/flow-skip',
            handle: {
              flowLayout: true,
            },
            children: [
              {
                path: '/flow-skip-1',
                handle: {
                  skipLayouts: true,
                },
              },
              {
                path: '/flow-skip-sibling',
              },
            ],
          },
        ])
        .withLayout(Server)
        .build();

      expect(routes).to.be.to.looseDeepEqual([
        {
          handle: {
            ignoreFallback: true,
          },
          children: [
            {
              handle: {
                ignoreFallback: true,
              },
              children: [
                {
                  path: '/flow-skip',
                  handle: {
                    flowLayout: true,
                  },
                  children: [
                    {
                      path: '/flow-skip-1',
                      handle: {
                        skipLayouts: true,
                      },
                    },
                  ],
                },
              ],
            },
            {
              path: '/shallow-skip',
              handle: {
                skipLayouts: true,
              },
            },
            {
              path: '/deep-skip',
              children: [
                {
                  path: '/deep-skip-1',
                  children: [
                    {
                      path: '/deep-skip-2',
                      handle: { skipLayouts: true },
                    },
                  ],
                },
              ],
            },
          ],
        },
        {
          element: createElement(Server),
          handle: {
            ignoreFallback: true,
          },
          children: [
            {
              path: '/flow-skip',
              handle: {
                flowLayout: true,
              },
              children: [
                {
                  path: '/flow-skip-sibling',
                },
              ],
            },
          ],
        },
        {
          path: '',
          children: [
            {
              path: '/test',
              element: <div>Test</div>,
            },
          ],
        },
        {
          path: '/deep-skip',
          children: [
            {
              path: '/deep-skip-1',
              children: [
                {
                  path: '/deep-skip-excluded-1',
                },
              ],
            },
            {
              path: '/deep-skip-excluded-2',
            },
          ],
        },
      ]);
    });
  });

  describe('protect', () => {
    it('should protect routes', () => {
      const { routes } = builder.protect('/login').build();

      const [root] = routes;
      const [test] = root.children!;

      expect(protectRoute).to.have.been.calledWith(root, '/login');
      expect(protectRoute).to.have.been.calledWith(test, '/login');
    });
  });
<<<<<<< HEAD

  describe('build', () => {
    it('should build the router', () => {
      const { routes, router } = builder.build();

      expect(router).to.equal(browserRouter);
      expect(createBrowserRouter).to.have.been.calledWith(routes, {
        basename: '/foo',
        future: {
          // eslint-disable-next-line camelcase
          v7_fetcherPersist: true,
          // eslint-disable-next-line camelcase
          v7_normalizeFormMethod: true,
          // eslint-disable-next-line camelcase
          v7_partialHydration: true,
          // eslint-disable-next-line camelcase
          v7_relativeSplatPath: true,
          // eslint-disable-next-line camelcase
          v7_skipActionErrorRevalidation: true,
        },
      });
      reset();
    });
  });

  describe('issues', () => {
    function removeUndefined(obj: unknown): unknown {
      if (Array.isArray(obj)) {
        return obj.map((v) => (typeof v === 'object' ? removeUndefined(v) : v));
      }

      if (obj != null && typeof obj === 'object') {
        return Object.fromEntries(
          Object.entries(obj)
            .filter(([, value]) => value !== undefined)
            .map(([key, value]) => [key, removeUndefined(value)]),
        );
      }

      return obj;
    }

    it('#2954', () => {
      const { routes } = new RouterConfigurationBuilder()
        .withFileRoutes([
          {
            path: '',
            children: [
              {
                path: '',
                module: {
                  config: {
                    menu: { order: 0 },
                    title: 'Public view',
                  },
                  default: NextTest,
                },
              },
              {
                path: 'login',
                module: {
                  config: {
                    menu: { exclude: true },
                    flowLayout: false,
                  },
                },
              },
            ],
          },
        ])
        .withFallback(Server)
        .protect()
        .build();

      expect(routes).to.looseDeepEqual([
        {
          path: '',
          children: [
            {
              path: 'login',
              handle: {
                menu: {
                  exclude: true,
                },
                flowLayout: false,
                title: 'undefined',
              },
            },
          ],
          handle: {
            title: 'undefined',
          },
        },
        {
          path: '',
          children: [
            {
              element: <NextTest />,
              handle: {
                menu: { order: 0 },
                title: 'Public view',
              },
              index: true,
            },
            { path: '*', element: <Server /> },
          ],
          handle: { title: 'undefined' },
        },
        { path: '*', element: <Server /> },
        { index: true, element: <Index /> },
      ]);
    });
  });
=======
>>>>>>> 33efa091
});<|MERGE_RESOLUTION|>--- conflicted
+++ resolved
@@ -639,15 +639,12 @@
         },
       ]);
     });
-<<<<<<< HEAD
 
     it('should not throw when no routes', () => {
       const { routes } = new RouterConfigurationBuilder().withLayout(Server).build();
 
       expect(routes).to.be.to.looseDeepEqual([]);
     });
-=======
->>>>>>> 33efa091
   });
 
   describe('withLayoutSkipping', () => {
@@ -811,7 +808,6 @@
       expect(protectRoute).to.have.been.calledWith(test, '/login');
     });
   });
-<<<<<<< HEAD
 
   describe('build', () => {
     it('should build the router', () => {
@@ -925,6 +921,4 @@
       ]);
     });
   });
-=======
->>>>>>> 33efa091
 });