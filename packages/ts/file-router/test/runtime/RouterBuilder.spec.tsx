import { expect, use } from '@esm-bundle/chai';
import chaiLike from 'chai-like';
import sinonChai from 'sinon-chai';
import { RouterConfigurationBuilder } from '../../src/runtime/RouterConfigurationBuilder.js';
import { browserRouter, createBrowserRouter } from '../mocks/react-router-dom.js';
import { protectRoute } from '../mocks/vaadin-hilla-react-auth.js';

use(chaiLike);
use(sinonChai);

describe('RouterBuilder', () => {
  let builder: RouterConfigurationBuilder;

  function NextTest() {
    return <></>;
  }
  function AltTest() {
    return <></>;
  }
  function Server() {
    return <></>;
  }

  beforeEach(() => {
    builder = new RouterConfigurationBuilder().withReactRoutes({
      path: '',
      children: [
        {
          path: '/test',
          element: <div>Test</div>,
        },
      ],
    });
  });

  it('should merge React routes deeply', () => {
    const { routes } = builder
      .withReactRoutes({
        path: '',
        children: [
          {
            path: '/test',
            element: <div>AlternatedTest</div>,
          },
          {
            path: '/next-test',
            element: <div>NextTest</div>,
          },
        ],
      })
      .build();

    expect(routes).to.be.like([
      {
        path: '',
        children: [
          {
            path: '/test',
            element: <div>AlternatedTest</div>,
          },
          {
            path: '/next-test',
            element: <div>NextTest</div>,
          },
        ],
      },
    ]);
  });

  it('should merge file routes deeply', () => {
    const { routes } = builder
      .withFileRoutes({
        path: '',
        children: [
          {
            path: '/test',
            module: {
              // eslint-disable-next-line func-name-matching
              default: AltTest,
              config: {
                route: '/alt-test',
              },
            },
          },
          {
            path: '/next-test',
            module: {
              // eslint-disable-next-line func-name-matching
              default: NextTest,
            },
          },
        ],
      })
      .build();

    expect(routes).to.be.like([
      {
        path: '',
        children: [
          {
            path: '/alt-test',
            element: <AltTest />,
            handle: {
              title: 'Alt Test',
              route: '/alt-test',
            },
          },
          {
            path: '/next-test',
            element: <NextTest />,
            handle: {
              title: 'Next Test',
            },
          },
        ],
      },
    ]);
  });

  it('should add server routes to children deeply', () => {
    const { routes } = builder
      .withReactRoutes({
        path: '',
        children: [
          {
            path: '/test',
            children: [
              {
                path: '/child-test',
                element: <div>ChildTest</div>,
              },
            ],
          },
          {
            path: '/next-test',
            children: [
              {
                path: '/next-child-test',
                element: <div>ChildTest</div>,
              },
            ],
          },
        ],
      })
      .withFallback(Server, { title: 'Server' })
      .build();

    const serverRoute = {
      path: '*',
      element: <Server />,
      handle: { title: 'Server' },
    };

    expect(routes).to.be.like([
      {
        path: '',
        children: [
          {
            path: '/test',
            children: [
              {
                path: '/child-test',
                element: <div>ChildTest</div>,
              },
<<<<<<< HEAD
              {
                path: '*',
                element: <Server />,
              },
              {
                index: true,
                element: <Server />,
              },
=======
              serverRoute,
>>>>>>> 66548757
            ],
          },
          {
            path: '/next-test',
            children: [
              {
                path: '/next-child-test',
                element: <div>ChildTest</div>,
              },
<<<<<<< HEAD
              {
                path: '*',
                element: <Server />,
              },
              {
                index: true,
                element: <Server />,
              },
            ],
          },
          {
            path: '*',
            element: <Server />,
          },
          {
            index: true,
            element: <Server />,
          },
        ],
      },
      {
        path: '*',
        element: <Server />,
      },
      {
        index: true,
        element: <Server />,
      },
=======
              serverRoute,
            ],
          },
          serverRoute,
        ],
      },
      serverRoute,
>>>>>>> 66548757
    ]);
  });

  it('should protect routes', () => {
    const { routes } = builder.protect('/login').build();

    const [root] = routes;
    const [test] = root.children!;

    expect(protectRoute).to.have.been.calledWith(root, '/login');
    expect(protectRoute).to.have.been.calledWith(test, '/login');
  });

  it('should build the router', () => {
    const { routes, router } = builder.build();

    expect(router).to.equal(browserRouter);
    expect(createBrowserRouter).to.have.been.calledWith(routes);
  });
});<|MERGE_RESOLUTION|>--- conflicted
+++ resolved
@@ -145,82 +145,47 @@
       .withFallback(Server, { title: 'Server' })
       .build();
 
-    const serverRoute = {
-      path: '*',
-      element: <Server />,
-      handle: { title: 'Server' },
-    };
-
-    expect(routes).to.be.like([
-      {
-        path: '',
-        children: [
-          {
-            path: '/test',
-            children: [
-              {
-                path: '/child-test',
-                element: <div>ChildTest</div>,
-              },
-<<<<<<< HEAD
-              {
-                path: '*',
-                element: <Server />,
-              },
-              {
-                index: true,
-                element: <Server />,
-              },
-=======
-              serverRoute,
->>>>>>> 66548757
-            ],
-          },
-          {
-            path: '/next-test',
-            children: [
-              {
-                path: '/next-child-test',
-                element: <div>ChildTest</div>,
-              },
-<<<<<<< HEAD
-              {
-                path: '*',
-                element: <Server />,
-              },
-              {
-                index: true,
-                element: <Server />,
-              },
-            ],
-          },
-          {
-            path: '*',
-            element: <Server />,
-          },
-          {
-            index: true,
-            element: <Server />,
-          },
-        ],
-      },
+    const serverRoutes = [
       {
         path: '*',
         element: <Server />,
+        handle: { title: 'Server' },
       },
       {
         index: true,
         element: <Server />,
-      },
-=======
-              serverRoute,
-            ],
-          },
-          serverRoute,
-        ],
-      },
-      serverRoute,
->>>>>>> 66548757
+        handle: { title: 'Server' },
+      },
+    ];
+
+    expect(routes).to.be.like([
+      {
+        path: '',
+        children: [
+          {
+            path: '/test',
+            children: [
+              {
+                path: '/child-test',
+                element: <div>ChildTest</div>,
+              },
+              ...serverRoutes,
+            ],
+          },
+          {
+            path: '/next-test',
+            children: [
+              {
+                path: '/next-child-test',
+                element: <div>ChildTest</div>,
+              },
+              ...serverRoutes,
+            ],
+          },
+          ...serverRoutes,
+        ],
+      },
+      ...serverRoutes,
     ]);
   });
 
