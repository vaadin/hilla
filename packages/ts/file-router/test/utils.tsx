--- conflicted
+++ resolved
@@ -142,15 +142,12 @@
         path: 'test',
         children: [
           // Ignored route (that has the name `_ignored.tsx` is not included in the route meta.
-<<<<<<< HEAD
           {
             // Empty route doesn't have any `file` or `layout` property because the file itself is empty.
             // We keep the path though.
             path: 'empty',
           },
-=======
           // Also empty files or files without default export are not included.
->>>>>>> 4624dedd
           {
             path: '{{optional}}',
             file: new URL('test/{{optional}}.tsx', dir),
@@ -159,13 +156,10 @@
             path: '{...wildcard}',
             file: new URL('test/{...wildcard}.tsx', dir),
           },
-<<<<<<< HEAD
           {
             path: 'no-default-export',
             file: new URL('test/no-default-export.tsx', dir),
           },
-=======
->>>>>>> 4624dedd
         ],
       },
     ],
