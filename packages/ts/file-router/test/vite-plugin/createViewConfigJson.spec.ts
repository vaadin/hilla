--- conflicted
+++ resolved
@@ -29,7 +29,6 @@
 
     it('should generate a JSON representation of the route tree', async () => {
       await expect(createViewConfigJson(meta)).to.eventually.equal(
-<<<<<<< HEAD
         JSON.stringify([
           { route: 'about', title: 'About', params: {} },
           {
@@ -57,8 +56,8 @@
                 params: {},
                 title: 'Friends Layout',
                 children: [
-                  { route: 'list', title: 'List', params: {} },
-                  { route: ':user', title: 'User', params: { ':user': RouteParamType.Required } },
+                  { route: 'list', params: {}, title: 'List' },
+                  { route: ':user', params: { ':user': RouteParamType.Required }, title: 'User' },
                 ],
               },
             ],
@@ -76,58 +75,6 @@
             ],
           },
         ]),
-=======
-        JSON.stringify({
-          route: '',
-          params: {},
-          children: [
-            { route: 'about', title: 'About', params: {} },
-            {
-              route: 'profile',
-              params: {},
-              children: [
-                { route: '', title: 'Profile', params: {} },
-                {
-                  route: 'account',
-                  title: 'Account',
-                  params: {},
-                  children: [
-                    {
-                      route: 'security',
-                      params: {},
-                      children: [
-                        { route: 'password', params: {}, title: 'Password' },
-                        { route: 'two-factor-auth', params: {}, title: 'Two Factor Auth' },
-                      ],
-                    },
-                  ],
-                },
-                {
-                  route: 'friends',
-                  params: {},
-                  title: 'Friends Layout',
-                  children: [
-                    { route: 'list', params: {}, title: 'List' },
-                    { route: ':user', params: { ':user': RouteParamType.Required }, title: 'User' },
-                  ],
-                },
-              ],
-            },
-            {
-              route: 'test',
-              params: {},
-              children: [
-                {
-                  route: ':optional?',
-                  title: 'Optional',
-                  params: { ':optional?': RouteParamType.Optional },
-                },
-                { route: '*', title: 'Wildcard', params: { '*': RouteParamType.Wildcard } },
-              ],
-            },
-          ],
-        }),
->>>>>>> a94561fc
       );
     });
   });
