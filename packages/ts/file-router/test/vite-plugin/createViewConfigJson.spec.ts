--- conflicted
+++ resolved
@@ -69,21 +69,14 @@
               route: 'test',
               params: {},
               children: [
-<<<<<<< HEAD
                 { route: 'empty', params: {} },
-=======
->>>>>>> 4624dedd
                 {
                   route: ':optional?',
                   title: 'Optional',
                   params: { ':optional?': RouteParamType.Optional },
                 },
-<<<<<<< HEAD
                 { route: '*', title: 'Wildcard', params: { '*': RouteParamType.Wildcard } },
-                { route: 'no-default-export', title: 'No Default Export', params: {} },
-=======
-                { route: '*', title: 'Wildcard', params: { '*': RouteParamType.Wildcard }, children: [] },
->>>>>>> 4624dedd
+                { route: 'no-default-export', title: 'No Default Export', params: {} },\
               ],
             },
           ],
