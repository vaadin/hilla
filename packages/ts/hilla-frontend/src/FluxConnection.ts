--- conflicted
+++ resolved
@@ -104,8 +104,6 @@
         const closeMessage: ServerCloseMessage = { '@type': 'unsubscribe', id };
         this.send(closeMessage);
         this.removeSubscription(id);
-<<<<<<< HEAD
-=======
       },
       context: (context: ReactiveElement): Subscription<any> => {
         context.addController({
@@ -114,7 +112,6 @@
           },
         });
         return hillaSubscription;
->>>>>>> b37f89a4
       },
     };
     return hillaSubscription;
