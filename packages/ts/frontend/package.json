--- conflicted
+++ resolved
@@ -1,10 +1,6 @@
 {
   "name": "@hilla/frontend",
-<<<<<<< HEAD
-  "version": "2.5.1",
-=======
   "version": "2.5.2",
->>>>>>> 8d596222
   "description": "Hilla frontend utils",
   "main": "index.js",
   "module": "index.js",
