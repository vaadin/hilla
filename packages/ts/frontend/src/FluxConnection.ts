import type { ReactiveControllerHost } from '@lit/reactive-element';
import type { Subscription } from './Connect.js';
import { getCsrfTokenHeadersForEndpointRequest } from './CsrfUtils.js';
import {
  isClientMessage,
  type ServerCloseMessage,
  type ServerConnectMessage,
  type ServerMessage,
} from './FluxMessages.js';

export enum State {
  ACTIVE = 'active',
  INACTIVE = 'inactive',
  RECONNECTING = 'reconnecting',
}

type ActiveEvent = CustomEvent<{ active: boolean }>;
interface EventMap {
  'state-changed': ActiveEvent;
}

type ListenerType<T extends keyof EventMap> =
  | ((this: FluxConnection, ev: EventMap[T]) => any)
  | {
      handleEvent(ev: EventMap[T]): void;
    }
  | null;

/**
 * Possible options for dealing with lost subscriptions after a websocket is reopened.
 */
export enum ActionOnLostSubscription {
  /**
   * The subscription should be resubscribed using the same server method and parameters.
   */
  RESUBSCRIBE = 'resubscribe',
  /**
   * The subscription should be removed.
   */
  REMOVE = 'remove',
}

/**
 * Possible states of a flux subscription.
 */
export enum FluxSubscriptionState {
  /**
   * The subscription is not connected and is trying to connect.
   */
  CONNECTING = 'connecting',
  /**
   * The subscription is connected and receiving updates.
   */
  CONNECTED = 'connected',
  /**
   * The subscription is closed and is not trying to reconnect.
   */
  CLOSED = 'closed',
}

/**
 * Event wrapper for flux subscription connection state change callback
 */
export type FluxSubscriptionStateChangeEvent = CustomEvent<{ state: FluxSubscriptionState }>;

type EndpointInfo = {
  endpointName: string;
  methodName: string;
  params: unknown[] | undefined;
  reconnect?(): ActionOnLostSubscription | void;
};

let atmosphere: Atmosphere.Atmosphere | undefined;

// eslint-disable-next-line @typescript-eslint/no-unnecessary-condition
if (globalThis.document) {
  // In case we are in the browser environment, we have to load atmosphere.js
  try {
    atmosphere = await import('atmosphere.js').then((module) => module.default);
  } catch (e: unknown) {
    console.error('Failed to load atmosphere.js', e);
  }
}

/**
 * A representation of the underlying persistent network connection used for subscribing to Flux type endpoint methods.
 */
export class FluxConnection extends EventTarget {
  state: State = State.INACTIVE;
  wasClosed = false;
  readonly #endpointInfos = new Map<string, EndpointInfo>();
  #nextId = 0;
  readonly #onCompleteCallbacks = new Map<string, () => void>();
  readonly #onErrorCallbacks = new Map<string, () => void>();
  readonly #onNextCallbacks = new Map<string, (value: any) => void>();
  readonly #onStateChangeCallbacks = new Map<string, (event: FluxSubscriptionStateChangeEvent) => void>();
  readonly #statusOfSubscriptions = new Map<string, FluxSubscriptionState>();
  #pendingMessages: ServerMessage[] = [];
  #socket?: Atmosphere.Request;

  constructor(connectPrefix: string, atmosphereOptions?: Partial<Atmosphere.Request>) {
    super();
    this.#connectWebsocket(connectPrefix.replace(/connect$/u, ''), atmosphereOptions ?? {});
  }

  #resubscribeIfWasClosed() {
    if (this.wasClosed) {
      this.wasClosed = false;
      const toBeRemoved: string[] = [];
      this.#endpointInfos.forEach((endpointInfo, id) => {
        if (endpointInfo.reconnect?.() === ActionOnLostSubscription.RESUBSCRIBE) {
          this.#setSubscriptionConnState(id, FluxSubscriptionState.CONNECTING);
          this.#send({
            '@type': 'subscribe',
            endpointName: endpointInfo.endpointName,
            id,
            methodName: endpointInfo.methodName,
            params: endpointInfo.params,
          });
        } else {
          toBeRemoved.push(id);
        }
      });
      toBeRemoved.forEach((id) => this.#removeSubscription(id));
    }
  }

  /**
   * Subscribes to the flux returned by the given endpoint name + method name using the given parameters.
   *
   * @param endpointName - the endpoint to connect to
   * @param methodName - the method in the endpoint to connect to
   * @param parameters - the parameters to use
   * @returns a subscription
   */
  subscribe(endpointName: string, methodName: string, parameters?: unknown[]): Subscription<any> {
    const id: string = this.#nextId.toString();
    this.#nextId += 1;
    const params = parameters ?? [];

    const msg: ServerConnectMessage = { '@type': 'subscribe', endpointName, id, methodName, params };
    this.#send(msg);
    this.#endpointInfos.set(id, { endpointName, methodName, params });
    this.#setSubscriptionConnState(id, FluxSubscriptionState.CONNECTING);
    const hillaSubscription: Subscription<any> = {
      cancel: () => {
        if (!this.#endpointInfos.has(id)) {
          // Subscription already closed or canceled
          return;
        }

        const closeMessage: ServerCloseMessage = { '@type': 'unsubscribe', id };
        this.#send(closeMessage);
        this.#removeSubscription(id);
      },
      context(context: ReactiveControllerHost): Subscription<any> {
        context.addController({
          hostDisconnected() {
            hillaSubscription.cancel();
          },
        });
        return hillaSubscription;
      },
      onComplete: (callback: () => void): Subscription<any> => {
        this.#onCompleteCallbacks.set(id, callback);
        return hillaSubscription;
      },
      onError: (callback: () => void): Subscription<any> => {
        this.#onErrorCallbacks.set(id, callback);
        return hillaSubscription;
      },
      onNext: (callback: (value: any) => void): Subscription<any> => {
        this.#onNextCallbacks.set(id, callback);
        return hillaSubscription;
      },
      onSubscriptionLost: (callback: () => ActionOnLostSubscription | void): Subscription<any> => {
        if (this.#endpointInfos.has(id)) {
          this.#endpointInfos.get(id)!.reconnect = callback;
        } else {
          console.warn(`"onReconnect" value not set for subscription "${id}" because it was already canceled`);
        }
        return hillaSubscription;
      },
      onConnectionStateChange: (callback: (event: FluxSubscriptionStateChangeEvent) => void): Subscription<any> => {
        this.#onStateChangeCallbacks.set(id, callback);
        callback(
          new CustomEvent('subscription-state-change', { detail: { state: this.#statusOfSubscriptions.get(id)! } }),
        );
        return hillaSubscription;
      },
    };
    return hillaSubscription;
  }

  #connectWebsocket(prefix: string, atmosphereOptions: Partial<Atmosphere.Request>) {
    // eslint-disable-next-line @typescript-eslint/no-unnecessary-condition
<<<<<<< HEAD
    const extraHeaders = self.document ? getCsrfTokenHeadersForEndpointRequest(self.document) : {};
=======
    const extraHeaders = globalThis.document ? getCsrfTokenHeadersForEndpointRequest(globalThis.document) : {};
>>>>>>> e2af5372
    const pushUrl = 'HILLA/push';
    const url = prefix.length === 0 ? pushUrl : (prefix.endsWith('/') ? prefix : `${prefix}/`) + pushUrl;
    this.#socket = atmosphere?.subscribe?.({
      contentType: 'application/json; charset=UTF-8',
      enableProtocol: true,
      transport: 'websocket',
      fallbackTransport: 'websocket',
      headers: extraHeaders,
      maxReconnectOnClose: 10000000,
      reconnectInterval: 5000,
      timeout: -1,
      trackMessageLength: true,
      url,
      onClose: () => {
        this.wasClosed = true;
        if (this.state !== State.INACTIVE) {
          this.state = State.INACTIVE;
          this.dispatchEvent(new CustomEvent('state-changed', { detail: { active: false } }));
        }
      },
      onError: (response) => {
        // eslint-disable-next-line no-console
        console.error('error in push communication', response);
      },
      onMessage: (response) => {
        if (response.responseBody) {
          this.#handleMessage(JSON.parse(response.responseBody));
        }
      },
      onMessagePublished: (response) => {
        if (response?.responseBody) {
          this.#handleMessage(JSON.parse(response.responseBody));
        }
      },
      onOpen: () => {
        if (this.state !== State.ACTIVE) {
          this.#resubscribeIfWasClosed();
          this.state = State.ACTIVE;
          this.dispatchEvent(new CustomEvent('state-changed', { detail: { active: true } }));
          this.#sendPendingMessages();
        }
      },
      onReopen: () => {
        if (this.state !== State.ACTIVE) {
          this.#resubscribeIfWasClosed();
          this.state = State.ACTIVE;
          this.dispatchEvent(new CustomEvent('state-changed', { detail: { active: true } }));
          this.#sendPendingMessages();
        }
      },
      onReconnect: () => {
        if (this.state !== State.RECONNECTING) {
          this.state = State.RECONNECTING;
          this.#endpointInfos.forEach((_, id) => {
            this.#setSubscriptionConnState(id, FluxSubscriptionState.CONNECTING);
          });
        }
      },
      onFailureToReconnect: () => {
        if (this.state !== State.INACTIVE) {
          this.state = State.INACTIVE;
          this.dispatchEvent(new CustomEvent('state-changed', { detail: { active: false } }));
          this.#endpointInfos.forEach((_, id) => this.#setSubscriptionConnState(id, FluxSubscriptionState.CLOSED));
        }
      },
      ...atmosphereOptions,
    } satisfies Atmosphere.Request);
  }

  #setSubscriptionConnState(id: string, state: FluxSubscriptionState) {
    const currentState = this.#statusOfSubscriptions.get(id);
    if (!currentState) {
      this.#statusOfSubscriptions.set(id, state);
      this.#onStateChangeCallbacks.get(id)?.(
        new CustomEvent('subscription-state-change', { detail: { state: this.#statusOfSubscriptions.get(id)! } }),
      );
    } else if (currentState !== state) {
      this.#statusOfSubscriptions.set(id, state);
      this.#onStateChangeCallbacks.get(id)?.(
        new CustomEvent('subscription-state-change', { detail: { state: this.#statusOfSubscriptions.get(id)! } }),
      );
    }
  }

  #handleMessage(message: unknown) {
    if (isClientMessage(message)) {
      const { id } = message;
      const endpointInfo = this.#endpointInfos.get(id);

      if (message['@type'] === 'update') {
        const callback = this.#onNextCallbacks.get(id);
        if (callback) {
          callback(message.item);
        }
        this.#setSubscriptionConnState(id, FluxSubscriptionState.CONNECTED);
      } else if (message['@type'] === 'complete') {
        this.#onCompleteCallbacks.get(id)?.();
        this.#removeSubscription(id);
      } else {
        const callback = this.#onErrorCallbacks.get(id);
        if (callback) {
          callback();
        }
        this.#removeSubscription(id);
        if (!callback) {
          throw new Error(
            endpointInfo
              ? `Error in ${endpointInfo.endpointName}.${endpointInfo.methodName}(${JSON.stringify(endpointInfo.params)}): ${message.message}`
              : `Error in unknown subscription: ${message.message}`,
          );
        }
      }
    } else {
      throw new Error(`Unknown message from server: ${String(message)}`);
    }
  }

  #removeSubscription(id: string) {
    this.#setSubscriptionConnState(id, FluxSubscriptionState.CLOSED);
    this.#statusOfSubscriptions.delete(id);
    this.#onStateChangeCallbacks.delete(id);
    this.#onNextCallbacks.delete(id);
    this.#onCompleteCallbacks.delete(id);
    this.#onErrorCallbacks.delete(id);
    this.#endpointInfos.delete(id);
  }

  #send(message: ServerMessage) {
    if (this.state === State.INACTIVE) {
      this.#pendingMessages.push(message);
    } else {
      this.#socket?.push?.(JSON.stringify(message));
    }
  }

  #sendPendingMessages() {
    this.#pendingMessages.forEach((msg) => this.#send(msg));
    this.#pendingMessages = [];
  }
}

export interface FluxConnection {
  addEventListener<T extends keyof EventMap>(type: T, listener: ListenerType<T>): void;
  removeEventListener<T extends keyof EventMap>(type: T, listener: ListenerType<T>): void;
}<|MERGE_RESOLUTION|>--- conflicted
+++ resolved
@@ -194,11 +194,7 @@
 
   #connectWebsocket(prefix: string, atmosphereOptions: Partial<Atmosphere.Request>) {
     // eslint-disable-next-line @typescript-eslint/no-unnecessary-condition
-<<<<<<< HEAD
-    const extraHeaders = self.document ? getCsrfTokenHeadersForEndpointRequest(self.document) : {};
-=======
     const extraHeaders = globalThis.document ? getCsrfTokenHeadersForEndpointRequest(globalThis.document) : {};
->>>>>>> e2af5372
     const pushUrl = 'HILLA/push';
     const url = prefix.length === 0 ? pushUrl : (prefix.endsWith('/') ? prefix : `${prefix}/`) + pushUrl;
     this.#socket = atmosphere?.subscribe?.({
