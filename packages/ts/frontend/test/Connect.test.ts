--- conflicted
+++ resolved
@@ -17,11 +17,7 @@
   ForbiddenResponseError,
   type MiddlewareFunction,
   UnauthorizedResponseError,
-<<<<<<< HEAD
-  type FluxConnection,
   bodyPartName,
-=======
->>>>>>> 56ec9926
 } from '../src/index.js';
 import type { Vaadin } from '../src/types.js';
 import { subscribeStub } from './mocks/atmosphere.js';
