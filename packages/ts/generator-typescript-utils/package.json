--- conflicted
+++ resolved
@@ -71,12 +71,6 @@
   "publishConfig": {
     "access": "public"
   },
-<<<<<<< HEAD
-  "peerDependencies": {
-    "@hilla/generator-typescript-core": "^0.0.17"
-  },
-=======
->>>>>>> ec4d8c7c
   "dependencies": {
     "pino": "^7.0.5",
     "pino-pretty": "^7.3.0",
@@ -88,10 +82,6 @@
     "@types/node": "^16.11.1",
     "@types/sinon": "^10.0.6",
     "@types/sinon-chai": "^3.2.5",
-<<<<<<< HEAD
-    "@hilla/generator-typescript-core": "^0.0.17",
-=======
->>>>>>> ec4d8c7c
     "c8": "^7.10.0",
     "chai": "^4.3.4",
     "concurrently": "^6.4.0",
