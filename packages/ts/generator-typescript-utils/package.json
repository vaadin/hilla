{
  "name": "@hilla/generator-typescript-utils",
<<<<<<< HEAD
  "version": "2.5.1",
=======
  "version": "2.5.2",
>>>>>>> 8d596222
  "description": "A set of utils for developing Hilla generator plugins",
  "main": "index.js",
  "type": "module",
  "engines": {
    "node": ">= 16.13"
  },
  "scripts": {
    "clean:build": "git clean -fx . -e .vite -e node_modules",
    "build": "concurrently npm:build:*",
    "build:esbuild": "tsx ../../../scripts/build.ts",
    "build:dts": "tsc --isolatedModules -p tsconfig.build.json",
    "build:copy": "cd src && copyfiles **/*.d.ts ..",
    "lint": "eslint src test",
    "lint:fix": "eslint src test --fix",
    "test": "mocha test/**/*.spec.ts --config ../../../.mocharc.cjs",
    "test:coverage": "c8 -c ../../../.c8rc.json npm test",
    "typecheck": "tsc --noEmit"
  },
  "exports": {
    "./dependencies/DependencyManager.js": {
      "default": "./dependencies/DependencyManager.js"
    },
    "./dependencies/ExportManager.js": {
      "default": "./dependencies/ExportManager.js"
    },
    "./dependencies/ImportManager.js": {
      "default": "./dependencies/ImportManager.js"
    },
    "./dependencies/PathManager.js": {
      "default": "./dependencies/PathManager.js"
    },
    "./testing/snapshotMatcher.js": {
      "default": "./testing/snapshotMatcher.js"
    },
    "./ast.js": {
      "default": "./ast.js"
    },
    "./createFullyUniqueIdentifier.js": {
      "default": "./createFullyUniqueIdentifier.js"
    },
    "./createSourceFile.js": {
      "default": "./createSourceFile.js"
    },
    "./memoize.js": {
      "default": "./memoize.js"
    },
    "./LoggerFactory.js": {
      "default": "./LoggerFactory.js"
    },
    "./PluginError.js": {
      "default": "./PluginError.js"
    }
  },
  "repository": {
    "type": "git",
    "url": "https://github.com/vaadin/hilla.git",
    "directory": "packages/ts/generator-typescript-utils"
  },
  "keywords": [
    "hilla",
    "typescript",
    "generator"
  ],
  "author": "Vaadin Ltd.",
  "license": "Apache 2.0",
  "bugs": {
    "url": "https://github.com/vaadin/hilla/issues"
  },
  "homepage": "https://hilla.dev",
  "files": [
    "*.{d.ts.map,d.ts,js.map,js}",
    "dependencies/*.{d.ts.map,d.ts,js.map,js}",
    "testing/*.{d.ts.map,d.ts,js.map,js}"
  ],
  "publishConfig": {
    "access": "public"
  },
  "dependencies": {
    "pino": "^8.15.1",
    "pino-pretty": "^10.2.0",
    "typescript": "5.3.2"
  },
  "devDependencies": {
    "@types/chai": "^4.3.6",
    "@types/mocha": "^10.0.2",
    "@types/node": "^20.7.1",
    "@types/sinon": "^10.0.17",
    "@types/sinon-chai": "^3.2.10",
    "c8": "^8.0.1",
    "chai": "^4.3.10",
    "concurrently": "^8.2.1",
    "copyfiles": "^2.4.1",
    "mocha": "^10.2.0",
    "rimraf": "^5.0.5",
    "sinon": "^16.0.0",
    "sinon-chai": "^3.7.0",
    "type-fest": "^4.3.2"
  }
}<|MERGE_RESOLUTION|>--- conflicted
+++ resolved
@@ -1,10 +1,6 @@
 {
   "name": "@hilla/generator-typescript-utils",
-<<<<<<< HEAD
-  "version": "2.5.1",
-=======
   "version": "2.5.2",
->>>>>>> 8d596222
   "description": "A set of utils for developing Hilla generator plugins",
   "main": "index.js",
   "type": "module",
