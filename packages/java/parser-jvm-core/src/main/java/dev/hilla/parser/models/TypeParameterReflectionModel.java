package dev.hilla.parser.models;

import java.lang.reflect.TypeVariable;
import java.util.Arrays;
import java.util.List;
import java.util.stream.Collectors;

final class TypeParameterReflectionModel extends TypeParameterModel
        implements ReflectionSignatureModel {
<<<<<<< HEAD
    private final TypeVariable<?> origin;

    TypeParameterReflectionModel(TypeVariable<?> origin) {
=======
    private final AnnotatedTypeVariable origin;

    TypeParameterReflectionModel(AnnotatedTypeVariable origin) {
>>>>>>> 2aa5f286
        this.origin = origin;
    }

    @Override
<<<<<<< HEAD
    public TypeVariable<?> get() {
=======
    public AnnotatedTypeVariable get() {
>>>>>>> 2aa5f286
        return origin;
    }

    @Override
    public String getName() {
<<<<<<< HEAD
        return origin.getName();
=======
        return ((TypeVariable<?>) origin.getType()).getName();
>>>>>>> 2aa5f286
    }

    @Override
    protected List<AnnotationInfoModel> prepareAnnotations() {
<<<<<<< HEAD
        // TODO: Temporary limitation because ClassGraph doesn't provide stored
        // annotations for TypeParameter.
        return List.of();
        // return processAnnotations(origin.getAnnotations());
=======
        return processAnnotations(origin.getAnnotations());
>>>>>>> 2aa5f286
    }

    @Override
    protected List<SignatureModel> prepareBounds() {
        return Arrays.stream(origin.getAnnotatedBounds())
                .map(SignatureModel::of).collect(Collectors.toList());
    }
}<|MERGE_RESOLUTION|>--- conflicted
+++ resolved
@@ -7,46 +7,27 @@
 
 final class TypeParameterReflectionModel extends TypeParameterModel
         implements ReflectionSignatureModel {
-<<<<<<< HEAD
     private final TypeVariable<?> origin;
 
     TypeParameterReflectionModel(TypeVariable<?> origin) {
-=======
-    private final AnnotatedTypeVariable origin;
-
-    TypeParameterReflectionModel(AnnotatedTypeVariable origin) {
->>>>>>> 2aa5f286
         this.origin = origin;
     }
 
     @Override
-<<<<<<< HEAD
     public TypeVariable<?> get() {
-=======
-    public AnnotatedTypeVariable get() {
->>>>>>> 2aa5f286
         return origin;
     }
 
     @Override
     public String getName() {
-<<<<<<< HEAD
         return origin.getName();
-=======
-        return ((TypeVariable<?>) origin.getType()).getName();
->>>>>>> 2aa5f286
     }
 
     @Override
     protected List<AnnotationInfoModel> prepareAnnotations() {
-<<<<<<< HEAD
         // TODO: Temporary limitation because ClassGraph doesn't provide stored
         // annotations for TypeParameter.
         return List.of();
-        // return processAnnotations(origin.getAnnotations());
-=======
-        return processAnnotations(origin.getAnnotations());
->>>>>>> 2aa5f286
     }
 
     @Override
