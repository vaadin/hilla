--- conflicted
+++ resolved
@@ -17,6 +17,10 @@
 
     TypeArgumentReflectionModel(AnnotatedType origin) {
         this.origin = origin;
+    }
+
+    private static boolean isNonNativeObjectType(AnnotatedType type) {
+        return type.getType() != Object.class;
     }
 
     @Override
@@ -48,15 +52,11 @@
 
     @Override
     protected List<AnnotationInfoModel> prepareAnnotations() {
-<<<<<<< HEAD
         // TODO: This is a temporary limitation of ClassGraph; when it is fixed,
         // the condition should be removed.
         return getWildcard() == TypeArgument.Wildcard.NONE
                 ? processAnnotations(origin.getAnnotations())
                 : List.of();
-=======
-        return processAnnotations(origin.getAnnotations());
->>>>>>> 2aa5f286
     }
 
     @Override
@@ -66,12 +66,8 @@
                 ((AnnotatedWildcardType) origin).getAnnotatedUpperBounds())
                 : Stream.of(origin);
 
-<<<<<<< HEAD
-        return stream.filter(type -> type.getType() != Object.class)
+        return stream.filter(TypeArgumentReflectionModel::isNonNativeObjectType)
                 .map(SignatureModel::of).distinct()
-=======
-        return stream.map(SignatureModel::of).distinct()
->>>>>>> 2aa5f286
                 .collect(Collectors.toList());
     }
 }