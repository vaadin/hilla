package dev.hilla.parser.models;

import java.lang.annotation.Annotation;
import java.lang.reflect.InvocationTargetException;
<<<<<<< HEAD
import java.util.HashSet;
import java.util.Set;

final class AnnotationInfoReflectionModel extends AnnotationInfoModel
        implements ReflectionModel {
    private final Annotation origin;

    AnnotationInfoReflectionModel(Annotation origin) {
        this.origin = origin;
    }

    @Override
    public Annotation get() {
        return origin;
=======
import java.util.Arrays;
import java.util.Set;
import java.util.stream.Collectors;

final class AnnotationInfoReflectionModel extends AbstractModel<Annotation>
        implements AnnotationInfoModel, ReflectionModel {
    private Set<AnnotationParameterModel> parameters;
    private ClassInfoModel resolved;

    public AnnotationInfoReflectionModel(Annotation annotation) {
        super(annotation);
    }

    @Override
    public boolean equals(Object obj) {
        if (this == obj) {
            return true;
        }

        if (!(obj instanceof AnnotationInfoModel)) {
            return false;
        }

        var other = (AnnotationInfoModel) obj;

        return getName().equals(other.getName())
                && getParameters().equals(other.getParameters());
    }

    @Override
    public ClassInfoModel getClassInfo() {
        if (resolved == null) {
            resolved = ClassInfoModel.of(origin.annotationType());
        }

        return resolved;
>>>>>>> 4ba40eb6
    }

    @Override
    public String getName() {
        return origin.annotationType().getName();
    }

    @Override
<<<<<<< HEAD
    protected ClassInfoModel prepareClassInfo() {
        return ClassInfoModel.of(origin.annotationType());
    }

    @Override
    protected Set<AnnotationParameterModel> prepareParameters() {
        try {
            var methods = origin.annotationType().getDeclaredMethods();

            var parameters = new HashSet<AnnotationParameterModel>(
                    methods.length);

            for (var method : methods) {
                parameters.add(AnnotationParameterModel.of(method.getName(),
                        method.invoke(origin)));
            }

            return parameters;
        } catch (InvocationTargetException | IllegalAccessException e) {
            throw new ModelException(e);
        }
=======
    public Set<AnnotationParameterModel> getParameters() {
        if (parameters == null) {
            parameters = Arrays
                    .stream(origin.annotationType().getDeclaredMethods())
                    .map(method -> {
                        // Here we go through all the methods/parameters of the
                        // annotation instance and collect their values. Since
                        // annotations methods cannot be private or virtual, we
                        // could simply invoke the method to get a value.
                        try {
                            return AnnotationParameterModel.of(method.getName(),
                                    method.invoke(origin));
                        } catch (InvocationTargetException
                                | IllegalAccessException e) {
                            throw new ModelException(e);
                        }
                    }).collect(Collectors.toSet());
        }

        return parameters;
    }

    @Override
    public int hashCode() {
        return getName().hashCode() + 11 * getParameters().hashCode();
>>>>>>> 4ba40eb6
    }
}<|MERGE_RESOLUTION|>--- conflicted
+++ resolved
@@ -2,12 +2,12 @@
 
 import java.lang.annotation.Annotation;
 import java.lang.reflect.InvocationTargetException;
-<<<<<<< HEAD
-import java.util.HashSet;
+import java.util.Arrays;
 import java.util.Set;
+import java.util.stream.Collectors;
 
 final class AnnotationInfoReflectionModel extends AnnotationInfoModel
-        implements ReflectionModel {
+    implements ReflectionModel {
     private final Annotation origin;
 
     AnnotationInfoReflectionModel(Annotation origin) {
@@ -17,44 +17,6 @@
     @Override
     public Annotation get() {
         return origin;
-=======
-import java.util.Arrays;
-import java.util.Set;
-import java.util.stream.Collectors;
-
-final class AnnotationInfoReflectionModel extends AbstractModel<Annotation>
-        implements AnnotationInfoModel, ReflectionModel {
-    private Set<AnnotationParameterModel> parameters;
-    private ClassInfoModel resolved;
-
-    public AnnotationInfoReflectionModel(Annotation annotation) {
-        super(annotation);
-    }
-
-    @Override
-    public boolean equals(Object obj) {
-        if (this == obj) {
-            return true;
-        }
-
-        if (!(obj instanceof AnnotationInfoModel)) {
-            return false;
-        }
-
-        var other = (AnnotationInfoModel) obj;
-
-        return getName().equals(other.getName())
-                && getParameters().equals(other.getParameters());
-    }
-
-    @Override
-    public ClassInfoModel getClassInfo() {
-        if (resolved == null) {
-            resolved = ClassInfoModel.of(origin.annotationType());
-        }
-
-        return resolved;
->>>>>>> 4ba40eb6
     }
 
     @Override
@@ -63,54 +25,26 @@
     }
 
     @Override
-<<<<<<< HEAD
     protected ClassInfoModel prepareClassInfo() {
         return ClassInfoModel.of(origin.annotationType());
     }
 
     @Override
     protected Set<AnnotationParameterModel> prepareParameters() {
-        try {
-            var methods = origin.annotationType().getDeclaredMethods();
-
-            var parameters = new HashSet<AnnotationParameterModel>(
-                    methods.length);
-
-            for (var method : methods) {
-                parameters.add(AnnotationParameterModel.of(method.getName(),
-                        method.invoke(origin)));
-            }
-
-            return parameters;
-        } catch (InvocationTargetException | IllegalAccessException e) {
-            throw new ModelException(e);
-        }
-=======
-    public Set<AnnotationParameterModel> getParameters() {
-        if (parameters == null) {
-            parameters = Arrays
-                    .stream(origin.annotationType().getDeclaredMethods())
-                    .map(method -> {
-                        // Here we go through all the methods/parameters of the
-                        // annotation instance and collect their values. Since
-                        // annotations methods cannot be private or virtual, we
-                        // could simply invoke the method to get a value.
-                        try {
-                            return AnnotationParameterModel.of(method.getName(),
-                                    method.invoke(origin));
-                        } catch (InvocationTargetException
-                                | IllegalAccessException e) {
-                            throw new ModelException(e);
-                        }
-                    }).collect(Collectors.toSet());
-        }
-
-        return parameters;
-    }
-
-    @Override
-    public int hashCode() {
-        return getName().hashCode() + 11 * getParameters().hashCode();
->>>>>>> 4ba40eb6
+        return Arrays
+            .stream(origin.annotationType().getDeclaredMethods())
+            .map(method -> {
+                // Here we go through all the methods/parameters of the
+                // annotation instance and collect their values. Since
+                // annotations methods cannot be private or virtual, we
+                // could simply invoke the method to get a value.
+                try {
+                    return AnnotationParameterModel.of(method.getName(),
+                        method.invoke(origin));
+                } catch (InvocationTargetException
+                         | IllegalAccessException e) {
+                    throw new ModelException(e);
+                }
+            }).collect(Collectors.toSet());
     }
 }