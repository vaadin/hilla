--- conflicted
+++ resolved
@@ -7,26 +7,10 @@
 import java.util.List;
 import java.util.stream.Collectors;
 
-<<<<<<< HEAD
 abstract class MethodInfoReflectionModel extends MethodInfoModel
         implements ReflectionModel {
-=======
-final class MethodInfoReflectionModel extends MethodInfoModel
-        implements ReflectionModel {
-    private final Method origin;
-
-    MethodInfoReflectionModel(Method origin) {
-        this.origin = origin;
-    }
-
->>>>>>> 2aa5f286
     @Override
     public abstract Executable get();
-
-    @Override
-    public Method get() {
-        return origin;
-    }
 
     @Override
     public String getClassName() {
@@ -44,7 +28,6 @@
     }
 
     @Override
-<<<<<<< HEAD
     public boolean isFinal() {
         return Modifier.isFinal(getModifiers());
     }
@@ -67,12 +50,6 @@
     @Override
     public boolean isPublic() {
         return Modifier.isPublic(getModifiers());
-=======
-    public int hashCodeIgnoreParameters() {
-        return origin.getName().hashCode() + 11 * getResultType().hashCode()
-                + 17 * origin.getModifiers()
-                + 23 * origin.getDeclaringClass().getName().hashCode();
->>>>>>> 2aa5f286
     }
 
     @Override
@@ -180,28 +157,7 @@
 
         @Override
         protected SignatureModel prepareResultType() {
-            return SignatureModel.of(get().getAnnotatedReturnType());
+            return SignatureModel.of(origin.getAnnotatedReturnType());
         }
     }
-
-    @Override
-    protected List<AnnotationInfoModel> prepareAnnotations() {
-        return processAnnotations(origin.getAnnotations());
-    }
-
-    @Override
-    protected ClassInfoModel prepareOwner() {
-        return ClassInfoModel.of(origin.getDeclaringClass());
-    }
-
-    @Override
-    protected List<MethodParameterInfoModel> prepareParameters() {
-        return Arrays.stream(origin.getParameters())
-                .map(MethodParameterInfoModel::of).collect(Collectors.toList());
-    }
-
-    @Override
-    protected SignatureModel prepareResultType() {
-        return SignatureModel.of(origin.getAnnotatedReturnType());
-    }
 }