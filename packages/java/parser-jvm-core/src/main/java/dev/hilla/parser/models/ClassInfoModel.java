--- conflicted
+++ resolved
@@ -31,13 +31,9 @@
     private List<ClassInfoModel> innerClasses;
     private List<ClassInfoModel> interfaces;
     private List<MethodInfoModel> methods;
-<<<<<<< HEAD
+    private PackageInfoModel pkg;
     private Optional<ClassInfoModel> superClass;
     private List<TypeParameterModel> typeParameters;
-=======
-    private PackageInfoModel pkg;
-    private Optional<ClassInfoModel> superClass;
->>>>>>> 2aa5f286
 
     public static boolean is(Class<?> actor, String target) {
         return Objects.equals(actor.getName(), target);
@@ -206,17 +202,10 @@
         if (fields == null) {
             fields = prepareFields();
         }
-<<<<<<< HEAD
 
         return fields;
     }
 
-=======
-
-        return fields;
-    }
-
->>>>>>> 2aa5f286
     public Stream<FieldInfoModel> getFieldsStream() {
         return getFields().stream();
     }
@@ -225,17 +214,10 @@
         if (chain == null) {
             chain = prepareInheritanceChain();
         }
-<<<<<<< HEAD
 
         return chain;
     }
 
-=======
-
-        return chain;
-    }
-
->>>>>>> 2aa5f286
     public Stream<ClassInfoModel> getInheritanceChainStream() {
         return getInheritanceChain().stream();
     }
@@ -253,22 +235,14 @@
         if (innerClasses == null) {
             innerClasses = prepareInnerClasses();
         }
-<<<<<<< HEAD
 
         return innerClasses;
     }
 
-=======
-
-        return innerClasses;
-    }
-
->>>>>>> 2aa5f286
     public Stream<ClassInfoModel> getInnerClassesStream() {
         return getInnerClasses().stream();
     }
 
-<<<<<<< HEAD
     public Set<ClassInfoModel> getInterfaceDependencies() {
         return getInterfaceDependenciesStream().collect(Collectors.toSet());
     }
@@ -286,16 +260,6 @@
         return interfaces;
     }
 
-=======
-    public List<ClassInfoModel> getInterfaces() {
-        if (interfaces == null) {
-            interfaces = prepareInterfaces();
-        }
-
-        return interfaces;
-    }
-
->>>>>>> 2aa5f286
     public Stream<ClassInfoModel> getInterfacesStream() {
         return getInterfaces().stream();
     }
@@ -313,25 +277,14 @@
         if (methods == null) {
             methods = prepareMethods();
         }
-<<<<<<< HEAD
 
         return methods;
     }
 
-=======
-
-        return methods;
-    }
-
->>>>>>> 2aa5f286
     public Stream<MethodInfoModel> getMethodsStream() {
         return getMethods().stream();
     }
 
-<<<<<<< HEAD
-    public abstract String getSimpleName();
-
-=======
     public PackageInfoModel getPackage() {
         if (pkg == null) {
             pkg = preparePackage();
@@ -342,7 +295,6 @@
 
     public abstract String getSimpleName();
 
->>>>>>> 2aa5f286
     public Optional<ClassInfoModel> getSuperClass() {
         if (superClass == null) {
             superClass = Optional.ofNullable(prepareSuperClass());
@@ -355,7 +307,6 @@
         return getSuperClass().stream();
     }
 
-<<<<<<< HEAD
     public Stream<ClassInfoModel> getTypeParameterDependenciesStream() {
         return getTypeParameterStream()
                 .flatMap(TypeParameterModel::getDependenciesStream).distinct();
@@ -373,8 +324,6 @@
         return typeParameters;
     }
 
-=======
->>>>>>> 2aa5f286
     public int hashCode() {
         return 3 + getName().hashCode();
     }
@@ -471,13 +420,9 @@
 
     protected abstract List<MethodInfoModel> prepareMethods();
 
-<<<<<<< HEAD
+    protected abstract PackageInfoModel preparePackage();
+
     protected abstract ClassInfoModel prepareSuperClass();
 
     protected abstract List<TypeParameterModel> prepareTypeParameters();
-=======
-    protected abstract PackageInfoModel preparePackage();
-
-    protected abstract ClassInfoModel prepareSuperClass();
->>>>>>> 2aa5f286
 }