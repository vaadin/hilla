--- conflicted
+++ resolved
@@ -219,14 +219,11 @@
     }
 
     @Override
-<<<<<<< HEAD
-=======
     protected PackageInfoModel preparePackage() {
         return PackageInfoModel.of(origin.getPackage());
     }
 
     @Override
->>>>>>> 2aa5f286
     protected ClassInfoModel prepareSuperClass() {
         var superClass = origin.getSuperclass();
 
@@ -234,13 +231,10 @@
                 ? ClassInfoModel.of(superClass)
                 : null;
     }
-<<<<<<< HEAD
 
     @Override
     protected List<TypeParameterModel> prepareTypeParameters() {
         return Arrays.stream(origin.getTypeParameters())
                 .map(TypeParameterModel::of).collect(Collectors.toList());
     }
-=======
->>>>>>> 2aa5f286
 }