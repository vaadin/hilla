--- conflicted
+++ resolved
@@ -1,22 +1,13 @@
 package com.vaadin.hilla.parser.core;
 
-<<<<<<< HEAD
 import java.util.List;
 
-import javax.annotation.Nonnull;
+import org.jspecify.annotations.NonNull;
 
 import io.swagger.v3.oas.models.OpenAPI;
 
 public final class RootNode extends AbstractNode<List<Class<?>>, OpenAPI> {
-    RootNode(@Nonnull List<Class<?>> source, @Nonnull OpenAPI target) {
-=======
-import org.jspecify.annotations.NonNull;
-
-import io.swagger.v3.oas.models.OpenAPI;
-
-public final class RootNode extends AbstractNode<ScanResult, OpenAPI> {
-    RootNode(@NonNull ScanResult source, @NonNull OpenAPI target) {
->>>>>>> 7c4de5f5
+    RootNode(@NonNull List<Class<?>> source, @NonNull OpenAPI target) {
         super(source, target);
     }
 }