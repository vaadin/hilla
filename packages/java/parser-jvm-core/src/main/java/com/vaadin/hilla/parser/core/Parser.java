package com.vaadin.hilla.parser.core;

import java.io.IOException;
import java.lang.annotation.Annotation;
import java.lang.reflect.Method;
import java.util.ArrayList;
import java.util.Arrays;
import java.util.Collection;
import java.util.HashSet;
import java.util.List;
import java.util.Objects;
import java.util.Set;
import java.util.function.Consumer;
import java.util.stream.Stream;

import org.jspecify.annotations.NonNull;

import org.slf4j.Logger;
import org.slf4j.LoggerFactory;

import io.swagger.v3.oas.models.OpenAPI;

/**
 * The entrypoint class. It searches for the endpoint classes in the classpath
 * and produces an OpenAPI definition.
 */
public final class Parser {
    private static final Logger logger = LoggerFactory.getLogger(Parser.class);
    private final Config config;

    private static final String ENDPOINT_EXPOSED_AND_ACL_ANNOTATIONS_ERROR_TEMPLATE = """
            Class `%s` is annotated with `%s` and `%s` annotation. %n
            Classes annotated with `%s` must not contain any of access control annotations and %n
            this exception is for preventing the application startup with misconfiguration. The class level access %n
            control rules of the child class will be applied for the inherited methods of this class. If the access %n
            control rules for an inherited method should not follow the rules of the child endpoint, that method %n
            should be overridden and annotated with the desired access control annotations explicitly. %n
            """
            .stripIndent();

    private static final Set<String> ACL_ANNOTATIONS = Set.of(
            "jakarta.annotation.security.DenyAll",
            "jakarta.annotation.security.PermitAll",
            "jakarta.annotation.security.RolesAllowed",
            "com.vaadin.flow.server.auth.AnonymousAllowed");

    private static final List<String> INTERNAL_BROWSER_CALLABLES = List
            .of("com.vaadin.hilla.signals.handler.SignalsHandler");

    public Parser() {
        try {
            var basicOpenAPIString = new String(Objects
                    .requireNonNull(Parser.class
                            .getResourceAsStream("OpenAPIBase.json"))
                    .readAllBytes());
            var openAPI = parseOpenAPIFile(basicOpenAPIString,
                    OpenAPIFileType.JSON, null);
            this.config = new Config(openAPI);
        } catch (IOException e) {
            throw new ParserException("Failed to parse openAPI specification",
                    e);
        }
    }

    private static OpenAPI parseOpenAPIFile(@NonNull String source,
            @NonNull OpenAPIFileType type, OpenAPI origin) {
        try {
            var mapper = type.getMapper();
            var reader = origin != null ? mapper.readerForUpdating(origin)
                    : mapper.reader();
            return reader.readValue(source, OpenAPI.class);
        } catch (IOException e) {
            throw new ParserException("Failed to parse openAPI specification",
                    e);
        }
    }

    /**
     * Adds a parser {@link Plugin}.
     *
     * <p>
     * Note that the order of the method calls will be maintained during
     * processing.
     *
     * @param plugin
     *            An instance of the parser plugin.
     * @return this (for method chaining).
     */
    @NonNull
    public Parser addPlugin(@NonNull Plugin plugin) {
        config.plugins.add(Objects.requireNonNull(plugin));
        return this;
    }

    /**
     * Allows to programmatically change the default OpenAPI definition.
     *
     * @param action
     *            a consumer lambda that accepts an OpenAPI instance.
     * @return this (for method chaining).
     */
    @NonNull
    public Parser adjustOpenAPI(@NonNull Consumer<OpenAPI> action) {
        action.accept(config.openAPI);
        return this;
    }

    /**
<<<<<<< HEAD
=======
     * Allows to change the class loader that the parser uses for reflection.
     *
     * @param classLoader
     *            a class loader instance.
     *
     * @return this (for method chaining).
     */
    @NonNull
    public Parser classLoader(@NonNull ClassLoader classLoader) {
        config.classLoader = classLoader;
        return this;
    }

    /**
>>>>>>> 7c4de5f5
     * Specifies the classpath where the parser will scan for endpoints.
     * Specifying the classpath is required.
     *
     * <p>
     * If the classpath is already set, it will be overridden.
     *
     * @param classPathElements
     *            a list of paths forming the classpath.
     * @return this (for method chaining).
     */
    @NonNull
    public Parser classPath(@NonNull String... classPathElements) {
        return classPath(classPathElements, true);
    }

    /**
     * Specifies the classpath where the parser will scan for endpoints.
     * Specifying the classpath is required.
     *
     * @param classPathElements
     *            a list of paths forming the classpath.
     * @param override
     *            specifies if the parser should override the classpath if it is
     *            already specified.
     * @return this (for method chaining).
     */
    @NonNull
    public Parser classPath(@NonNull String[] classPathElements,
            boolean override) {
        return classPath(
                Arrays.asList(Objects.requireNonNull(classPathElements)),
                override);
    }

    /**
     * Specifies the classpath where the parser will scan for endpoints.
     * Specifying the classpath is required.
     *
     * <p>
     * If the classpath is already set, it will be overridden.
     *
     * @param classPathElements
     *            a list of paths forming the classpath.
     * @return this (for method chaining).
     */
    @NonNull
    public Parser classPath(@NonNull Collection<String> classPathElements) {
        return classPath(classPathElements, true);
    }

    /**
     * Specifies the classpath where the parser will scan for endpoints.
     * Specifying the classpath is required.
     *
     * @param classPathElements
     *            a list of paths forming the classpath.
     * @param override
     *            specifies if the parser should override the classpath if it is
     *            already specified.
     * @return this (for method chaining).
     */
    @NonNull
    public Parser classPath(@NonNull Collection<String> classPathElements,
            boolean override) {
        if (override || config.classPathElements == null) {
            config.classPathElements = new HashSet<>(
                    Objects.requireNonNull(classPathElements));
        }
        return this;
    }

    /**
     * Specifies the name of the endpoint annotation by which the parser will
     * search for the endpoints. Only classes with this annotation will be
     * chosen.
     *
     * <p>
     * If the annotation name is already set, it will be overridden.
     *
     * @param annotations
     *            The fully qualified names of the annotations
     * @return this (for method chaining).
     */
<<<<<<< HEAD
    @Nonnull
    public Parser endpointAnnotations(
            @Nonnull List<Class<? extends Annotation>> annotations) {
        return endpointAnnotations(annotations, true);
=======
    @NonNull
    public Parser endpointAnnotation(
            @NonNull String annotationFullyQualifiedName) {
        return endpointAnnotation(annotationFullyQualifiedName, true);
>>>>>>> 7c4de5f5
    }

    /**
     * Specifies the name of the endpoint annotation by which the parser will
     * search for the endpoints. Only classes with this annotation will be
     * chosen.
     *
     * @param annotations
     *            The fully qualified names of the annotations
     * @param override
     *            specifies if the parser should override the annotation name if
     *            it is already specified.
     * @return this (for method chaining).
     */
<<<<<<< HEAD
    @Nonnull
    public Parser endpointAnnotations(
            @Nonnull List<Class<? extends Annotation>> annotations,
            boolean override) {
        if (override || config.endpointAnnotations == null) {
            config.endpointAnnotations = Objects.requireNonNull(annotations);
=======
    @NonNull
    public Parser endpointAnnotation(
            @NonNull String annotationFullyQualifiedName, boolean override) {
        if (override || config.endpointAnnotationName == null) {
            config.endpointAnnotationName = Objects
                    .requireNonNull(annotationFullyQualifiedName);
>>>>>>> 7c4de5f5
        }
        return this;
    }

    /**
     * Specifies the name of the `EndpointExposed` annotation by which the
     * parser will detect if the endpoint superclass should be considered as the
     * part of the endpoint. Any superclass in the endpoint's inheritance chain
     * will be skipped if it doesn't have this annotation.
     *
     * <p>
     * If the annotation name is already set, it will be overridden.
     *
     * @param annotations
     *            The fully qualified names of the annotations
     * @return this (for method chaining).
     */
<<<<<<< HEAD
    @Nonnull
    public Parser endpointExposedAnnotations(
            @Nonnull List<Class<? extends Annotation>> annotations) {
        return endpointExposedAnnotations(annotations, true);
=======
    @NonNull
    public Parser endpointExposedAnnotation(
            @NonNull String annotationFullyQualifiedName) {
        return endpointExposedAnnotation(annotationFullyQualifiedName, true);
>>>>>>> 7c4de5f5
    }

    /**
     * Specifies the name of the `EndpointExposed` annotation by which the
     * parser will detect if the endpoint superclass should be considered as the
     * part of the endpoint. Any superclass in the endpoint's inheritance chain
     * will be skipped if it doesn't have this annotation.
     *
     * @param annotations
     *            The fully qualified names of the annotations
     * @param override
     *            specifies if the parser should override the annotation name if
     *            it is already specified.
     * @return this (for method chaining).
     */
<<<<<<< HEAD
    @Nonnull
    public Parser endpointExposedAnnotations(
            @Nonnull List<Class<? extends Annotation>> annotations,
=======
    @NonNull
    public Parser endpointExposedAnnotation(
            @NonNull String annotationFullyQualifiedName, boolean override) {
        if (override || config.endpointExposedAnnotationName == null) {
            config.endpointExposedAnnotationName = Objects
                    .requireNonNull(annotationFullyQualifiedName);
        }
        return this;
    }

    @NonNull
    public Parser exposedPackages(@NonNull Collection<String> exposedPackages) {
        return exposedPackages(exposedPackages, true);
    }

    @NonNull
    public Parser exposedPackages(@NonNull Collection<String> exposedPackages,
>>>>>>> 7c4de5f5
            boolean override) {
        if (override || config.endpointExposedAnnotations == null) {
            config.endpointExposedAnnotations = Objects
                    .requireNonNull(annotations);
        }
        return this;
    }

    /**
     * Scans the classpath, blocking until the scan is complete.
     *
     * @return A result OpenAPI object.
     */
<<<<<<< HEAD
    @Nonnull
    public OpenAPI execute(List<Class<?>> browserCallables) {
=======
    @NonNull
    public OpenAPI execute() {
        Objects.requireNonNull(config.classLoader,
                "[JVM Parser] classLoader is not provided.");
>>>>>>> 7c4de5f5
        Objects.requireNonNull(config.classPathElements,
                "[JVM Parser] classPath is not provided.");
        if (config.endpointAnnotations == null
                || config.endpointAnnotations.isEmpty()) {
            throw new IllegalArgumentException(
                    "[JVM Parser] endpoint annotations are not provided.");
        }

        logger.debug("JVM Parser started");

        browserCallables = browserCallables.stream().filter(
                cls -> !INTERNAL_BROWSER_CALLABLES.contains(cls.getName()))
                .toList();

        var storage = new SharedStorage(config);

        validateEndpointExposedClassesForAclAnnotations(browserCallables);
        var rootNode = new RootNode(browserCallables, storage.getOpenAPI());
        var pluginManager = new PluginManager(
                storage.getParserConfig().getPlugins());
        pluginManager.setStorage(storage);
        var pluginExecutor = new PluginExecutor(pluginManager, rootNode);
        pluginExecutor.execute();

        logger.debug("JVM Parser finished successfully");

        return storage.getOpenAPI();
    }

    private void validateEndpointExposedClassesForAclAnnotations(
            List<Class<?>> browserCallables) {

        browserCallables.stream().flatMap(Parser::getSuperclasses)
                .flatMap(browserCallable -> config
                        .getEndpointExposedAnnotations().stream()
                        .map(ann -> List.of(browserCallable, ann)))
                .filter(pair -> pair.get(0).isAnnotationPresent(
                        (Class<? extends Annotation>) pair.get(1)))
                .forEach(pair -> {
                    checkClassLevelAnnotation(pair.get(0), pair.get(1));
                    checkMethodLevelAnnotation(pair.get(0), pair.get(1));
                });
    }

    private static Stream<Class<?>> getSuperclasses(Class<?> clazz) {
        return Stream.iterate(clazz.getSuperclass(), Objects::nonNull,
                Class::getSuperclass);
    }

    private void checkClassLevelAnnotation(Class<?> browserCallable,
            Class<?> exposedAnnotation) {
        Arrays.stream(browserCallable.getAnnotations())
                .forEach(annotationInfo -> throwIfAnnotationIsAclAnnotation(
                        annotationInfo.annotationType().getName(),
                        browserCallable, exposedAnnotation));
    }

    private void checkMethodLevelAnnotation(Class<?> browserCallable,
            Class<?> exposedAnnotation) {
        for (Method method : browserCallable.getMethods()) {
            var annotations = method.getDeclaredAnnotations();
            for (Annotation annotation : annotations) {
                throwIfAnnotationIsAclAnnotation(
                        annotation.annotationType().getName(), browserCallable,
                        exposedAnnotation);
            }
        }
    }

    private void throwIfAnnotationIsAclAnnotation(String annotationName,
            Class<?> browserCallable, Class<?> exposedAnnotation) {
        if (ACL_ANNOTATIONS.contains(annotationName)) {
            throw new ParserException(String.format(
                    ENDPOINT_EXPOSED_AND_ACL_ANNOTATIONS_ERROR_TEMPLATE,
                    browserCallable.getName(), exposedAnnotation.getName(),
                    annotationName, exposedAnnotation.getName()));
        }
    }

    /**
     * Gets the internal configuration object.
     *
     * @return configuration object.
     */
    @NonNull
    public Config getConfig() {
        return config;
    }

    /**
     * Parses the OpenAPI source string with the provided parser and merges the
     * result into the current OpenAPI object. This method is useful if you want
     * to adjust some basic parts of the OpenAPI object like the application
     * title, version, server description or URL.
     *
     * <p>
     * If the method is used once, all the changes will be applied to the
     * default OpenAPI object. Called multiple time, this function applies
     * changes one by one in the order of method calls.
     *
     * @param source
     *            The OpenAPI definition in the JSON or YAML format. You don't
     *            have to specify all the fields required by the schema; the
     *            result definition will use default fields.
     * @param type
     *            The parser for the OpenAPI definition
     * @return this (for method chaining).
     */
    @NonNull
    public Parser openAPISource(@NonNull String source,
            @NonNull OpenAPIFileType type) {
        config.openAPI = parseOpenAPIFile(Objects.requireNonNull(source),
                Objects.requireNonNull(type), config.openAPI);

        return this;
    }

    /**
     * Adds a collection of parser {@link Plugin}s. If there are plugins already
     * specified, they will be removed before addition.
     *
     * <p>
     * Note that the order of the arguments will be maintained during
     * processing.
     *
     * @param plugins
     *            a collection of parser plugins.
     * @return this (for method chaining).
     */
    @NonNull
    public Parser plugins(@NonNull Plugin... plugins) {
        return plugins(Arrays.asList(plugins));
    }

    /**
     * Adds a collection of parser {@link Plugin}s. If there are already
     * specified plugins, they will be removed before addition.
     *
     * <p>
     * Note that the order of collection will be maintained during processing.
     *
     * @param plugins
     *            a collection of parser plugins.
     * @return this (for method chaining).
     */
    @NonNull
    public Parser plugins(@NonNull Collection<? extends Plugin> plugins) {
        config.plugins.clear();
        config.plugins.addAll(Objects.requireNonNull(plugins));
        return this;
    }

    /**
     * An immutable parser configuration object. It allows to peek into the
     * initial configuration of the parser during the scan.
     */
    public static final class Config {
        private final List<Plugin> plugins = new ArrayList<>();
        private Set<String> classPathElements;
        private List<Class<? extends Annotation>> endpointAnnotations = List
                .of();
        private List<Class<? extends Annotation>> endpointExposedAnnotations = List
                .of();
        private OpenAPI openAPI;

        private Config(OpenAPI openAPI) {
            this.openAPI = openAPI;
        }

        /**
<<<<<<< HEAD
=======
         * Gets the class loader for reflection in the parser.
         *
         * @return the class loader
         */
        @NonNull
        public ClassLoader getClassLoader() {
            return classLoader;
        }

        /**
>>>>>>> 7c4de5f5
         * Gets the collection of classpath elements.
         *
         * @return the collection of classpath elements.
         */
        @NonNull
        public Set<String> getClassPathElements() {
            return classPathElements;
        }

        /**
         * Gets the name of endpoint annotation.
         *
         * @return the annotation name.
         */
<<<<<<< HEAD
        @Nonnull
        public List<Class<? extends Annotation>> getEndpointAnnotations() {
            return endpointAnnotations;
=======
        @NonNull
        public String getEndpointAnnotationName() {
            return endpointAnnotationName;
>>>>>>> 7c4de5f5
        }

        /**
         * Gets the name of `EndpointExposed` annotation.
         *
         * @return the annotation name.
         */
<<<<<<< HEAD
        @Nonnull
        public List<Class<? extends Annotation>> getEndpointExposedAnnotations() {
            return endpointExposedAnnotations;
=======
        @NonNull
        public String getEndpointExposedAnnotationName() {
            return endpointExposedAnnotationName;
        }

        @NonNull
        public Collection<String> getExposedPackages() {
            return exposedPackages;
>>>>>>> 7c4de5f5
        }

        /**
         * Gets the OpenAPI object.
         *
         * <p>
         * Note that the object is mutable.
         *
         * @return OpenAPI object.
         */
        @NonNull
        public OpenAPI getOpenAPI() {
            return openAPI;
        }

        /**
         * Returns a collection of parser plugins.
         *
         * @return the collection of parser plugins.
         */
        @NonNull
        public Collection<Plugin> getPlugins() {
            return plugins;
        }

    }
}<|MERGE_RESOLUTION|>--- conflicted
+++ resolved
@@ -106,23 +106,6 @@
     }
 
     /**
-<<<<<<< HEAD
-=======
-     * Allows to change the class loader that the parser uses for reflection.
-     *
-     * @param classLoader
-     *            a class loader instance.
-     *
-     * @return this (for method chaining).
-     */
-    @NonNull
-    public Parser classLoader(@NonNull ClassLoader classLoader) {
-        config.classLoader = classLoader;
-        return this;
-    }
-
-    /**
->>>>>>> 7c4de5f5
      * Specifies the classpath where the parser will scan for endpoints.
      * Specifying the classpath is required.
      *
@@ -206,17 +189,10 @@
      *            The fully qualified names of the annotations
      * @return this (for method chaining).
      */
-<<<<<<< HEAD
-    @Nonnull
+    @NonNull
     public Parser endpointAnnotations(
-            @Nonnull List<Class<? extends Annotation>> annotations) {
+            @NonNull List<Class<? extends Annotation>> annotations) {
         return endpointAnnotations(annotations, true);
-=======
-    @NonNull
-    public Parser endpointAnnotation(
-            @NonNull String annotationFullyQualifiedName) {
-        return endpointAnnotation(annotationFullyQualifiedName, true);
->>>>>>> 7c4de5f5
     }
 
     /**
@@ -231,21 +207,12 @@
      *            it is already specified.
      * @return this (for method chaining).
      */
-<<<<<<< HEAD
-    @Nonnull
+    @NonNull
     public Parser endpointAnnotations(
-            @Nonnull List<Class<? extends Annotation>> annotations,
+            @NonNull List<Class<? extends Annotation>> annotations,
             boolean override) {
         if (override || config.endpointAnnotations == null) {
             config.endpointAnnotations = Objects.requireNonNull(annotations);
-=======
-    @NonNull
-    public Parser endpointAnnotation(
-            @NonNull String annotationFullyQualifiedName, boolean override) {
-        if (override || config.endpointAnnotationName == null) {
-            config.endpointAnnotationName = Objects
-                    .requireNonNull(annotationFullyQualifiedName);
->>>>>>> 7c4de5f5
         }
         return this;
     }
@@ -263,17 +230,10 @@
      *            The fully qualified names of the annotations
      * @return this (for method chaining).
      */
-<<<<<<< HEAD
-    @Nonnull
+    @NonNull
     public Parser endpointExposedAnnotations(
-            @Nonnull List<Class<? extends Annotation>> annotations) {
+            @NonNull List<Class<? extends Annotation>> annotations) {
         return endpointExposedAnnotations(annotations, true);
-=======
-    @NonNull
-    public Parser endpointExposedAnnotation(
-            @NonNull String annotationFullyQualifiedName) {
-        return endpointExposedAnnotation(annotationFullyQualifiedName, true);
->>>>>>> 7c4de5f5
     }
 
     /**
@@ -289,29 +249,9 @@
      *            it is already specified.
      * @return this (for method chaining).
      */
-<<<<<<< HEAD
-    @Nonnull
+    @NonNull
     public Parser endpointExposedAnnotations(
-            @Nonnull List<Class<? extends Annotation>> annotations,
-=======
-    @NonNull
-    public Parser endpointExposedAnnotation(
-            @NonNull String annotationFullyQualifiedName, boolean override) {
-        if (override || config.endpointExposedAnnotationName == null) {
-            config.endpointExposedAnnotationName = Objects
-                    .requireNonNull(annotationFullyQualifiedName);
-        }
-        return this;
-    }
-
-    @NonNull
-    public Parser exposedPackages(@NonNull Collection<String> exposedPackages) {
-        return exposedPackages(exposedPackages, true);
-    }
-
-    @NonNull
-    public Parser exposedPackages(@NonNull Collection<String> exposedPackages,
->>>>>>> 7c4de5f5
+            @NonNull List<Class<? extends Annotation>> annotations,
             boolean override) {
         if (override || config.endpointExposedAnnotations == null) {
             config.endpointExposedAnnotations = Objects
@@ -325,15 +265,8 @@
      *
      * @return A result OpenAPI object.
      */
-<<<<<<< HEAD
-    @Nonnull
+    @NonNull
     public OpenAPI execute(List<Class<?>> browserCallables) {
-=======
-    @NonNull
-    public OpenAPI execute() {
-        Objects.requireNonNull(config.classLoader,
-                "[JVM Parser] classLoader is not provided.");
->>>>>>> 7c4de5f5
         Objects.requireNonNull(config.classPathElements,
                 "[JVM Parser] classPath is not provided.");
         if (config.endpointAnnotations == null
@@ -504,19 +437,6 @@
         }
 
         /**
-<<<<<<< HEAD
-=======
-         * Gets the class loader for reflection in the parser.
-         *
-         * @return the class loader
-         */
-        @NonNull
-        public ClassLoader getClassLoader() {
-            return classLoader;
-        }
-
-        /**
->>>>>>> 7c4de5f5
          * Gets the collection of classpath elements.
          *
          * @return the collection of classpath elements.
@@ -531,15 +451,9 @@
          *
          * @return the annotation name.
          */
-<<<<<<< HEAD
-        @Nonnull
+        @NonNull
         public List<Class<? extends Annotation>> getEndpointAnnotations() {
             return endpointAnnotations;
-=======
-        @NonNull
-        public String getEndpointAnnotationName() {
-            return endpointAnnotationName;
->>>>>>> 7c4de5f5
         }
 
         /**
@@ -547,20 +461,9 @@
          *
          * @return the annotation name.
          */
-<<<<<<< HEAD
-        @Nonnull
+        @NonNull
         public List<Class<? extends Annotation>> getEndpointExposedAnnotations() {
             return endpointExposedAnnotations;
-=======
-        @NonNull
-        public String getEndpointExposedAnnotationName() {
-            return endpointExposedAnnotationName;
-        }
-
-        @NonNull
-        public Collection<String> getExposedPackages() {
-            return exposedPackages;
->>>>>>> 7c4de5f5
         }
 
         /**
