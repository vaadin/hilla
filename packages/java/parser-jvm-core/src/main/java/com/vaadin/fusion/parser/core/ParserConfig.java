package com.vaadin.fusion.parser.core;

import java.io.IOException;
import java.util.ArrayList;
import java.util.Collection;
import java.util.Collections;
import java.util.HashSet;
import java.util.List;
import java.util.Objects;
import java.util.Set;
import java.util.SortedSet;
import java.util.TreeSet;
import java.util.function.Consumer;

import javax.annotation.Nonnull;

import org.slf4j.Logger;
import org.slf4j.LoggerFactory;

import com.fasterxml.jackson.databind.ObjectMapper;

import io.swagger.v3.core.util.Json;
import io.swagger.v3.core.util.Yaml;
import io.swagger.v3.oas.models.OpenAPI;

public final class ParserConfig extends AbstractParserConfig {
    private Set<String> classPathElements;
    private String endpointAnnotationName;
    private OpenAPI openAPI;
<<<<<<< HEAD
    private SortedSet<Plugin> plugins = new TreeSet<>();
=======
    private final SortedSet<Plugin> plugins = new TreeSet<>();
>>>>>>> 3e5c5325

    private ParserConfig() {
    }

    @Nonnull
    @Override
    public Set<String> getClassPathElements() {
        return classPathElements;
    }

    @Nonnull
    @Override
    public String getEndpointAnnotationName() {
        return endpointAnnotationName;
    }

    @Nonnull
    @Override
    public OpenAPI getOpenAPI() {
        return openAPI;
    }

    @Nonnull
    @Override
    public SortedSet<Plugin> getPlugins() {
        return Collections.unmodifiableSortedSet(plugins);
    }

    public enum OpenAPIFileType {
        JSON(Json.mapper()), YAML(Yaml.mapper());

        private final ObjectMapper mapper;

        OpenAPIFileType(ObjectMapper mapper) {
            this.mapper = mapper;
        }

        public ObjectMapper getMapper() {
            return mapper;
        }
    }

    public static final class Builder {
        private static final Logger logger = LoggerFactory
                .getLogger(Builder.class);

        private final List<Consumer<ParserConfig>> actions = new ArrayList<>();
        private FileSource openAPISpec;

        @Nonnull
        public Builder addPlugin(@Nonnull Plugin plugin) {
            Objects.requireNonNull(plugin);
            actions.add(config -> config.plugins.add(plugin));
            return this;
        }

        @Nonnull
        public Builder adjustOpenAPI(@Nonnull Consumer<OpenAPI> action) {
            Objects.requireNonNull(action);

            actions.add(config -> action.accept(config.openAPI));
            return this;
        }

        @Nonnull
        public Builder classPath(@Nonnull Collection<String> classPathElements,
                boolean override) {
            Objects.requireNonNull(classPathElements);

            actions.add(config -> {
                if (override || config.classPathElements == null) {
                    config.classPathElements = new HashSet<>(classPathElements);
                }
            });

            return this;
        }

        @Nonnull
        public Builder classPath(
                @Nonnull Collection<String> classPathElements) {
            return classPath(classPathElements, true);
        }

        @Nonnull
        public Builder endpointAnnotation(
                @Nonnull String annotationFullyQualifiedName,
                boolean override) {
            Objects.requireNonNull(annotationFullyQualifiedName);

            actions.add(config -> {
                if (override || config.endpointAnnotationName == null) {
                    config.endpointAnnotationName = annotationFullyQualifiedName;
                }
            });
            return this;
        }

        @Nonnull
        public Builder endpointAnnotation(
                @Nonnull String annotationQualifiedName) {
            return endpointAnnotation(annotationQualifiedName, true);
        }

        public ParserConfig finish() {
            logger.debug("Building JVM Parser config.");
            var config = new ParserConfig();

            logger.debug("Loading OpenAPI configuration.");
            config.openAPI = prepareOpenAPI();

            logger.debug("Applying configuration changed defined by the user.");
            actions.forEach(action -> action.accept(config));

            Objects.requireNonNull(config.classPathElements,
                    "[JVM Parser] classPath is not provided.");
            Objects.requireNonNull(config.endpointAnnotationName,
                    "[JVM Parser] endpointAnnotationName is not provided.");

            return config;
        }

        @Nonnull
        public Builder openAPISource(@Nonnull String src,
                @Nonnull OpenAPIFileType type) {
            openAPISpec = new FileSource(Objects.requireNonNull(src),
                    Objects.requireNonNull(type));
            return this;
        }

        @Nonnull
        public Builder plugins(@Nonnull Collection<Plugin> plugins) {
            Objects.requireNonNull(plugins);
<<<<<<< HEAD
            actions.add(config -> config.plugins = plugins instanceof TreeSet
                    ? ((TreeSet<Plugin>) plugins)
                    : new TreeSet<>(plugins));
=======
            actions.add(config -> {
                config.plugins.clear();
                config.plugins.addAll(plugins);
            });
>>>>>>> 3e5c5325
            return this;
        }

        private OpenAPI prepareOpenAPI() {
            try {
                var parser = new OpenAPIParser();

                var src = new String(Objects
                        .requireNonNull(getClass()
                                .getResourceAsStream("OpenAPIBase.json"))
                        .readAllBytes());

                parser.parse(new FileSource(src, OpenAPIFileType.JSON));

                if (openAPISpec != null) {
                    parser.parse(openAPISpec);
                }

                return parser.getValue();
            } catch (IOException e) {
                throw new ParserException(
                        "Failed to parse openAPI specification", e);
            }
        }
    }

    private static final class FileSource {
        private final String src;
        private final OpenAPIFileType type;

        public FileSource(String src, OpenAPIFileType type) {
            this.src = src;
            this.type = type;
        }

        public String getSrc() {
            return src;
        }

        public OpenAPIFileType getType() {
            return type;
        }
    }

    private static final class OpenAPIParser {
        private OpenAPI value;

        public OpenAPI getValue() {
            return value;
        }

        public void parse(FileSource spec) throws IOException {
            var mapper = spec.getType().getMapper();
            var reader = value != null ? mapper.readerForUpdating(value)
                    : mapper.reader();
            value = reader.readValue(spec.getSrc(), OpenAPI.class);
        }
    }
}<|MERGE_RESOLUTION|>--- conflicted
+++ resolved
@@ -27,11 +27,7 @@
     private Set<String> classPathElements;
     private String endpointAnnotationName;
     private OpenAPI openAPI;
-<<<<<<< HEAD
-    private SortedSet<Plugin> plugins = new TreeSet<>();
-=======
     private final SortedSet<Plugin> plugins = new TreeSet<>();
->>>>>>> 3e5c5325
 
     private ParserConfig() {
     }
@@ -165,16 +161,10 @@
         @Nonnull
         public Builder plugins(@Nonnull Collection<Plugin> plugins) {
             Objects.requireNonNull(plugins);
-<<<<<<< HEAD
-            actions.add(config -> config.plugins = plugins instanceof TreeSet
-                    ? ((TreeSet<Plugin>) plugins)
-                    : new TreeSet<>(plugins));
-=======
             actions.add(config -> {
                 config.plugins.clear();
                 config.plugins.addAll(plugins);
             });
->>>>>>> 3e5c5325
             return this;
         }
 
