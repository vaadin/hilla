package com.vaadin.fusion.parser.core;

import java.util.List;
import java.util.Objects;
import java.util.Optional;
import java.util.function.Function;
import java.util.stream.Collectors;
import java.util.stream.Stream;

import javax.annotation.Nonnull;

import io.github.classgraph.TypeParameter;

public final class RelativeTypeParameter
        extends AbstractRelative<TypeParameter, Relative<?>>
        implements RelativeTypeSignature {
    private final RelativeTypeSignature classBound;
    private final List<RelativeTypeSignature> interfaceBounds;

    public RelativeTypeParameter(@Nonnull TypeParameter origin,
            @Nonnull Relative<?> parent) {
        super(origin, Objects.requireNonNull(parent));
        var classBound = origin.getClassBound();
<<<<<<< HEAD
        this.classBound = classBound != null ? RelativeTypeSignature.of(classBound, this) : null;
=======
        this.classBound = classBound != null
                ? RelativeTypeSignature.of(classBound, this)
                : null;
>>>>>>> 3e5c5325
        interfaceBounds = origin.getInterfaceBounds().stream()
                .map(signature -> RelativeTypeSignature.of(signature, this))
                .collect(Collectors.toList());
    }

    public Stream<RelativeTypeSignature> getAllBoundsStream() {
        return Stream.of(Stream.of(classBound), interfaceBounds.stream())
                .flatMap(Function.identity());
    }

    public Optional<RelativeTypeSignature> getClassBound() {
        return Optional.ofNullable(classBound);
    }

    public List<RelativeTypeSignature> getInterfaceBounds() {
        return interfaceBounds;
    }

    public Stream<RelativeTypeSignature> getInterfaceBoundsStream() {
        return interfaceBounds.stream();
    }

    @Override
    public boolean isTypeParameter() {
        return true;
    }
}<|MERGE_RESOLUTION|>--- conflicted
+++ resolved
@@ -21,13 +21,9 @@
             @Nonnull Relative<?> parent) {
         super(origin, Objects.requireNonNull(parent));
         var classBound = origin.getClassBound();
-<<<<<<< HEAD
-        this.classBound = classBound != null ? RelativeTypeSignature.of(classBound, this) : null;
-=======
         this.classBound = classBound != null
                 ? RelativeTypeSignature.of(classBound, this)
                 : null;
->>>>>>> 3e5c5325
         interfaceBounds = origin.getInterfaceBounds().stream()
                 .map(signature -> RelativeTypeSignature.of(signature, this))
                 .collect(Collectors.toList());
