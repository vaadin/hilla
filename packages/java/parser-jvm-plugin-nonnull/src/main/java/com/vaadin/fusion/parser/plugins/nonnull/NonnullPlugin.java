package com.vaadin.fusion.parser.plugins.nonnull;

import java.util.Collection;
import java.util.Objects;

import javax.annotation.Nonnull;

import com.vaadin.fusion.parser.core.Plugin;
import com.vaadin.fusion.parser.core.PluginConfiguration;
import com.vaadin.fusion.parser.core.PluginsToolset;
import com.vaadin.fusion.parser.core.RelativeClassInfo;
import com.vaadin.fusion.parser.core.SharedStorage;
import com.vaadin.fusion.parser.plugins.backbone.BackbonePlugin;
import com.vaadin.fusion.parser.utils.PluginException;

public final class NonnullPlugin implements Plugin {
    private Collection<String> annotations = NonnullPluginConfig.Processor.defaults;
    private int order = 100;

    @Override
    public void execute(@Nonnull Collection<RelativeClassInfo> endpoints,
            @Nonnull Collection<RelativeClassInfo> entities,
            @Nonnull SharedStorage storage) {
        var toolset = new PluginsToolset(
                storage.getParserConfig().getPlugins());

        if (toolset.comparePluginOrders(this, BackbonePlugin.class)
                .map(result -> result <= 0).orElse(true)) {
            throw new PluginException(
                    "NonnullPlugin should be run after BackbonePlugin");
        }

<<<<<<< HEAD
        new NonnullProcessor(Objects.requireNonNull(annotations),
                associationMap).process();
=======
        new NonnullProcessor(annotations, storage.getAssociationMap())
                .process();
>>>>>>> 5dde3c6b
    }

    @Override
    public int getOrder() {
        return order;
    }

    @Override
    public void setOrder(int order) {
        this.order = order;
    }

    @Override
    public void setConfig(PluginConfiguration config) {
        if (config == null) {
            return;
        }

        if (!(config instanceof NonnullPluginConfig)) {
            throw new IllegalArgumentException(String.format(
                    "Configuration for '%s' plugin should be an instance of '%s'",
                    getClass().getName(), NonnullPluginConfig.class.getName()));
        }

        annotations = new NonnullPluginConfig.Processor(
                (NonnullPluginConfig) config).process();
    }
}<|MERGE_RESOLUTION|>--- conflicted
+++ resolved
@@ -30,13 +30,9 @@
                     "NonnullPlugin should be run after BackbonePlugin");
         }
 
-<<<<<<< HEAD
         new NonnullProcessor(Objects.requireNonNull(annotations),
-                associationMap).process();
-=======
-        new NonnullProcessor(annotations, storage.getAssociationMap())
+                storage.getAssociationMap())
                 .process();
->>>>>>> 5dde3c6b
     }
 
     @Override
