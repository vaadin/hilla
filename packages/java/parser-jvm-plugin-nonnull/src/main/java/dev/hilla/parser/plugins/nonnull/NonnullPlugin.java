--- conflicted
+++ resolved
@@ -26,10 +26,6 @@
 import dev.hilla.parser.plugins.backbone.nodes.MethodNode;
 import dev.hilla.parser.plugins.backbone.nodes.MethodParameterNode;
 import dev.hilla.parser.plugins.backbone.nodes.PropertyNode;
-<<<<<<< HEAD
-import dev.hilla.parser.plugins.backbone.nodes.PropertyTypeNode;
-=======
->>>>>>> 41251c23
 import dev.hilla.parser.plugins.backbone.nodes.TypeSignatureNode;
 
 import io.swagger.v3.oas.models.media.Schema;
@@ -129,11 +125,6 @@
         var parent = nodePath.getParentPath().getNode();
 
         if (current instanceof TypeSignatureNode) {
-<<<<<<< HEAD
-            if (parent instanceof MethodNode
-                    || parent instanceof MethodParameterNode
-                    || parent instanceof PropertyTypeNode) {
-=======
             if (parent instanceof PropertyNode) {
                 annotations = Stream.concat(annotations,
                         ((JacksonPropertyModel) parent.getSource()).getType()
@@ -143,25 +134,10 @@
             if (parent instanceof MethodNode
                     || parent instanceof MethodParameterNode
                     || parent instanceof PropertyNode) {
->>>>>>> 41251c23
                 annotations = Stream.concat(annotations,
                         ((AnnotatedModel) parent.getSource())
                                 .getAnnotationsStream());
             }
-<<<<<<< HEAD
-
-            if (parent instanceof PropertyTypeNode) {
-                var grandParent = nodePath.getParentPath().getParentPath()
-                        .getNode();
-
-                if (grandParent instanceof PropertyNode) {
-                    annotations = Stream.concat(annotations,
-                            ((AnnotatedModel) grandParent.getSource())
-                                    .getAnnotationsStream());
-                }
-            }
-=======
->>>>>>> 41251c23
         }
 
         return annotations;
