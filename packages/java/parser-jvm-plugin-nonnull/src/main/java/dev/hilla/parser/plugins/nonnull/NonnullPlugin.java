package dev.hilla.parser.plugins.nonnull;

import java.util.Collection;
import java.util.Comparator;
import java.util.List;
import java.util.Map;
import java.util.Objects;
import java.util.Optional;
import java.util.function.Function;
import java.util.stream.Collectors;
import java.util.stream.Stream;

import javax.annotation.Nonnull;

import dev.hilla.parser.core.AbstractPlugin;
import dev.hilla.parser.core.NodeDependencies;
import dev.hilla.parser.core.NodePath;
import dev.hilla.parser.core.Plugin;
import dev.hilla.parser.core.PluginConfiguration;
import dev.hilla.parser.models.AnnotatedModel;
import dev.hilla.parser.models.AnnotationInfoModel;
import dev.hilla.parser.models.ClassInfoModel;
import dev.hilla.parser.models.PackageInfoModel;
import dev.hilla.parser.models.SpecializedModel;
import dev.hilla.parser.models.jackson.JacksonPropertyModel;
import dev.hilla.parser.plugins.backbone.BackbonePlugin;
import dev.hilla.parser.plugins.backbone.nodes.MethodNode;
import dev.hilla.parser.plugins.backbone.nodes.MethodParameterNode;
import dev.hilla.parser.plugins.backbone.nodes.PropertyNode;
import dev.hilla.parser.plugins.backbone.nodes.TypeSignatureNode;

import io.swagger.v3.oas.models.media.Schema;

public final class NonnullPlugin extends AbstractPlugin<NonnullPluginConfig> {
    private Map<String, AnnotationMatcher> annotationsMap = mapByName(
            NonnullPluginConfig.Processor.defaults);

    public NonnullPlugin() {
        super();
        setOrder(100);
    }

    static private Map<String, AnnotationMatcher> mapByName(
            Collection<AnnotationMatcher> annotations) {
        return annotations.stream().collect(Collectors
                .toMap(AnnotationMatcher::getName, Function.identity()));
    }

    @Override
    public void enter(NodePath<?> nodePath) {
    }

    @Override
    public void exit(NodePath<?> nodePath) {
<<<<<<< HEAD
        if (!(nodePath.getNode().getTarget() instanceof Schema)) {
            return;
        }

        var schema = (Schema<?>) nodePath.getNode().getTarget();

        // Apply annotations from package (NonNullApi)
        var annotations = getPackageAnnotationsStream(nodePath);

        // Apply from current node, if source is annotated
        if (nodePath.getNode().getSource() instanceof AnnotatedModel) {
            annotations = Stream.concat(annotations,
                    ((AnnotatedModel) nodePath.getNode().getSource())
                            .getAnnotations().stream());
=======
        var node = nodePath.getNode();

        if (node.getTarget() instanceof Schema) {
            var schema = (Schema<?>) node.getTarget();
            var nodeSource = node.getSource();

            if ((nodeSource instanceof SpecializedModel)
                    && ((SpecializedModel) nodeSource).isOptional()) {
                // Optional is always nullable, regardless of annotations
                schema.setNullable(true);
            } else {
                // Apply annotations from package (NonNullApi)
                var annotations = getPackageAnnotationsStream(nodePath);

                // Apply from current node, if source is annotated
                if (nodeSource instanceof AnnotatedModel) {
                    annotations = Stream.concat(annotations,
                            ((AnnotatedModel) nodeSource)
                                    .getAnnotationsStream());
                }

                annotations = considerAscendantAnnotations(annotations,
                        nodePath);

                annotations
                        .map(annotation -> annotationsMap
                                .get(annotation.getName()))
                        .filter(Objects::nonNull)
                        .max(Comparator
                                .comparingInt(AnnotationMatcher::getScore))
                        .map(AnnotationMatcher::doesMakeNullable)
                        .ifPresent(nullable -> schema
                                .setNullable(nullable ? true : null));
            }
>>>>>>> 8d4de9e9
        }
    }

    @Override
    public Collection<Class<? extends Plugin>> getRequiredPlugins() {
        return List.of(BackbonePlugin.class);
    }

    @Nonnull
    @Override
    public NodeDependencies scan(@Nonnull NodeDependencies nodeDependencies) {
        return nodeDependencies;
    }

    @Override
    public void setConfiguration(@Nonnull PluginConfiguration configuration) {
        super.setConfiguration(configuration);
        this.annotationsMap = mapByName(
                new NonnullPluginConfig.Processor(getConfiguration())
                        .process());
    }

    /**
     * Adds ascendant annotations for check in case the type is annotated on
     * method/parameter/property level.
     *
     * @param annotations
     *            initial type annotations
     * @param nodePath
     *            the node path
     * @return stream of all annotations to check
     */
    private Stream<AnnotationInfoModel> considerAscendantAnnotations(
            Stream<AnnotationInfoModel> annotations, NodePath<?> nodePath) {
        var current = nodePath.getNode();
        var parent = nodePath.getParentPath().getNode();

        if (current instanceof TypeSignatureNode) {
            if (parent instanceof PropertyNode) {
                annotations = Stream.concat(annotations,
                        ((JacksonPropertyModel) parent.getSource()).getType()
                                .getAnnotations().stream());
            }

            if (parent instanceof MethodNode
                    || parent instanceof MethodParameterNode
                    || parent instanceof PropertyNode) {
                annotations = Stream.concat(annotations,
                        ((AnnotatedModel) parent.getSource()).getAnnotations()
                                .stream());
            }
        }

        return annotations;
    }

    private Optional<PackageInfoModel> findClosestPackage(
            NodePath<?> nodePath) {
        return nodePath.stream().map(NodePath::getNode)
                .filter(node -> node.getSource() instanceof ClassInfoModel)
                .map(node -> (ClassInfoModel) node.getSource()).findFirst()
                .map(ClassInfoModel::getPackage);
    }

    private Stream<AnnotationInfoModel> getPackageAnnotationsStream(
            NodePath<?> nodePath) {
        return findClosestPackage(nodePath).stream()
                .map(PackageInfoModel::getAnnotations)
                .flatMap(Collection::stream);
    }
}<|MERGE_RESOLUTION|>--- conflicted
+++ resolved
@@ -52,22 +52,6 @@
 
     @Override
     public void exit(NodePath<?> nodePath) {
-<<<<<<< HEAD
-        if (!(nodePath.getNode().getTarget() instanceof Schema)) {
-            return;
-        }
-
-        var schema = (Schema<?>) nodePath.getNode().getTarget();
-
-        // Apply annotations from package (NonNullApi)
-        var annotations = getPackageAnnotationsStream(nodePath);
-
-        // Apply from current node, if source is annotated
-        if (nodePath.getNode().getSource() instanceof AnnotatedModel) {
-            annotations = Stream.concat(annotations,
-                    ((AnnotatedModel) nodePath.getNode().getSource())
-                            .getAnnotations().stream());
-=======
         var node = nodePath.getNode();
 
         if (node.getTarget() instanceof Schema) {
@@ -85,8 +69,8 @@
                 // Apply from current node, if source is annotated
                 if (nodeSource instanceof AnnotatedModel) {
                     annotations = Stream.concat(annotations,
-                            ((AnnotatedModel) nodeSource)
-                                    .getAnnotationsStream());
+                            ((AnnotatedModel) nodeSource).getAnnotations()
+                                    .stream());
                 }
 
                 annotations = considerAscendantAnnotations(annotations,
@@ -102,7 +86,6 @@
                         .ifPresent(nullable -> schema
                                 .setNullable(nullable ? true : null));
             }
->>>>>>> 8d4de9e9
         }
     }
 
@@ -123,6 +106,21 @@
         this.annotationsMap = mapByName(
                 new NonnullPluginConfig.Processor(getConfiguration())
                         .process());
+    }
+
+    private Optional<PackageInfoModel> findClosestPackage(
+            NodePath<?> nodePath) {
+        return nodePath.stream().map(NodePath::getNode)
+                .filter(node -> node.getSource() instanceof ClassInfoModel)
+                .map(node -> (ClassInfoModel) node.getSource()).findFirst()
+                .map(ClassInfoModel::getPackage);
+    }
+
+    private Stream<AnnotationInfoModel> getPackageAnnotationsStream(
+            NodePath<?> nodePath) {
+        return findClosestPackage(nodePath).stream()
+                .map(PackageInfoModel::getAnnotations)
+                .flatMap(Collection::stream);
     }
 
     /**
@@ -158,19 +156,4 @@
 
         return annotations;
     }
-
-    private Optional<PackageInfoModel> findClosestPackage(
-            NodePath<?> nodePath) {
-        return nodePath.stream().map(NodePath::getNode)
-                .filter(node -> node.getSource() instanceof ClassInfoModel)
-                .map(node -> (ClassInfoModel) node.getSource()).findFirst()
-                .map(ClassInfoModel::getPackage);
-    }
-
-    private Stream<AnnotationInfoModel> getPackageAnnotationsStream(
-            NodePath<?> nodePath) {
-        return findClosestPackage(nodePath).stream()
-                .map(PackageInfoModel::getAnnotations)
-                .flatMap(Collection::stream);
-    }
 }