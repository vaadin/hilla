<?xml version="1.0" encoding="UTF-8"?>
<project xmlns:xsi="http://www.w3.org/2001/XMLSchema-instance"
         xmlns="http://maven.apache.org/POM/4.0.0"
         xsi:schemaLocation="http://maven.apache.org/POM/4.0.0 http://maven.apache.org/xsd/maven-4.0.0.xsd">
  <modelVersion>4.0.0</modelVersion>

  <parent>
    <groupId>dev.hilla</groupId>
<<<<<<< HEAD
    <artifactId>fusion-project</artifactId>
=======
    <artifactId>hilla-project</artifactId>
>>>>>>> 1b64efac
    <version>1.0-SNAPSHOT</version>
    <relativePath>../../../pom.xml</relativePath>
  </parent>

  <artifactId>parser-jvm-plugin-model</artifactId>
  <name>Hilla JVM Parser Model Plugin</name>
  <packaging>jar</packaging>

  <properties>
    <formatter.basedir>${project.parent.basedir}</formatter.basedir>
  </properties>

  <dependencies>
    <dependency>
      <groupId>com.google.code.findbugs</groupId>
      <artifactId>jsr305</artifactId>
    </dependency>
    <dependency>
      <groupId>io.github.classgraph</groupId>
      <artifactId>classgraph</artifactId>
    </dependency>
    <dependency>
      <groupId>io.swagger.core.v3</groupId>
      <artifactId>swagger-core</artifactId>
    </dependency>
    <dependency>
      <groupId>io.swagger.core.v3</groupId>
      <artifactId>swagger-models</artifactId>
    </dependency>
    <dependency>
      <groupId>org.junit.jupiter</groupId>
      <artifactId>junit-jupiter</artifactId>
      <scope>test</scope>
    </dependency>
    <dependency>
      <groupId>dev.hilla</groupId>
      <artifactId>parser-jvm-core</artifactId>
      <version>${project.version}</version>
    </dependency>
    <dependency>
      <groupId>dev.hilla</groupId>
      <artifactId>parser-jvm-utils</artifactId>
      <version>${project.version}</version>
    </dependency>
    <dependency>
      <groupId>dev.hilla</groupId>
      <artifactId>parser-jvm-plugin-backbone</artifactId>
      <version>${project.version}</version>
    </dependency>
  </dependencies>
</project><|MERGE_RESOLUTION|>--- conflicted
+++ resolved
@@ -6,11 +6,7 @@
 
   <parent>
     <groupId>dev.hilla</groupId>
-<<<<<<< HEAD
-    <artifactId>fusion-project</artifactId>
-=======
     <artifactId>hilla-project</artifactId>
->>>>>>> 1b64efac
     <version>1.0-SNAPSHOT</version>
     <relativePath>../../../pom.xml</relativePath>
   </parent>
