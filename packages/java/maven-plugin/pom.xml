--- conflicted
+++ resolved
@@ -68,16 +68,7 @@
     <dependency>
         <groupId>com.vaadin.fusion</groupId>
         <artifactId>parser-jvm-plugin-nonnull</artifactId>
-<<<<<<< HEAD
-        <version>1.0-SNAPSHOT</version>
-    </dependency>
-    <dependency>
-      <groupId>com.vaadin.fusion</groupId>
-      <artifactId>parser-jvm-plugin-model</artifactId>
-      <version>1.0-SNAPSHOT</version>
-=======
         <version>${project.version}</version>
->>>>>>> e2e9f714
     </dependency>
   </dependencies>
 
