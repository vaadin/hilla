--- conflicted
+++ resolved
@@ -110,14 +110,9 @@
     }
 
     static class PluginsProcessor extends ConfigList.Processor<Plugin> {
-<<<<<<< HEAD
-        private static final Set<Plugin> defaults = Set.of(
+        static final Set<Plugin> defaults = Set.of(
                 new Plugin(BackbonePlugin.class.getName()),
                 new Plugin(NonnullPlugin.class.getName()));
-=======
-        static final Set<Plugin> defaults = Set
-                .of(new Plugin(BackbonePlugin.class.getName()));
->>>>>>> 014e130e
 
         public PluginsProcessor(ConfigList<Plugin> config) {
             super(config, defaults);
