package com.vaadin.fusion.maven;

import java.util.Collection;
import java.util.HashSet;
import java.util.Objects;
import java.util.Optional;
import java.util.Set;

import javax.annotation.Nonnull;

import com.vaadin.fusion.parser.core.PluginConfiguration;
import com.vaadin.fusion.parser.plugins.backbone.BackbonePlugin;
import com.vaadin.fusion.parser.utils.ConfigList;

public final class ParserConfiguration {
    private ParserClassPathConfiguration classPath;
    private String endpointAnnotation;
    private String openAPIPath;
    private Plugins plugins;

    public Optional<ParserClassPathConfiguration> getClassPath() {
        return Optional.ofNullable(classPath);
    }

    public Optional<String> getEndpointAnnotation() {
        return Optional.ofNullable(endpointAnnotation);
    }

    public Optional<String> getOpenAPIPath() {
        return Optional.ofNullable(openAPIPath);
    }

    public Optional<Plugins> getPlugins() {
        return Optional.ofNullable(plugins);
    }

    public static class Plugin {
        private PluginConfiguration configuration;
        private String name;
        private Integer order;

        public Plugin() {
        }

        public Plugin(String name) {
            this.name = name;
        }

        @Override
        public boolean equals(Object other) {
            if (this == other) {
                return true;
            }

            if (!(other instanceof Plugin)) {
                return false;
            }

            return Objects.equals(name, ((Plugin) other).name);
        }

        public PluginConfiguration getConfiguration() {
            return configuration;
        }

        @Nonnull
        public String getName() {
            return name;
        }

        public Integer getOrder() {
            return order;
        }

        @Override
        public int hashCode() {
            return name.hashCode();
        }
    }

    public static class Plugins implements ConfigList<Plugin> {
        private final Set<Plugin> disable = new HashSet<>();
        private final boolean disableAllDefaults = false;
        private final Set<Plugin> use = new HashSet<>();

        public Plugins() {
        }

        public Plugins(@Nonnull Collection<Plugin> use,
                @Nonnull Collection<Plugin> disable) {
            this.disable.addAll(disable);
            this.use.addAll(use);
        }

        @Override
        public Set<Plugin> getDisable() {
            return disable;
        }

        @Override
        public Set<Plugin> getUse() {
            return use;
        }

        @Override
        public boolean isDisableAllDefaults() {
            return disableAllDefaults;
        }
    }

<<<<<<< HEAD
    static class PluginsProcessor
            extends ConfigList.Processor<ParserConfiguration.Plugin> {
        private static final Set<ParserConfiguration.Plugin> defaults = Set.of(
                new ParserConfiguration.Plugin(BackbonePlugin.class.getName()));
=======
    static class PluginsProcessor extends ConfigList.Processor<Plugin> {
        private static final Set<Plugin> defaults = Set
                .of(new Plugin(BackbonePlugin.class.getName()));
>>>>>>> c6c48c93

        public PluginsProcessor(ConfigList<Plugin> config) {
            super(config, defaults);
        }
    }
}<|MERGE_RESOLUTION|>--- conflicted
+++ resolved
@@ -108,16 +108,9 @@
         }
     }
 
-<<<<<<< HEAD
-    static class PluginsProcessor
-            extends ConfigList.Processor<ParserConfiguration.Plugin> {
-        private static final Set<ParserConfiguration.Plugin> defaults = Set.of(
-                new ParserConfiguration.Plugin(BackbonePlugin.class.getName()));
-=======
     static class PluginsProcessor extends ConfigList.Processor<Plugin> {
         private static final Set<Plugin> defaults = Set
                 .of(new Plugin(BackbonePlugin.class.getName()));
->>>>>>> c6c48c93
 
         public PluginsProcessor(ConfigList<Plugin> config) {
             super(config, defaults);
