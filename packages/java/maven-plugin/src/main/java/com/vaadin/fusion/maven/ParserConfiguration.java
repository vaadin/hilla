--- conflicted
+++ resolved
@@ -78,21 +78,10 @@
     }
 
     public static class Plugins extends ConfigurationList<Plugin> {
-<<<<<<< HEAD
-        public Plugins(Collection<Plugin> use, Collection<Plugin> disable) {
-            super(use, disable);
-=======
         public Plugins() {
             super();
->>>>>>> dcb56c78
         }
-    }
 
-<<<<<<< HEAD
-    static class PluginsProcessor extends ConfigurationList.Processor<Plugin> {
-        private static final Set<Plugin> defaults = Set.of(
-                new ParserConfiguration.Plugin(BackbonePlugin.class.getName()));
-=======
         public Plugins(Collection<Plugin> use, Collection<Plugin> disable) {
             super(use, disable);
         }
@@ -101,7 +90,6 @@
     static class PluginsProcessor extends ConfigurationList.Processor<Plugin> {
         private static final Set<Plugin> defaults = Set
                 .of(new Plugin(BackbonePlugin.class.getName()));
->>>>>>> dcb56c78
 
         public PluginsProcessor(ConfigurationList<Plugin> config) {
             super(config, defaults);
