package com.vaadin.fusion.maven;

import java.util.Collection;
import java.util.HashSet;
import java.util.Objects;
import java.util.Optional;
import java.util.Set;

import javax.annotation.Nonnull;

import com.vaadin.fusion.parser.core.PluginConfiguration;
import com.vaadin.fusion.parser.plugins.backbone.BackbonePlugin;
<<<<<<< HEAD
import com.vaadin.fusion.parser.plugins.model.ModelPlugin;
=======
>>>>>>> e2e9f714
import com.vaadin.fusion.parser.plugins.nonnull.NonnullPlugin;
import com.vaadin.fusion.parser.utils.ConfigList;

public final class ParserConfiguration {
    private ParserClassPathConfiguration classPath;
    private String endpointAnnotation;
    private String openAPIPath;
    private Plugins plugins;

    public Optional<ParserClassPathConfiguration> getClassPath() {
        return Optional.ofNullable(classPath);
    }

    public Optional<String> getEndpointAnnotation() {
        return Optional.ofNullable(endpointAnnotation);
    }

    public Optional<String> getOpenAPIPath() {
        return Optional.ofNullable(openAPIPath);
    }

    public Optional<Plugins> getPlugins() {
        return Optional.ofNullable(plugins);
    }

    public static class Plugin {
        private PluginConfiguration configuration;
        private String name;
        private Integer order;

        public Plugin() {
        }

        public Plugin(String name) {
            this.name = name;
        }

        @Override
        public boolean equals(Object other) {
            if (this == other) {
                return true;
            }

            if (!(other instanceof Plugin)) {
                return false;
            }

            return Objects.equals(name, ((Plugin) other).name);
        }

        public PluginConfiguration getConfiguration() {
            return configuration;
        }

        @Nonnull
        public String getName() {
            return name;
        }

        public Integer getOrder() {
            return order;
        }

        @Override
        public int hashCode() {
            return name.hashCode();
        }
    }

    public static class Plugins implements ConfigList<Plugin> {
        private final Set<Plugin> disable = new HashSet<>();
        private final boolean disableAllDefaults = false;
        private final Set<Plugin> use = new HashSet<>();

        public Plugins() {
        }

        public Plugins(@Nonnull Collection<Plugin> use,
                @Nonnull Collection<Plugin> disable) {
            this.disable.addAll(disable);
            this.use.addAll(use);
        }

        @Override
        public Set<Plugin> getDisabledOptions() {
            return disable;
        }

        @Override
        public Set<Plugin> getUsedOptions() {
            return use;
        }

        @Override
        public boolean shouldAllDefaultsBeDisabled() {
            return disableAllDefaults;
        }
    }

    static class PluginsProcessor extends ConfigList.Processor<Plugin> {
<<<<<<< HEAD
        private static final Set<Plugin> defaults = Set.of(
                new Plugin(BackbonePlugin.class.getName()),
                new Plugin(NonnullPlugin.class.getName()),
                new Plugin(ModelPlugin.class.getName()));
=======
        static final Set<Plugin> defaults = Set.of(
                new Plugin(BackbonePlugin.class.getName()),
                new Plugin(NonnullPlugin.class.getName()));
>>>>>>> e2e9f714

        public PluginsProcessor() {
            super(defaults);
        }
    }
}<|MERGE_RESOLUTION|>--- conflicted
+++ resolved
@@ -10,10 +10,6 @@
 
 import com.vaadin.fusion.parser.core.PluginConfiguration;
 import com.vaadin.fusion.parser.plugins.backbone.BackbonePlugin;
-<<<<<<< HEAD
-import com.vaadin.fusion.parser.plugins.model.ModelPlugin;
-=======
->>>>>>> e2e9f714
 import com.vaadin.fusion.parser.plugins.nonnull.NonnullPlugin;
 import com.vaadin.fusion.parser.utils.ConfigList;
 
@@ -114,19 +110,12 @@
     }
 
     static class PluginsProcessor extends ConfigList.Processor<Plugin> {
-<<<<<<< HEAD
-        private static final Set<Plugin> defaults = Set.of(
-                new Plugin(BackbonePlugin.class.getName()),
-                new Plugin(NonnullPlugin.class.getName()),
-                new Plugin(ModelPlugin.class.getName()));
-=======
         static final Set<Plugin> defaults = Set.of(
                 new Plugin(BackbonePlugin.class.getName()),
                 new Plugin(NonnullPlugin.class.getName()));
->>>>>>> e2e9f714
 
-        public PluginsProcessor() {
-            super(defaults);
+        public PluginsProcessor(ConfigList<Plugin> config) {
+            super(config, defaults);
         }
     }
 }