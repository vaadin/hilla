--- conflicted
+++ resolved
@@ -5,10 +5,6 @@
 /**
  * Empty class that adds <code>@hilla/form</code> npm package dependency.
  */
-<<<<<<< HEAD
-@NpmPackage(value = "@hilla/form", version = "2.5.1")
-=======
 @NpmPackage(value = "@hilla/form", version = "2.5.2")
->>>>>>> 8d596222
 public class HillaForm {
 }