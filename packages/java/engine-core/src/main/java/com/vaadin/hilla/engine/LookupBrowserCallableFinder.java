package com.vaadin.hilla.engine;

import java.lang.annotation.Annotation;
import java.util.List;
import java.util.Set;
import java.util.stream.Collectors;

import com.vaadin.flow.server.ExecutionFailedException;

public class LookupBrowserCallableFinder {

<<<<<<< HEAD
    public static List<Class<?>> find(EngineConfiguration engineConfiguration)
            throws ExecutionFailedException {
        try {
            var annotations = engineConfiguration.getEndpointAnnotations();

            return annotations.stream()
                    .map(engineConfiguration
                            .getClassFinder()::getAnnotatedClasses)
                    .flatMap(Set::stream).distinct()
                    .collect(Collectors.toMap(
                            clazz -> findEndpointName(annotations, clazz),
                            clazz -> clazz, (existing, duplicate) -> {
                                throw new IllegalStateException(
                                        "Duplicate key found: "
                                                + findEndpointName(annotations,
                                                        existing));
                            }))
                    .values().stream().collect(Collectors.toList());
        } catch (Exception e) {
            throw new ExecutionFailedException(e.getMessage());
        }
    }

    private static String findEndpointName(
            List<Class<? extends Annotation>> annotations, Class<?> clazz) {
        return annotations.stream()
                .filter(annotation -> clazz.isAnnotationPresent(annotation))
                .findAny().map(annotation -> {
                    String name = null;
                    try {
                        name = (String) annotation.getMethod("value")
                                .invoke(clazz.getAnnotation(annotation));
                    } catch (Exception e) {
                    }
                    return name == null || name.isEmpty()
                            ? clazz.getSimpleName()
                            : name;
                }).orElseThrow(() -> new IllegalStateException(
                        "No endpoint annotation found for " + clazz.getName()));
=======
    static List<Class<?>> findEndpointClasses(ClassFinder classFinder,
            EngineConfiguration engineConfiguration) {
        var annotations = engineConfiguration.getEndpointAnnotations();

        return annotations.stream()
                .map(engineConfiguration.getClassFinder()::getAnnotatedClasses)
                .flatMap(Set::stream).distinct()
                .collect(Collectors.toMap(
                        clazz -> findEndpointName(annotations, clazz),
                        clazz -> clazz, (existing, duplicate) -> {
                            throw new IllegalStateException(
                                    "Duplicate key found: " + findEndpointName(
                                            annotations, existing));
                        }))
                .values().stream().collect(Collectors.toList());
>>>>>>> 45246cf1
    }

    private static String findEndpointName(
            List<Class<? extends Annotation>> annotations, Class<?> clazz) {
        return annotations.stream()
                .filter(annotation -> clazz.isAnnotationPresent(annotation))
                .findAny().map(annotation -> {
                    String name = null;
                    try {
                        name = (String) annotation.getMethod("value")
                                .invoke(clazz.getAnnotation(annotation));
                    } catch (Exception e) {
                    }
                    return name == null || name.isEmpty()
                            ? clazz.getSimpleName()
                            : name;
                }).orElse(clazz.getSimpleName());
    }
}<|MERGE_RESOLUTION|>--- conflicted
+++ resolved
@@ -9,7 +9,6 @@
 
 public class LookupBrowserCallableFinder {
 
-<<<<<<< HEAD
     public static List<Class<?>> find(EngineConfiguration engineConfiguration)
             throws ExecutionFailedException {
         try {
@@ -47,41 +46,6 @@
                     return name == null || name.isEmpty()
                             ? clazz.getSimpleName()
                             : name;
-                }).orElseThrow(() -> new IllegalStateException(
-                        "No endpoint annotation found for " + clazz.getName()));
-=======
-    static List<Class<?>> findEndpointClasses(ClassFinder classFinder,
-            EngineConfiguration engineConfiguration) {
-        var annotations = engineConfiguration.getEndpointAnnotations();
-
-        return annotations.stream()
-                .map(engineConfiguration.getClassFinder()::getAnnotatedClasses)
-                .flatMap(Set::stream).distinct()
-                .collect(Collectors.toMap(
-                        clazz -> findEndpointName(annotations, clazz),
-                        clazz -> clazz, (existing, duplicate) -> {
-                            throw new IllegalStateException(
-                                    "Duplicate key found: " + findEndpointName(
-                                            annotations, existing));
-                        }))
-                .values().stream().collect(Collectors.toList());
->>>>>>> 45246cf1
-    }
-
-    private static String findEndpointName(
-            List<Class<? extends Annotation>> annotations, Class<?> clazz) {
-        return annotations.stream()
-                .filter(annotation -> clazz.isAnnotationPresent(annotation))
-                .findAny().map(annotation -> {
-                    String name = null;
-                    try {
-                        name = (String) annotation.getMethod("value")
-                                .invoke(clazz.getAnnotation(annotation));
-                    } catch (Exception e) {
-                    }
-                    return name == null || name.isEmpty()
-                            ? clazz.getSimpleName()
-                            : name;
                 }).orElse(clazz.getSimpleName());
     }
 }