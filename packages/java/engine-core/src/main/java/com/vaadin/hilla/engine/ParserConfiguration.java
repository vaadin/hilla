package com.vaadin.hilla.engine;

import java.lang.annotation.Annotation;
import java.util.ArrayList;
import java.util.Collection;
import java.util.List;
import java.util.Objects;
import java.util.Optional;

import org.jspecify.annotations.NonNull;

import com.vaadin.hilla.parser.core.PluginConfiguration;
import com.vaadin.hilla.parser.plugins.backbone.BackbonePlugin;
import com.vaadin.hilla.parser.plugins.model.ModelPlugin;
import com.vaadin.hilla.parser.plugins.nonnull.NonnullPlugin;
import com.vaadin.hilla.parser.plugins.subtypes.SubTypesPlugin;
import com.vaadin.hilla.parser.plugins.transfertypes.MultipartFileCheckerPlugin;
import com.vaadin.hilla.parser.plugins.transfertypes.TransferTypesPlugin;
import com.vaadin.hilla.parser.utils.ConfigList;
import org.slf4j.Logger;
import org.slf4j.LoggerFactory;

public final class ParserConfiguration {
<<<<<<< HEAD
=======
    private static final Logger LOGGER = LoggerFactory
            .getLogger(ParserConfiguration.class);
    private List<Class<? extends Annotation>> endpointAnnotations = List.of();
    private List<Class<? extends Annotation>> endpointExposedAnnotations = List
            .of();
>>>>>>> 27c04581
    private String openAPIBasePath;
    private Plugins plugins;

    public Optional<String> getOpenAPIBasePath() {
        return Optional.ofNullable(openAPIBasePath);
    }

    public Optional<Plugins> getPlugins() {
        return Optional.ofNullable(plugins);
    }

    void setOpenAPIBasePath(String openAPIBasePath) {
        this.openAPIBasePath = openAPIBasePath;
    }

    void setPlugins(Plugins plugins) {
        this.plugins = plugins;
    }

    public static class Plugin {
        private PluginConfiguration configuration;
        private String name;

        // Maven and Jackson require a constructor for deserialization
        public Plugin() {
        }

        Plugin(String name) {
            this.name = name;
        }

        public Plugin(String name, PluginConfiguration configuration) {
            this(name);
            this.configuration = configuration;
        }

        @Override
        public boolean equals(Object other) {
            if (this == other) {
                return true;
            }

            if (!(other instanceof Plugin)) {
                return false;
            }

            return Objects.equals(name, ((Plugin) other).name);
        }

        public PluginConfiguration getConfiguration() {
            return configuration;
        }

        @NonNull
        public String getName() {
            return name;
        }

        @Override
        public int hashCode() {
            return name.hashCode();
        }
    }

    public static class Plugins implements ConfigList<Plugin> {
        private final List<Plugin> disable = new ArrayList<>();
        private final boolean disableAllDefaults;
        private final List<Plugin> use = new ArrayList<>();

        // Maven and Jackson require a constructor for deserialization
        public Plugins() {
            disableAllDefaults = false;
        }

        Plugins(@NonNull Collection<Plugin> use,
                @NonNull Collection<Plugin> disable,
                boolean disableAllDefaults) {
            this.disable.addAll(disable);
            this.use.addAll(use);
            this.disableAllDefaults = disableAllDefaults;
        }

        @Override
        public Collection<Plugin> getDisabledOptions() {
            return disable;
        }

        @Override
        public Collection<Plugin> getUsedOptions() {
            return use;
        }

        @Override
        public boolean shouldAllDefaultsBeDisabled() {
            return disableAllDefaults;
        }

        @Override
        public boolean equals(Object o) {
            if (this == o) {
                return true;
            }
            if (o == null || getClass() != o.getClass()) {
                return false;
            }
            var plugins = (Plugins) o;
            return disableAllDefaults == plugins.disableAllDefaults
                    && Objects.equals(disable, plugins.disable)
                    && Objects.equals(use, plugins.use);
        }

        @Override
        public int hashCode() {
            return Objects.hash(disable, disableAllDefaults, use);
        }
    }

    static class PluginsProcessor extends ConfigList.Processor<Plugin> {
        private static final List<Plugin> DEFAULTS = createDefaults();

        private static List<Plugin> createDefaults() {
            List<Plugin> plugins = new ArrayList<>();
            // Always include these plugins.
            plugins.add(new Plugin(BackbonePlugin.class.getName()));
            plugins.add(new Plugin(MultipartFileCheckerPlugin.class.getName()));
            plugins.add(new Plugin(TransferTypesPlugin.class.getName()));

            // Conditionally add the Kotlin nullability plugin if available.
            try {
                Class<?> kotlinNullabilityClass = Class.forName(
                        "com.vaadin.hilla.parser.plugins.nonnull.kotlin.KotlinNullabilityPlugin");

                // Check that a class from kotlin-reflect is available:
                Class.forName("kotlin.reflect.KClass");

                plugins.add(new Plugin(kotlinNullabilityClass.getName()));
            } catch (Throwable e) {
                LOGGER.debug(
                        "Kotlin nullability plugin is not going to be loaded. "
                                + "If you wish to enable it, please ensure that both 'kotlin-reflect' "
                                + "and 'hilla-parser-jvm-plugin-nonnull-kotlin' are in your classpath.");
            }

            // Add the remaining plugins.
            plugins.add(new Plugin(NonnullPlugin.class.getName()));
            plugins.add(new Plugin(SubTypesPlugin.class.getName()));
            plugins.add(new Plugin(ModelPlugin.class.getName()));
            return List.copyOf(plugins);
        }

        PluginsProcessor() {
            super(DEFAULTS);
        }
    }
}<|MERGE_RESOLUTION|>--- conflicted
+++ resolved
@@ -1,6 +1,5 @@
 package com.vaadin.hilla.engine;
 
-import java.lang.annotation.Annotation;
 import java.util.ArrayList;
 import java.util.Collection;
 import java.util.List;
@@ -21,14 +20,8 @@
 import org.slf4j.LoggerFactory;
 
 public final class ParserConfiguration {
-<<<<<<< HEAD
-=======
     private static final Logger LOGGER = LoggerFactory
             .getLogger(ParserConfiguration.class);
-    private List<Class<? extends Annotation>> endpointAnnotations = List.of();
-    private List<Class<? extends Annotation>> endpointExposedAnnotations = List
-            .of();
->>>>>>> 27c04581
     private String openAPIBasePath;
     private Plugins plugins;
 
