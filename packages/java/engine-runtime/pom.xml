--- conflicted
+++ resolved
@@ -15,10 +15,7 @@
   <name>Hilla Engine Runtime</name>
 
   <properties>
-<<<<<<< HEAD
-=======
     <flow.version>24.0-SNAPSHOT</flow.version>
->>>>>>> 50828113
     <formatter.basedir>${project.parent.basedir}</formatter.basedir>
   </properties>
 
