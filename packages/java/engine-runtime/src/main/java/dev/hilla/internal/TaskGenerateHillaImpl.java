--- conflicted
+++ resolved
@@ -24,10 +24,9 @@
 @NpmPackage(value = "@hilla/generator-typescript-plugin-model", version = "1.2.0-beta2")
 @NpmPackage(value = "@hilla/generator-typescript-plugin-push", version = "1.2.0-beta2")
 public class TaskGenerateHillaImpl implements TaskGenerateHilla {
-<<<<<<< HEAD
     private static final Logger logger = LoggerFactory
             .getLogger(TaskGenerateHillaImpl.class);
-=======
+
     static final boolean IS_WINDOWS;
     static final String MAVEN_COMMAND;
 
@@ -36,7 +35,6 @@
         IS_WINDOWS = osName.contains("windows");
         MAVEN_COMMAND = IS_WINDOWS ? "mvn.cmd" : "mvn";
     }
->>>>>>> 5c2c012f
 
     private File projectDirectory;
     private String buildDirectoryName;
