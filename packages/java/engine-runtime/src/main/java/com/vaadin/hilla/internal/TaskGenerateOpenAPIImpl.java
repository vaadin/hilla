--- conflicted
+++ resolved
@@ -15,18 +15,15 @@
  */
 package com.vaadin.hilla.internal;
 
-<<<<<<< HEAD
 import java.util.Collection;
 import java.util.List;
 import java.util.Map;
 import java.util.stream.Collectors;
-=======
 import org.jspecify.annotations.NonNull;
 import java.io.File;
 import java.net.URL;
 import java.util.Objects;
 import java.util.function.Function;
->>>>>>> 7c4de5f5
 
 import com.vaadin.hilla.ApplicationContextProvider;
 import com.vaadin.hilla.EndpointCodeGenerator;
@@ -50,19 +47,8 @@
      * @param engineConfiguration
      *            Hilla engine configuration instance
      */
-<<<<<<< HEAD
     TaskGenerateOpenAPIImpl(EngineConfiguration engineConfiguration) {
         super(engineConfiguration);
-=======
-    TaskGenerateOpenAPIImpl(File projectDirectory, String buildDirectoryName,
-            File outputDirectory, Function<String, URL> resourceFinder,
-            @NonNull ClassLoader classLoader, boolean isProductionMode) {
-        super(projectDirectory, buildDirectoryName, outputDirectory,
-                resourceFinder);
-        this.classLoader = Objects.requireNonNull(classLoader,
-                "ClassLoader should not be null");
-        this.isProductionMode = isProductionMode;
->>>>>>> 7c4de5f5
     }
 
     /**
