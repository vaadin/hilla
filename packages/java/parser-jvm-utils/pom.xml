--- conflicted
+++ resolved
@@ -5,11 +5,7 @@
   <modelVersion>4.0.0</modelVersion>
   <parent>
     <groupId>dev.hilla</groupId>
-<<<<<<< HEAD
-    <artifactId>fusion-project</artifactId>
-=======
     <artifactId>hilla-project</artifactId>
->>>>>>> 1b64efac
     <version>1.0-SNAPSHOT</version>
     <relativePath>../../../pom.xml</relativePath>
   </parent>
