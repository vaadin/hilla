--- conflicted
+++ resolved
@@ -21,7 +21,6 @@
     private LocalTime localTime;
     private LocalDateTime localDateTime;
     private Boolean booleanValue;
-<<<<<<< HEAD
     private int intValue;
     private Integer nullableIntValue;
     private long longValue;
@@ -30,9 +29,8 @@
     private Float nullableFloatValue;
     private double doubleValue;
     private Double nullableDoubleValue;
-=======
     private TestEnum enumValue;
->>>>>>> 76fb2ecb
+
 
     @OneToOne
     private NestedObject nestedObject;
@@ -85,7 +83,6 @@
         this.booleanValue = aBoolean;
     }
 
-<<<<<<< HEAD
     public int getIntValue() {
         return intValue;
     }
@@ -148,14 +145,14 @@
 
     public void setNullableDoubleValue(Double nullableDoubleValue) {
         this.nullableDoubleValue = nullableDoubleValue;
-=======
+    }
+  
     public TestEnum getEnumValue() {
         return enumValue;
     }
 
     public void setEnumValue(TestEnum testEnum) {
         this.enumValue = testEnum;
->>>>>>> 76fb2ecb
     }
 
     public NestedObject getNestedObject() {
