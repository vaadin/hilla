--- conflicted
+++ resolved
@@ -6,6 +6,7 @@
 import java.security.Principal;
 import java.util.ArrayList;
 import java.util.Collections;
+import java.util.Iterator;
 import java.util.List;
 import java.util.Map;
 
@@ -15,6 +16,7 @@
 import com.vaadin.flow.server.VaadinContext;
 import com.vaadin.flow.server.VaadinRequest;
 
+import com.fasterxml.jackson.databind.JsonNode;
 import com.sun.security.auth.UserPrincipal;
 import org.hamcrest.MatcherAssert;
 import org.hamcrest.Matchers;
@@ -46,12 +48,9 @@
 import static com.vaadin.flow.server.menu.MenuRegistry.FILE_ROUTES_JSON_NAME;
 import static com.vaadin.flow.server.menu.MenuRegistry.FILE_ROUTES_JSON_PROD_PATH;
 import static org.mockito.ArgumentMatchers.any;
-<<<<<<< HEAD
 import static org.mockito.Mockito.CALLS_REAL_METHODS;
 import static org.mockito.Mockito.mock;
 import static org.mockito.Mockito.when;
-=======
->>>>>>> 6ead8200
 
 public class RouteUnifyingIndexHtmlRequestListenerTest {
 
@@ -115,24 +114,11 @@
         Mockito.when(vaadinService.getRouter()).thenReturn(router);
         Mockito.when(router.getRegistry()).thenReturn(serverRouteRegistry);
 
-<<<<<<< HEAD
         var instantiator = mock(Instantiator.class);
         var menuAccessControl = mock(MenuAccessControl.class);
         when(vaadinService.getInstantiator()).thenReturn(instantiator);
         when(instantiator.getMenuAccessControl()).thenReturn(menuAccessControl);
         when(menuAccessControl.getPopulateClientSideMenu())
-=======
-        final Map<String, ClientViewConfig> clientRoutes = prepareClientRoutes();
-        Mockito.when(clientRouteRegistry.getAllRoutes())
-                .thenReturn(clientRoutes);
-
-        var instantiator = Mockito.mock(Instantiator.class);
-        var menuAccessControl = Mockito.mock(MenuAccessControl.class);
-        Mockito.when(vaadinService.getInstantiator()).thenReturn(instantiator);
-        Mockito.when(instantiator.getMenuAccessControl())
-                .thenReturn(menuAccessControl);
-        Mockito.when(menuAccessControl.getPopulateClientSideMenu())
->>>>>>> 6ead8200
                 .thenReturn(MenuAccessControl.PopulateClientMenu.ALWAYS);
 
         // Add test data for production mode
@@ -309,7 +295,17 @@
         var expected = mapper.readTree(getClass()
                 .getResource("/META-INF/VAADIN/available-views-admin.json"));
 
-        MatcherAssert.assertThat(actual, Matchers.is(expected));
+        MatcherAssert.assertThat("Different amount of items", actual.size(),
+                Matchers.is(expected.size()));
+
+        Iterator<JsonNode> elements = expected.elements();
+        do {
+            JsonNode element = elements.next();
+            MatcherAssert.assertThat("Missing element " + element.getNodeType(),
+                    actual.toString(),
+                    Matchers.containsString(element.toString()));
+        } while (elements.hasNext());
+
     }
 
     @Test
@@ -343,7 +339,16 @@
         var expected = mapper.readTree(getClass()
                 .getResource("/META-INF/VAADIN/available-views-admin.json"));
 
-        MatcherAssert.assertThat(actual, Matchers.is(expected));
+        MatcherAssert.assertThat("Different amount of items", actual.size(),
+                Matchers.is(expected.size()));
+
+        Iterator<JsonNode> elements = expected.elements();
+        do {
+            JsonNode element = elements.next();
+            MatcherAssert.assertThat("Missing element " + element.getNodeType(),
+                    actual.toString(),
+                    Matchers.containsString(element.toString()));
+        } while (elements.hasNext());
     }
 
     @Test
@@ -378,7 +383,6 @@
             throws IOException {
         Mockito.when(deploymentConfiguration.isProductionMode())
                 .thenReturn(true);
-<<<<<<< HEAD
         when(vaadinRequest.getUserPrincipal())
                 .thenReturn(Mockito.mock(UserPrincipal.class));
         when(vaadinRequest.isUserInRole(Mockito.anyString())).thenReturn(true);
@@ -397,22 +401,14 @@
                     .thenReturn(mockClassLoader);
             mocked.when(VaadinService::getCurrent).thenReturn(vaadinService);
             var views = requestListener.collectClientViews(vaadinRequest);
-            MatcherAssert.assertThat(views, Matchers.aMapWithSize(3));
-        }
-=======
-        Predicate<? super String> isUserInRole = role -> true;
-        boolean isAuthenticated = true;
-        var views = requestListener.collectClientViews(isUserInRole,
-                isAuthenticated);
-        MatcherAssert.assertThat(views, Matchers.aMapWithSize(2));
->>>>>>> 6ead8200
+            MatcherAssert.assertThat(views, Matchers.aMapWithSize(2));
+        }
     }
 
     @Test
     public void when_developmentMode_should_collectClientViews()
             throws IOException {
         mockDevelopmentMode();
-<<<<<<< HEAD
         when(vaadinRequest.getUserPrincipal())
                 .thenReturn(Mockito.mock(UserPrincipal.class));
         when(vaadinRequest.isUserInRole(Mockito.anyString())).thenReturn(true);
@@ -421,15 +417,8 @@
                 .mockStatic(VaadinService.class)) {
             mocked.when(VaadinService::getCurrent).thenReturn(vaadinService);
             var views = requestListener.collectClientViews(vaadinRequest);
-            MatcherAssert.assertThat(views, Matchers.aMapWithSize(3));
-        }
-=======
-        boolean isUserAuthenticated = true;
-        Predicate<? super String> isUserInRole = role -> true;
-        var views = requestListener.collectClientViews(isUserInRole,
-                isUserAuthenticated);
-        MatcherAssert.assertThat(views, Matchers.aMapWithSize(2));
->>>>>>> 6ead8200
+            MatcherAssert.assertThat(views, Matchers.aMapWithSize(2));
+        }
     }
 
     @Test
@@ -481,7 +470,16 @@
         var expected = mapper.readTree(getClass()
                 .getResource("/META-INF/VAADIN/only-client-views.json"));
 
-        MatcherAssert.assertThat(actual, Matchers.is(expected));
+        MatcherAssert.assertThat("Different amount of items", actual.size(),
+                Matchers.is(expected.size()));
+
+        Iterator<JsonNode> elements = expected.elements();
+        do {
+            JsonNode element = elements.next();
+            MatcherAssert.assertThat("Missing element " + element.getNodeType(),
+                    actual.toString(),
+                    Matchers.containsString(element.toString()));
+        } while (elements.hasNext());
     }
 
     private void mockDevelopmentMode() throws IOException {
