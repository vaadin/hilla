{
  "/home": {
    "params": {},
    "title": "Home",
    "rolesAllowed": null,
    "loginRequired": false,
    "route": "/home",
    "lazy": false,
    "register": false,
<<<<<<< HEAD
    "menu": null,
    "params": {}
  },
  "/profile": {
    "title": "Profile",
    "rolesAllowed": ["ROLE_USER", "ROLE_ADMIN"],
    "requiresLogin": true,
    "route": "/profile",
    "lazy": false,
    "register": false,
    "menu": null,
    "params": {}
=======
    "menu": null
  },
  "/user/:userId": {
    "params": {
      ":userId": "req"
    },
    "title": "User Profile",
    "rolesAllowed": [
      "ROLE_ADMIN"
    ],
    "loginRequired": true,
    "route": "/user/:userId",
    "lazy": false,
    "register": false,
    "menu": null
  },
  "/profile": {
    "params": {},
    "title": "Profile",
    "rolesAllowed": [
      "ROLE_USER",
      "ROLE_ADMIN"
    ],
    "loginRequired": true,
    "route": "/profile",
    "lazy": false,
    "register": false,
    "menu": null
>>>>>>> 9be358fc
  }
}<|MERGE_RESOLUTION|>--- conflicted
+++ resolved
@@ -7,35 +7,8 @@
     "route": "/home",
     "lazy": false,
     "register": false,
-<<<<<<< HEAD
     "menu": null,
     "params": {}
-  },
-  "/profile": {
-    "title": "Profile",
-    "rolesAllowed": ["ROLE_USER", "ROLE_ADMIN"],
-    "requiresLogin": true,
-    "route": "/profile",
-    "lazy": false,
-    "register": false,
-    "menu": null,
-    "params": {}
-=======
-    "menu": null
-  },
-  "/user/:userId": {
-    "params": {
-      ":userId": "req"
-    },
-    "title": "User Profile",
-    "rolesAllowed": [
-      "ROLE_ADMIN"
-    ],
-    "loginRequired": true,
-    "route": "/user/:userId",
-    "lazy": false,
-    "register": false,
-    "menu": null
   },
   "/profile": {
     "params": {},
@@ -49,6 +22,5 @@
     "lazy": false,
     "register": false,
     "menu": null
->>>>>>> 9be358fc
   }
 }