--- conflicted
+++ resolved
@@ -42,8 +42,6 @@
     "menu": null
   },
   "/comments/:___commentId?": {
-<<<<<<< HEAD
-=======
     "params": {
       ":___commentId?": "opt"
     },
@@ -67,18 +65,5 @@
     "lazy": false,
     "register": false,
     "menu": null
-  },
-  "//:___userId/edit": {
-    "params": {
-      ":___userId": "req"
-    },
->>>>>>> 9be358fc
-    "title": "RouteTarget",
-    "rolesAllowed": null,
-    "loginRequired": false,
-    "route": "//:___userId/edit",
-    "lazy": false,
-    "register": false,
-    "menu": null
   }
 }