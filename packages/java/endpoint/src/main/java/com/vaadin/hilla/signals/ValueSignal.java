package com.vaadin.hilla.signals;

import com.fasterxml.jackson.databind.node.ObjectNode;
import com.vaadin.hilla.signals.core.event.StateEvent;
import jakarta.annotation.Nullable;

import java.util.Objects;


public class ValueSignal<T> extends Signal<T> {

    private T value;

    /**
     * Creates a new ValueSignal with the provided default value.
     *
     * @param defaultValue
     *            the default value, not <code>null</code>
     * @param valueType
     *            the value type class, not <code>null</code>
     * @throws NullPointerException
     *             if the default defaultValue or the valueType is
     *             <code>null</code>
     */
    public ValueSignal(T defaultValue, Class<T> valueType) {
        this(valueType);
        Objects.requireNonNull(defaultValue);
        this.value = defaultValue;
    }

    /**
     * Creates a new ValueSignal with provided valueType and <code>null</code>
     * as the default value.
     *
     * @param valueType
     *            the value type class, not <code>null</code>
     * @throws NullPointerException
     *             if the default defaultValue or the valueType is
     *             <code>null</code>
     */
    public ValueSignal(Class<T> valueType) {
        super(valueType);
    }

    /**
     * Returns the signal's current value.
     *
     * @return the value
     */
    @Nullable
    public T getValue() {
        return this.value;
    }

<<<<<<< HEAD
    @Override
    protected ObjectNode  createSnapshotEvent() {
=======
    private ObjectNode createSnapshotEvent() {
>>>>>>> 8fc0efe7
        var snapshot = new StateEvent<>(getId().toString(),
                StateEvent.EventType.SNAPSHOT, this.value).toJson();
        return StateEvent.setAccepted(snapshot, true);
    }

    /**
     * Processes the event and updates the signal value if needed. Note that
     * this method is not thread-safe and should be called from a synchronized
     * context.
     *
     * @param event
     *            the event to process
     * @return <code>true</code> if the event was successfully processed and the
     *         signal value was updated, <code>false</code> otherwise.
     */
    protected boolean processEvent(ObjectNode event) {
        try {
            var stateEvent = new StateEvent<>(event, getValueType());
            return switch (stateEvent.getEventType()) {
                case SET -> {
                    this.value = stateEvent.getValue();
                    yield true;
                }
                case REPLACE -> compareAndSet(stateEvent.getValue(),
                    stateEvent.getExpected());
                default -> throw new UnsupportedOperationException(
                    "Unsupported event: " + stateEvent.getEventType());
            };
        } catch (StateEvent.InvalidEventTypeException e) {
            throw new UnsupportedOperationException(
                    "Unsupported JSON: " + event, e);
        }
    }

    /**
     * Compares the current value with the expected value and updates the signal
     * value if they match. Note that this method is not thread-safe and should
     * be called from a synchronized context.
     *
     * @param newValue
     *            the new value to set
     * @param expectedValue
     *            the expected value
     * @return <code>true</code> if the value was successfully updated,
     *         <code>false</code> otherwise
     */
    protected boolean compareAndSet(T newValue, T expectedValue) {
        if (Objects.equals(this.value, expectedValue)) {
            this.value = newValue;
            return true;
        }
        return false;
    }
}<|MERGE_RESOLUTION|>--- conflicted
+++ resolved
@@ -52,12 +52,8 @@
         return this.value;
     }
 
-<<<<<<< HEAD
     @Override
-    protected ObjectNode  createSnapshotEvent() {
-=======
-    private ObjectNode createSnapshotEvent() {
->>>>>>> 8fc0efe7
+    protected ObjectNode createSnapshotEvent() {
         var snapshot = new StateEvent<>(getId().toString(),
                 StateEvent.EventType.SNAPSHOT, this.value).toJson();
         return StateEvent.setAccepted(snapshot, true);
