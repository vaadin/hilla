/*
 * Copyright 2000-2024 Vaadin Ltd.
 *
 * Licensed under the Apache License, Version 2.0 (the "License"); you may not
 * use this file except in compliance with the License. You may obtain a copy of
 * the License at
 *
 * http://www.apache.org/licenses/LICENSE-2.0
 *
 * Unless required by applicable law or agreed to in writing, software
 * distributed under the License is distributed on an "AS IS" BASIS, WITHOUT
 * WARRANTIES OR CONDITIONS OF ANY KIND, either express or implied. See the
 * License for the specific language governing permissions and limitations under
 * the License.
 */
package com.vaadin.hilla.route;

import java.io.IOException;
import java.util.Collections;
import java.util.HashMap;
import java.util.Map;
import java.util.Objects;
<<<<<<< HEAD
import java.util.Optional;
import java.util.function.Function;
=======
>>>>>>> 9be358fc
import java.util.function.Predicate;
import java.util.stream.Collectors;
import java.util.stream.Stream;

<<<<<<< HEAD
=======
import com.vaadin.flow.function.DeploymentConfiguration;
import com.vaadin.flow.router.BeforeEnterListener;
import com.vaadin.flow.router.RouteConfiguration;
import com.vaadin.flow.server.auth.MenuAccessControl;
import com.vaadin.flow.server.auth.NavigationAccessControl;
import com.vaadin.flow.server.auth.ViewAccessChecker;
import com.vaadin.flow.server.menu.AvailableViewInfo;
import com.vaadin.flow.server.menu.MenuRegistry;
import com.vaadin.hilla.route.records.ClientViewConfig;

import com.fasterxml.jackson.annotation.JsonIgnore;
>>>>>>> 9be358fc
import org.jsoup.nodes.DataNode;
import org.slf4j.Logger;
import org.slf4j.LoggerFactory;
import org.springframework.lang.Nullable;

import com.fasterxml.jackson.databind.ObjectMapper;

<<<<<<< HEAD
import com.vaadin.flow.function.DeploymentConfiguration;
import com.vaadin.flow.internal.AnnotationReader;
import com.vaadin.flow.router.PageTitle;
import com.vaadin.flow.router.RouteData;
import com.vaadin.flow.server.VaadinRequest;
=======
import com.vaadin.flow.server.RouteRegistry;
>>>>>>> 9be358fc
import com.vaadin.flow.server.VaadinService;
import com.vaadin.flow.server.auth.MenuAccessControl;
import com.vaadin.flow.server.auth.NavigationAccessControl;
import com.vaadin.flow.server.auth.ViewAccessChecker;
import com.vaadin.flow.server.communication.IndexHtmlRequestListener;
import com.vaadin.flow.server.communication.IndexHtmlResponse;

/**
 * Index HTML request listener for collecting the client side and the server
 * side views and adding them to index.html response.
 */
public class RouteUnifyingIndexHtmlRequestListener
        implements IndexHtmlRequestListener {
    protected static final String SCRIPT_STRING = """
            window.Vaadin = window.Vaadin ?? {};
            window.Vaadin.views = %s;""";

    private static final Logger LOGGER = LoggerFactory
            .getLogger(RouteUnifyingIndexHtmlRequestListener.class);
    private final NavigationAccessControl accessControl;
    private final ClientRouteRegistry clientRouteRegistry;
    private final DeploymentConfiguration deploymentConfiguration;
    private final boolean exposeServerRoutesToClient;
    private final ObjectMapper mapper = new ObjectMapper();
    private final RouteUtil routeUtil;
    private final ViewAccessChecker viewAccessChecker;

    /**
     * Creates a new listener instance with the given route registry.
     *
     * @param clientRouteRegistry
     *            the client route registry for getting the client side views
     * @param deploymentConfiguration
     *            the runtime deployment configuration
     * @param routeUtil
     *            the ClientRouteRegistry aware utility for checking if user is
     *            allowed to access a route
     * @param exposeServerRoutesToClient
     *            whether to expose server routes to the client
     */
    public RouteUnifyingIndexHtmlRequestListener(
            ClientRouteRegistry clientRouteRegistry,
            DeploymentConfiguration deploymentConfiguration,
            RouteUtil routeUtil,
            @Nullable NavigationAccessControl accessControl,
            @Nullable ViewAccessChecker viewAccessChecker,
            boolean exposeServerRoutesToClient) {
        this.clientRouteRegistry = clientRouteRegistry;
        this.deploymentConfiguration = deploymentConfiguration;
        this.routeUtil = routeUtil;
        this.accessControl = accessControl;
        this.viewAccessChecker = viewAccessChecker;
        this.exposeServerRoutesToClient = exposeServerRoutesToClient;

        mapper.addMixIn(AvailableViewInfo.class, IgnoreMixin.class);
    }

    @Override
    public void modifyIndexHtmlResponse(IndexHtmlResponse response) {
        final boolean isUserAuthenticated = response.getVaadinRequest()
                .getUserPrincipal() != null;
        final Map<String, AvailableViewInfo> availableViews = new HashMap<>(
                collectClientViews(response.getVaadinRequest()::isUserInRole,
                        isUserAuthenticated));
        if (exposeServerRoutesToClient) {
            LOGGER.debug(
                    "Exposing server-side views to the client based on user configuration");
            availableViews.putAll(collectServerViews());
        }

        if (availableViews.isEmpty()) {
            LOGGER.debug(
                    "No server-side nor client-side views found, skipping response modification.");
            return;
        }
        try {
            final String fileRoutesJson = mapper
                    .writeValueAsString(availableViews);
            final String script = SCRIPT_STRING.formatted(fileRoutesJson);
            response.getDocument().head().appendElement("script")
                    .appendChild(new DataNode(script));
        } catch (IOException e) {
            LOGGER.error(
                    "Failure while to write client and server routes to index html response",
                    e);
        }
    }

    protected Map<String, AvailableViewInfo> collectClientViews(
            Predicate<? super String> isUserInRole,
            boolean isUserAuthenticated) {
        if (!deploymentConfiguration.isProductionMode()) {
            clientRouteRegistry.loadLatestDevModeFileRoutesJsonIfNeeded(
                    deploymentConfiguration);
        }

<<<<<<< HEAD
        return clientRouteRegistry.getAllRoutes().values().stream()
                .filter(config -> config.getRouteParameters() == null
                        || config.getRouteParameters().isEmpty()
                        || config.getRouteParameters().values().stream()
                                .noneMatch(
                                        param -> param == RouteParamType.REQUIRED))
                .filter(config -> routeUtil.isRouteAllowed(isUserInRole,
                        isUserAuthenticated, config))
                .map(config -> new AvailableViewInfo(config.getTitle(),
                        config.getRolesAllowed(), config.isLoginRequired(),
                        config.getRoute(), config.isLazy(),
                        config.isAutoRegistered(), config.menu(),
                        config.getRouteParameters()))
                .collect(Collectors.toMap(AvailableViewInfo::route,
                        Function.identity()));
    }

    protected Map<String, AvailableViewInfo> collectServerViews(
            VaadinRequest vaadinRequest) {
        final var vaadinService = VaadinService.getCurrent();
=======
        var clientViews = new HashMap<String, AvailableViewInfo>();
        clientRouteRegistry.getAllRoutes().entrySet().stream()
                .filter(clientViewConfigEntry -> routeUtil.isRouteAllowed(
                        isUserInRole, isUserAuthenticated,
                        clientViewConfigEntry.getValue()))
                .forEach(clientViewConfigEntry -> {
                    final String route = clientViewConfigEntry.getKey();
                    final ClientViewConfig config = clientViewConfigEntry
                            .getValue();
                    final AvailableViewInfo availableViewInfo = new AvailableViewInfo(
                            config.getTitle(), config.getRolesAllowed(),
                            config.isLoginRequired(), config.getRoute(),
                            config.isLazy(), config.isAutoRegistered(),
                            config.menu(), Collections.emptyList(),
                            config.getRouteParameters());
                    clientViews.put(route, availableViewInfo);
                });
        return clientViews;
    }

    protected Map<String, AvailableViewInfo> collectServerViews() {
        var serverViews = new HashMap<String, AvailableViewInfo>();
        final VaadinService vaadinService = VaadinService.getCurrent();
>>>>>>> 9be358fc
        if (vaadinService == null) {
            LOGGER.debug(
                    "No VaadinService found, skipping server view collection");
            return Collections.emptyMap();
        }
        final var serverRouteRegistry = vaadinService.getRouter().getRegistry();

        var accessControls = Stream.of(accessControl, viewAccessChecker)
                .filter(Objects::nonNull).toList();

<<<<<<< HEAD
        var serverRoutes = Collections.<RouteData> emptyList();
=======
>>>>>>> 9be358fc
        if (vaadinService.getInstantiator().getMenuAccessControl()
                .getPopulateClientSideMenu() == MenuAccessControl.PopulateClientMenu.ALWAYS
                || clientRouteRegistry.hasMainLayout()) {
            MenuRegistry.collectAndAddServerMenuItems(
                    RouteConfiguration.forRegistry(serverRouteRegistry),
                    accessControls, serverViews);
        }
<<<<<<< HEAD
        return serverRoutes.stream()
                .filter(serverView -> serverView.getTemplate() != null)
                .map(serverView -> {
                    final var viewClass = serverView.getNavigationTarget();
                    final var targetUrl = serverView.getTemplate();
                    final var url = "/" + targetUrl;

                    final String title;
                    var pageTitle = AnnotationReader
                            .getAnnotationFor(viewClass, PageTitle.class)
                            .orElse(null);
                    if (pageTitle != null) {
                        title = pageTitle.value();
                    } else {
                        title = serverView.getNavigationTarget()
                                .getSimpleName();
                    }

                    final var menuConfig = Optional
                            .ofNullable(serverView.getMenuData())
                            .map(menu -> new ClientViewMenuConfig(
                                    (menu.getTitle() == null
                                            || menu.getTitle().isBlank())
                                                    ? title
                                                    : menu.getTitle(),
                                    menu.getOrder(), menu.getIcon(),
                                    menu.isExclude()))
                            .orElse(null);

                    return new AvailableViewInfo(title, null, false, url, false,
                            false, menuConfig,
                            serverView.getRouteParameters().values().stream());
                })
                .filter(view -> view.routeParameters().values().stream()
                        .noneMatch(param -> param == RouteParamType.REQUIRED))
                .collect(Collectors.toMap(AvailableViewInfo::route,
                        Function.identity()));
=======
        return serverViews;
    }

    /**
     * Mixin to ignore unwanted fields in the json results.
     */
    abstract class IgnoreMixin {
        @JsonIgnore
        abstract List<AvailableViewInfo> children(); // we don't need it!
>>>>>>> 9be358fc
    }
}<|MERGE_RESOLUTION|>--- conflicted
+++ resolved
@@ -18,53 +18,33 @@
 import java.io.IOException;
 import java.util.Collections;
 import java.util.HashMap;
+import java.util.List;
 import java.util.Map;
 import java.util.Objects;
-<<<<<<< HEAD
-import java.util.Optional;
 import java.util.function.Function;
-=======
->>>>>>> 9be358fc
 import java.util.function.Predicate;
 import java.util.stream.Collectors;
 import java.util.stream.Stream;
 
-<<<<<<< HEAD
-=======
-import com.vaadin.flow.function.DeploymentConfiguration;
-import com.vaadin.flow.router.BeforeEnterListener;
-import com.vaadin.flow.router.RouteConfiguration;
-import com.vaadin.flow.server.auth.MenuAccessControl;
-import com.vaadin.flow.server.auth.NavigationAccessControl;
-import com.vaadin.flow.server.auth.ViewAccessChecker;
-import com.vaadin.flow.server.menu.AvailableViewInfo;
-import com.vaadin.flow.server.menu.MenuRegistry;
-import com.vaadin.hilla.route.records.ClientViewConfig;
-
-import com.fasterxml.jackson.annotation.JsonIgnore;
->>>>>>> 9be358fc
 import org.jsoup.nodes.DataNode;
 import org.slf4j.Logger;
 import org.slf4j.LoggerFactory;
 import org.springframework.lang.Nullable;
 
+import com.fasterxml.jackson.annotation.JsonIgnore;
 import com.fasterxml.jackson.databind.ObjectMapper;
 
-<<<<<<< HEAD
 import com.vaadin.flow.function.DeploymentConfiguration;
-import com.vaadin.flow.internal.AnnotationReader;
-import com.vaadin.flow.router.PageTitle;
-import com.vaadin.flow.router.RouteData;
-import com.vaadin.flow.server.VaadinRequest;
-=======
-import com.vaadin.flow.server.RouteRegistry;
->>>>>>> 9be358fc
+import com.vaadin.flow.router.RouteConfiguration;
 import com.vaadin.flow.server.VaadinService;
 import com.vaadin.flow.server.auth.MenuAccessControl;
 import com.vaadin.flow.server.auth.NavigationAccessControl;
 import com.vaadin.flow.server.auth.ViewAccessChecker;
 import com.vaadin.flow.server.communication.IndexHtmlRequestListener;
 import com.vaadin.flow.server.communication.IndexHtmlResponse;
+import com.vaadin.flow.server.menu.AvailableViewInfo;
+import com.vaadin.flow.server.menu.MenuRegistry;
+import com.vaadin.flow.server.menu.RouteParamType;
 
 /**
  * Index HTML request listener for collecting the client side and the server
@@ -155,7 +135,6 @@
                     deploymentConfiguration);
         }
 
-<<<<<<< HEAD
         return clientRouteRegistry.getAllRoutes().values().stream()
                 .filter(config -> config.getRouteParameters() == null
                         || config.getRouteParameters().isEmpty()
@@ -168,39 +147,13 @@
                         config.getRolesAllowed(), config.isLoginRequired(),
                         config.getRoute(), config.isLazy(),
                         config.isAutoRegistered(), config.menu(),
-                        config.getRouteParameters()))
+                        Collections.emptyList(), config.getRouteParameters()))
                 .collect(Collectors.toMap(AvailableViewInfo::route,
                         Function.identity()));
     }
 
-    protected Map<String, AvailableViewInfo> collectServerViews(
-            VaadinRequest vaadinRequest) {
+    protected Map<String, AvailableViewInfo> collectServerViews() {
         final var vaadinService = VaadinService.getCurrent();
-=======
-        var clientViews = new HashMap<String, AvailableViewInfo>();
-        clientRouteRegistry.getAllRoutes().entrySet().stream()
-                .filter(clientViewConfigEntry -> routeUtil.isRouteAllowed(
-                        isUserInRole, isUserAuthenticated,
-                        clientViewConfigEntry.getValue()))
-                .forEach(clientViewConfigEntry -> {
-                    final String route = clientViewConfigEntry.getKey();
-                    final ClientViewConfig config = clientViewConfigEntry
-                            .getValue();
-                    final AvailableViewInfo availableViewInfo = new AvailableViewInfo(
-                            config.getTitle(), config.getRolesAllowed(),
-                            config.isLoginRequired(), config.getRoute(),
-                            config.isLazy(), config.isAutoRegistered(),
-                            config.menu(), Collections.emptyList(),
-                            config.getRouteParameters());
-                    clientViews.put(route, availableViewInfo);
-                });
-        return clientViews;
-    }
-
-    protected Map<String, AvailableViewInfo> collectServerViews() {
-        var serverViews = new HashMap<String, AvailableViewInfo>();
-        final VaadinService vaadinService = VaadinService.getCurrent();
->>>>>>> 9be358fc
         if (vaadinService == null) {
             LOGGER.debug(
                     "No VaadinService found, skipping server view collection");
@@ -211,65 +164,28 @@
         var accessControls = Stream.of(accessControl, viewAccessChecker)
                 .filter(Objects::nonNull).toList();
 
-<<<<<<< HEAD
-        var serverRoutes = Collections.<RouteData> emptyList();
-=======
->>>>>>> 9be358fc
+        var serverRoutes = new HashMap<String, AvailableViewInfo>();
+
         if (vaadinService.getInstantiator().getMenuAccessControl()
                 .getPopulateClientSideMenu() == MenuAccessControl.PopulateClientMenu.ALWAYS
                 || clientRouteRegistry.hasMainLayout()) {
             MenuRegistry.collectAndAddServerMenuItems(
                     RouteConfiguration.forRegistry(serverRouteRegistry),
-                    accessControls, serverViews);
+                    accessControls, serverRoutes);
         }
-<<<<<<< HEAD
-        return serverRoutes.stream()
-                .filter(serverView -> serverView.getTemplate() != null)
-                .map(serverView -> {
-                    final var viewClass = serverView.getNavigationTarget();
-                    final var targetUrl = serverView.getTemplate();
-                    final var url = "/" + targetUrl;
 
-                    final String title;
-                    var pageTitle = AnnotationReader
-                            .getAnnotationFor(viewClass, PageTitle.class)
-                            .orElse(null);
-                    if (pageTitle != null) {
-                        title = pageTitle.value();
-                    } else {
-                        title = serverView.getNavigationTarget()
-                                .getSimpleName();
-                    }
-
-                    final var menuConfig = Optional
-                            .ofNullable(serverView.getMenuData())
-                            .map(menu -> new ClientViewMenuConfig(
-                                    (menu.getTitle() == null
-                                            || menu.getTitle().isBlank())
-                                                    ? title
-                                                    : menu.getTitle(),
-                                    menu.getOrder(), menu.getIcon(),
-                                    menu.isExclude()))
-                            .orElse(null);
-
-                    return new AvailableViewInfo(title, null, false, url, false,
-                            false, menuConfig,
-                            serverView.getRouteParameters().values().stream());
-                })
+        return serverRoutes.values().stream()
                 .filter(view -> view.routeParameters().values().stream()
                         .noneMatch(param -> param == RouteParamType.REQUIRED))
                 .collect(Collectors.toMap(AvailableViewInfo::route,
                         Function.identity()));
-=======
-        return serverViews;
     }
 
     /**
      * Mixin to ignore unwanted fields in the json results.
      */
-    abstract class IgnoreMixin {
+    abstract static class IgnoreMixin {
         @JsonIgnore
         abstract List<AvailableViewInfo> children(); // we don't need it!
->>>>>>> 9be358fc
     }
 }