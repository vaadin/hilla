--- conflicted
+++ resolved
@@ -30,12 +30,9 @@
 import org.springframework.stereotype.Component;
 
 import java.io.IOException;
-<<<<<<< HEAD
 import java.net.MalformedURLException;
 import java.net.URL;
 import java.util.Map;
-=======
->>>>>>> 0c88e2c4
 
 /**
  * Service init listener to add the
@@ -92,7 +89,6 @@
         }
     }
 
-<<<<<<< HEAD
     private URL getViewsJsonAsResource(
             DeploymentConfiguration deploymentConfiguration)
             throws MalformedURLException {
@@ -102,7 +98,8 @@
         }
         return deploymentConfiguration.getFrontendFolder().toPath()
                 .resolve("generated").resolve("views.json").toUri().toURL();
-=======
+    }
+  
     private void registerAndRecurseChildren(String basePath,
             ClientViewConfig view) {
         var path = view.getRoute() == null || view.getRoute().isEmpty()
@@ -116,6 +113,5 @@
                 registerAndRecurseChildren(path, child);
             });
         }
->>>>>>> 0c88e2c4
     }
 }