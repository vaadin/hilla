/*
 * Copyright 2000-2024 Vaadin Ltd.
 *
 * Licensed under the Apache License, Version 2.0 (the "License"); you may not
 * use this file except in compliance with the License. You may obtain a copy of
 * the License at
 *
 * http://www.apache.org/licenses/LICENSE-2.0
 *
 * Unless required by applicable law or agreed to in writing, software
 * distributed under the License is distributed on an "AS IS" BASIS, WITHOUT
 * WARRANTIES OR CONDITIONS OF ANY KIND, either express or implied. See the
 * License for the specific language governing permissions and limitations under
 * the License.
 */

package com.vaadin.hilla.startup;

import com.vaadin.flow.server.ServiceInitEvent;
import com.vaadin.flow.server.VaadinServiceInitListener;
import com.vaadin.flow.server.auth.NavigationAccessControl;
import com.vaadin.flow.server.auth.ViewAccessChecker;
import com.vaadin.flow.server.menu.AvailableViewInfo;
import com.vaadin.flow.server.menu.MenuRegistry;
import com.vaadin.hilla.HillaStats;
import com.vaadin.hilla.route.RouteUnifyingIndexHtmlRequestListener;
import com.vaadin.hilla.route.RouteUtil;
import com.vaadin.hilla.route.RouteUnifyingConfigurationProperties;
import org.slf4j.Logger;
import org.slf4j.LoggerFactory;
import org.springframework.beans.factory.annotation.Autowired;
import org.springframework.lang.Nullable;
import org.springframework.stereotype.Component;

import java.util.Map;

/**
 * Service init listener to add the
 * {@link RouteUnifyingIndexHtmlRequestListener} to the service.
 */
@Component
public class RouteUnifyingServiceInitListener
        implements VaadinServiceInitListener {
    private static final Logger LOGGER = LoggerFactory
            .getLogger(RouteUnifyingServiceInitListener.class);

    private final RouteUnifyingConfigurationProperties routeUnifyingConfigurationProperties;

    private final NavigationAccessControl accessControl;

    private final ViewAccessChecker viewAccessChecker;

    private final RouteUtil routeUtil;

    /**
     * Creates a new instance of the listener.
     *
     * @param routeUnifyingConfigurationProperties
     *            the configuration properties instance
     */
    @Autowired
    public RouteUnifyingServiceInitListener(RouteUtil routeUtil,
            RouteUnifyingConfigurationProperties routeUnifyingConfigurationProperties,
            @Nullable NavigationAccessControl accessControl,
            @Nullable ViewAccessChecker viewAccessChecker) {
        this.routeUtil = routeUtil;
        this.routeUnifyingConfigurationProperties = routeUnifyingConfigurationProperties;
        this.accessControl = accessControl;
        this.viewAccessChecker = viewAccessChecker;
    }

    @Override
    public void serviceInit(ServiceInitEvent event) {
        var deploymentConfiguration = event.getSource()
                .getDeploymentConfiguration();
        LOGGER.debug("deploymentConfiguration.isReactEnabled() = {}",
                deploymentConfiguration.isReactEnabled());
        boolean hasHillaFsRoute = false;
        if (deploymentConfiguration.isReactEnabled()) {
            var routeUnifyingIndexHtmlRequestListener = new RouteUnifyingIndexHtmlRequestListener(
                    deploymentConfiguration, accessControl, viewAccessChecker,
                    routeUnifyingConfigurationProperties
                            .isExposeServerRoutesToClient());
            var deploymentMode = deploymentConfiguration.isProductionMode()
                    ? "PRODUCTION"
                    : "DEVELOPMENT";
            event.addIndexHtmlRequestListener(
                    routeUnifyingIndexHtmlRequestListener);
            LOGGER.debug(
                    "{} mode: Registered RouteUnifyingIndexHtmlRequestListener.",
                    deploymentMode);

            Map<String, AvailableViewInfo> clientMenus = MenuRegistry
                    .collectClientMenuItems(false, deploymentConfiguration,
                            null);

            boolean hasHillaFsRoute = !clientMenus.isEmpty();

<<<<<<< HEAD
            HillaStats.reportGenericHasFeatures(event.getSource(),
                    hasHillaFsRoute);
=======
            hasHillaFsRoute = !clientRouteRegistry.getAllRoutes().isEmpty();
>>>>>>> 3fdae1b8
        }
        HillaStats.reportGenericHasFeatures(event.getSource(), hasHillaFsRoute);
    }
}<|MERGE_RESOLUTION|>--- conflicted
+++ resolved
@@ -94,14 +94,7 @@
                     .collectClientMenuItems(false, deploymentConfiguration,
                             null);
 
-            boolean hasHillaFsRoute = !clientMenus.isEmpty();
-
-<<<<<<< HEAD
-            HillaStats.reportGenericHasFeatures(event.getSource(),
-                    hasHillaFsRoute);
-=======
-            hasHillaFsRoute = !clientRouteRegistry.getAllRoutes().isEmpty();
->>>>>>> 3fdae1b8
+            hasHillaFsRoute = !clientMenus.isEmpty();
         }
         HillaStats.reportGenericHasFeatures(event.getSource(), hasHillaFsRoute);
     }
