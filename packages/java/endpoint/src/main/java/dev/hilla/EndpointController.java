--- conflicted
+++ resolved
@@ -76,11 +76,7 @@
  */
 @RestController
 @Import({ EndpointControllerConfiguration.class, EndpointProperties.class })
-<<<<<<< HEAD
-@NpmPackage(value = "@hilla/frontend", version = "2.5.1")
-=======
 @NpmPackage(value = "@hilla/frontend", version = "2.5.2")
->>>>>>> 8d596222
 public class EndpointController {
     private static final Logger LOGGER = LoggerFactory
             .getLogger(EndpointController.class);
