package dev.hilla.crud;

import java.lang.reflect.Type;
import java.util.List;

import com.googlecode.gentyref.GenericTypeReflector;

import dev.hilla.EndpointExposed;
import dev.hilla.Nullable;
import dev.hilla.crud.filter.Filter;

import jakarta.annotation.PostConstruct;
import org.springframework.beans.factory.annotation.Autowired;
import org.springframework.context.ApplicationContext;
import org.springframework.data.domain.Pageable;
import org.springframework.data.jpa.domain.Specification;
import org.springframework.data.jpa.repository.JpaSpecificationExecutor;
import org.springframework.data.repository.CrudRepository;

/**
 * A browser-callable service that delegates crud operations to a JPA
 * repository.
 */
@EndpointExposed
<<<<<<< HEAD
public class CrudRepositoryService<T, ID, R extends CrudRepository<T, ID> & JpaSpecificationExecutor<T>>
        implements CrudService<T> {
=======
public class CrudRepositoryService<T, ID> implements CrudService<T, ID> {
>>>>>>> 06e4094c

    @Autowired
    private JpaFilterConverter jpaFilterConverter;

    @Autowired
    private ApplicationContext applicationContext;

    private R repository;
    private final Class<T> entityClass;

    public CrudRepositoryService() {
        this.entityClass = resolveEntityClass();
    }

    /**
     * Creates the service using the given repository.
     *
     * @param repository
     *            the JPA repository
     */
    public CrudRepositoryService(R repository) {
        this.repository = repository;
        this.entityClass = resolveEntityClass();
    }

    @PostConstruct
    private void init() {
        if (repository == null) {
            repository = resolveRepository();
        }
    }

    /**
     * Accessor for the repository instance.
     *
     * @return the repository instance
     */
    protected R getRepository() {
        return repository;
    }

    @Override
    public List<T> list(Pageable pageable, @Nullable Filter filter) {
        Specification<T> spec = jpaFilterConverter.toSpec(filter, entityClass);
        return getRepository().findAll(spec, pageable).getContent();
<<<<<<< HEAD
=======
    }

    @Override
    public @Nullable T save(T value) {
        return ((JpaRepository<T, ID>) repository).save(value);
    }

    @Override
    public void delete(ID id) {
        ((JpaRepository<T, ID>) repository).deleteById(id);
>>>>>>> 06e4094c
    }

    @SuppressWarnings("unchecked")
    private R resolveRepository() {
        var repositoryTypeParam = CrudRepositoryService.class
                .getTypeParameters()[2];
        Type entityType = GenericTypeReflector.getTypeParameter(getClass(),
                repositoryTypeParam);
        if (entityType == null) {
            throw new IllegalStateException(String.format(
                    "Unable to detect the type for the class '%s' in the "
                            + "class '%s'.",
                    repositoryTypeParam, getClass()));
        }
        Class<R> repositoryClass = (Class<R>) GenericTypeReflector
                .erase(entityType);
        return applicationContext.getBean(repositoryClass);
    }

    @SuppressWarnings("unchecked")
    private Class<T> resolveEntityClass() {
        var entityTypeParam = CrudRepositoryService.class
                .getTypeParameters()[0];
        Type entityType = GenericTypeReflector.getTypeParameter(getClass(),
                entityTypeParam);
        if (entityType == null) {
            throw new IllegalStateException(String.format(
                    "Unable to detect the type for the class '%s' in the "
                            + "class '%s'.",
                    entityTypeParam, getClass()));
        }
        return (Class<T>) GenericTypeReflector.erase(entityType);
    }
}<|MERGE_RESOLUTION|>--- conflicted
+++ resolved
@@ -21,13 +21,8 @@
  * A browser-callable service that delegates crud operations to a JPA
  * repository.
  */
-@EndpointExposed
-<<<<<<< HEAD
 public class CrudRepositoryService<T, ID, R extends CrudRepository<T, ID> & JpaSpecificationExecutor<T>>
         implements CrudService<T> {
-=======
-public class CrudRepositoryService<T, ID> implements CrudService<T, ID> {
->>>>>>> 06e4094c
 
     @Autowired
     private JpaFilterConverter jpaFilterConverter;
@@ -73,8 +68,6 @@
     public List<T> list(Pageable pageable, @Nullable Filter filter) {
         Specification<T> spec = jpaFilterConverter.toSpec(filter, entityClass);
         return getRepository().findAll(spec, pageable).getContent();
-<<<<<<< HEAD
-=======
     }
 
     @Override
@@ -85,7 +78,6 @@
     @Override
     public void delete(ID id) {
         ((JpaRepository<T, ID>) repository).deleteById(id);
->>>>>>> 06e4094c
     }
 
     @SuppressWarnings("unchecked")
