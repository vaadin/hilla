--- conflicted
+++ resolved
@@ -37,18 +37,12 @@
                 return;
             }
             if (affectsEndpoints(changedClasses)) {
-<<<<<<< HEAD
-                getLogger().debug(
-                        "Regenerating endpoints because " + changedClasses[0]
-                                + " was " + (redefined ? "updated" : "added"));
-=======
                 if (getLogger().isDebugEnabled()) {
                     String changed = List.of(changedClasses).toString();
                     String operation = redefined ? "updated" : "added";
                     getLogger().debug("Regenerating endpoints because "
                             + changed + " were " + operation);
                 }
->>>>>>> 65c41b2f
                 EndpointCodeGenerator.getInstance().update();
             }
         } catch (IOException e) {
