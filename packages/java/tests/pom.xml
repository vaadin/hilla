<?xml version="1.0" encoding="UTF-8"?>
<project xmlns="http://maven.apache.org/POM/4.0.0"
         xmlns:xsi="http://www.w3.org/2001/XMLSchema-instance"
         xsi:schemaLocation="http://maven.apache.org/POM/4.0.0 http://maven.apache.org/xsd/maven-4.0.0.xsd">
  <modelVersion>4.0.0</modelVersion>
  <parent>
    <groupId>dev.hilla</groupId>
    <artifactId>hilla-project</artifactId>
    <version>2.3-SNAPSHOT</version>
    <relativePath>../../../pom.xml</relativePath>
  </parent>

  <artifactId>tests</artifactId>
  <name>Hilla Tests</name>
  <packaging>pom</packaging>

  <properties>
    <testbench.element.version>24.2.0.alpha11</testbench.element.version>
    <jetty.version>11.0.7</jetty.version>
    <jetty.scantrigger></jetty.scantrigger>

    <license.skipDownloadLicenses>true</license.skipDownloadLicenses>

    <maven.deploy.skip>true</maven.deploy.skip>
    <maven.javadoc.skip>true</maven.javadoc.skip>

    <vaadin.allow.appshell.annotations>false</vaadin.allow.appshell.annotations>
    <vaadin.devmode.liveReload.enabled>false</vaadin.devmode.liveReload.enabled>
    <vaadin.devmode.vite.options>--host</vaadin.devmode.vite.options>
    <!-- make sure we do not leave webpack-dev-server running after IT -->
    <vaadin.reuseDevServer>false</vaadin.reuseDevServer>

    <!-- Used in the tests, should be overridden for each module to support
    concurrent running of test modules. -->
    <server.port>8888</server.port>
    <server.stop.port>8889</server.stop.port>

    <sonar.skip>true</sonar.skip>
    <testListener></testListener>
    <formatter.basedir>${project.parent.basedir}</formatter.basedir>
  </properties>

  <dependencies>

    <dependency>
      <groupId>jakarta.servlet</groupId>
      <artifactId>jakarta.servlet-api</artifactId>
      <scope>provided</scope>
    </dependency>
    <dependency>
      <groupId>com.vaadin</groupId>
      <artifactId>vaadin-testbench-core</artifactId>
      <version>${testbench.version}</version>
      <scope>test</scope>
    </dependency>
    <dependency>
      <groupId>com.vaadin</groupId>
      <artifactId>flow-test-util</artifactId>
      <version>${flow.version}</version>
      <scope>test</scope>
    </dependency>
    <dependency>
      <groupId>dev.hilla</groupId>
      <artifactId>endpoint</artifactId>
      <version>${project.version}</version>
    </dependency>
    <dependency>
      <groupId>dev.hilla</groupId>
      <artifactId>engine-runtime</artifactId>
      <version>${project.version}</version>
    </dependency>

    <dependency>
      <groupId>com.vaadin</groupId>
      <artifactId>vaadin-button-testbench</artifactId>
      <version>${testbench.element.version}</version>
      <scope>test</scope>
    </dependency>
    <dependency>
<<<<<<< HEAD
      <groupId>com.vaadin</groupId>
      <artifactId>vaadin-login-testbench</artifactId>
      <version>${vaadin.component.version}</version>
      <scope>test</scope>
    </dependency>
    <dependency>
      <groupId>com.vaadin</groupId>
      <artifactId>vaadin-grid-testbench</artifactId>
      <version>${vaadin.component.version}</version>
      <scope>test</scope>
    </dependency>
    <dependency>
      <groupId>com.vaadin</groupId>
      <artifactId>vaadin-notification-testbench</artifactId>
      <version>${vaadin.component.version}</version>
      <scope>test</scope>
    </dependency>
    <dependency>
      <groupId>com.vaadin</groupId>
      <artifactId>vaadin-select-testbench</artifactId>
      <version>${vaadin.component.version}</version>
      <scope>test</scope>
    </dependency>
    <dependency>
      <groupId>com.vaadin</groupId>
      <artifactId>vaadin-text-field-testbench</artifactId>
      <version>${vaadin.component.version}</version>
      <scope>test</scope>
=======
        <groupId>com.vaadin</groupId>
        <artifactId>vaadin-login-testbench</artifactId>
        <version>${testbench.element.version}</version>
        <scope>test</scope>
    </dependency>
    <dependency>
        <groupId>com.vaadin</groupId>
        <artifactId>vaadin-grid-testbench</artifactId>
        <version>${testbench.element.version}</version>
        <scope>test</scope>
    </dependency>
    <dependency>
        <groupId>com.vaadin</groupId>
        <artifactId>vaadin-notification-testbench</artifactId>
        <version>${testbench.element.version}</version>
        <scope>test</scope>
    </dependency>
    <dependency>
        <groupId>com.vaadin</groupId>
        <artifactId>vaadin-text-field-testbench</artifactId>
        <version>${testbench.element.version}</version>
        <scope>test</scope>
>>>>>>> 15427dce
    </dependency>
    <dependency>
      <groupId>org.apache.httpcomponents.client5</groupId>
      <artifactId>httpclient5</artifactId>
      <version>5.2.1</version>
    </dependency>
  </dependencies>

  <build>
    <plugins>
      <plugin>
        <groupId>org.apache.maven.plugins</groupId>
        <artifactId>maven-failsafe-plugin</artifactId>
        <executions>
          <execution>
            <goals>
              <goal>integration-test</goal>
              <goal>verify</goal>
            </goals>
          </execution>
        </executions>
        <configuration>
          <trimStackTrace>false</trimStackTrace>
          <enableAssertions>true</enableAssertions>
          <parallel>all</parallel>
          <threadCount>2</threadCount>
          <!-- export test server port to integration tests -->
          <systemPropertyVariables>
            <serverPort>${server.port}</serverPort>
          </systemPropertyVariables>
          <excludes>
            <exclude>**/*$*</exclude>
            <exclude>${exclude.it.tests}</exclude>
            <exclude>${exclude.windows.failed.it.tests}</exclude>
          </excludes>
        </configuration>
      </plugin>
    </plugins>

    <pluginManagement>
      <plugins>
        <plugin>
          <groupId>dev.hilla</groupId>
          <artifactId>hilla-maven-plugin</artifactId>
          <version>${project.version}</version>
          <executions>
            <execution>
              <goals>
                <goal>prepare-frontend</goal>
                <!-- FIXME: CI build timeouts with dev server -->
                <goal>build-frontend</goal>
              </goals>
            </execution>
          </executions>
        </plugin>
        <plugin>
          <artifactId>maven-clean-plugin</artifactId>
          <version>3.2.0</version>
          <configuration>
            <filesets>
              <fileset>
                <directory>${project.basedir}</directory>
                <includes>
                  <include>node_modules/**</include>
                  <include>types.d.ts</include>
                  <include>tsconfig.json</include>
                  <include>webpack*.js</include>
                  <include>vite*.js</include>
                </includes>
              </fileset>
            </filesets>
          </configuration>
        </plugin>
        <plugin>
          <groupId>org.sonatype.plugins</groupId>
          <artifactId>nexus-staging-maven-plugin</artifactId>
          <configuration>
            <skipNexusStagingDeployMojo>true</skipNexusStagingDeployMojo>
          </configuration>
        </plugin>
        <!-- jetty plugin for those child modules that need it -->
        <plugin>
          <groupId>org.eclipse.jetty</groupId>
          <artifactId>jetty-maven-plugin</artifactId>
          <version>${jetty.version}</version>
          <executions>
            <execution>
              <id>start-jetty</id>
              <phase>pre-integration-test</phase>
              <goals>
                <goal>start</goal>
              </goals>
            </execution>
            <execution>
              <id>stop-jetty</id>
              <phase>post-integration-test</phase>
              <goals>
                <goal>stop</goal>
              </goals>
            </execution>
          </executions>
          <configuration>
            <webApp>
              <containerIncludeJarPattern>^$
              </containerIncludeJarPattern>
            </webApp>
            <httpConnector>
              <port>${server.port}</port>
            </httpConnector>
            <stopPort>${server.stop.port}</stopPort>
            <stopKey>foo</stopKey>
            <stopWait>5</stopWait>
          </configuration>
        </plugin>
        <plugin>
          <groupId>org.codehaus.mojo</groupId>
          <artifactId>properties-maven-plugin</artifactId>
          <version>${properties-maven-plugin.version}</version>
          <executions>
            <execution>
              <goals>
                <goal>set-system-properties</goal>
              </goals>
              <configuration>
                <properties>
                  <vaadin.reuseDevServer>${vaadin.reuseDevServer}</vaadin.reuseDevServer>
                  <vaadin.devmode.liveReload.enabled>${vaadin.devmode.liveReload.enabled}</vaadin.devmode.liveReload.enabled>
                  <vaadin.allow.appshell.annotations>${vaadin.allow.appshell.annotations}</vaadin.allow.appshell.annotations>

                  <jetty.scantrigger>${jetty.scantrigger}</jetty.scantrigger>-->
                  <!-- Allow test clients not on localhost to connect to Vite-->
                  <vaadin.devmode.vite.options>${vaadin.devmode.vite.options}</vaadin.devmode.vite.options>
                </properties>
              </configuration>
            </execution>
          </executions>
        </plugin>
      </plugins>
    </pluginManagement>
  </build>

  <profiles>
    <profile>
      <id>it-modules</id>
      <activation>
        <property>
          <name>!skipTests</name>
        </property>
      </activation>
      <modules>
        <module>csrf</module>
        <module>csrf-context</module>
        <module>spring</module>
      </modules>
    </profile>

    <profile>
      <id>it-modules-group-1</id>
      <modules>
        <module>csrf</module>
        <module>csrf-context</module>
        <module>spring</module>
      </modules>
    </profile>

    <profile>
      <id>it-modules-group-2</id>
      <modules>
        <module>spring</module>
      </modules>
    </profile>

    <profile>
      <id>it-modules-some</id>
      <modules>
        <module>spring</module>
      </modules>
    </profile>

  </profiles>
</project><|MERGE_RESOLUTION|>--- conflicted
+++ resolved
@@ -77,59 +77,34 @@
       <scope>test</scope>
     </dependency>
     <dependency>
-<<<<<<< HEAD
       <groupId>com.vaadin</groupId>
       <artifactId>vaadin-login-testbench</artifactId>
-      <version>${vaadin.component.version}</version>
+      <version>${testbench.element.version}</version>
       <scope>test</scope>
     </dependency>
     <dependency>
       <groupId>com.vaadin</groupId>
       <artifactId>vaadin-grid-testbench</artifactId>
-      <version>${vaadin.component.version}</version>
+      <version>${testbench.element.version}</version>
       <scope>test</scope>
     </dependency>
     <dependency>
       <groupId>com.vaadin</groupId>
       <artifactId>vaadin-notification-testbench</artifactId>
-      <version>${vaadin.component.version}</version>
+      <version>${testbench.element.version}</version>
       <scope>test</scope>
     </dependency>
     <dependency>
       <groupId>com.vaadin</groupId>
       <artifactId>vaadin-select-testbench</artifactId>
-      <version>${vaadin.component.version}</version>
+      <version>${testbench.element.version}</version>
       <scope>test</scope>
     </dependency>
     <dependency>
       <groupId>com.vaadin</groupId>
       <artifactId>vaadin-text-field-testbench</artifactId>
-      <version>${vaadin.component.version}</version>
-      <scope>test</scope>
-=======
-        <groupId>com.vaadin</groupId>
-        <artifactId>vaadin-login-testbench</artifactId>
-        <version>${testbench.element.version}</version>
-        <scope>test</scope>
-    </dependency>
-    <dependency>
-        <groupId>com.vaadin</groupId>
-        <artifactId>vaadin-grid-testbench</artifactId>
-        <version>${testbench.element.version}</version>
-        <scope>test</scope>
-    </dependency>
-    <dependency>
-        <groupId>com.vaadin</groupId>
-        <artifactId>vaadin-notification-testbench</artifactId>
-        <version>${testbench.element.version}</version>
-        <scope>test</scope>
-    </dependency>
-    <dependency>
-        <groupId>com.vaadin</groupId>
-        <artifactId>vaadin-text-field-testbench</artifactId>
-        <version>${testbench.element.version}</version>
-        <scope>test</scope>
->>>>>>> 15427dce
+      <version>${testbench.element.version}</version>
+      <scope>test</scope>
     </dependency>
     <dependency>
       <groupId>org.apache.httpcomponents.client5</groupId>
