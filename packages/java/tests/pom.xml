<?xml version="1.0" encoding="UTF-8"?>
<project xmlns="http://maven.apache.org/POM/4.0.0"
         xmlns:xsi="http://www.w3.org/2001/XMLSchema-instance"
         xsi:schemaLocation="http://maven.apache.org/POM/4.0.0 http://maven.apache.org/xsd/maven-4.0.0.xsd">
  <modelVersion>4.0.0</modelVersion>
  <parent>
    <groupId>dev.hilla</groupId>
    <artifactId>hilla-project</artifactId>
    <version>2.3-SNAPSHOT</version>
    <relativePath>../../../pom.xml</relativePath>
  </parent>

  <artifactId>tests</artifactId>
  <name>Hilla Tests</name>
  <packaging>pom</packaging>

  <properties>
    <vaadin.component.version>24.1.0.alpha2</vaadin.component.version>
    <jetty.version>11.0.7</jetty.version>
    <jetty.scantrigger></jetty.scantrigger>

    <license.skipDownloadLicenses>true</license.skipDownloadLicenses>

    <maven.deploy.skip>true</maven.deploy.skip>
    <maven.javadoc.skip>true</maven.javadoc.skip>

    <vaadin.allow.appshell.annotations>false</vaadin.allow.appshell.annotations>
    <vaadin.devmode.liveReload.enabled>false</vaadin.devmode.liveReload.enabled>
    <vaadin.devmode.vite.options>--host</vaadin.devmode.vite.options>
    <!-- make sure we do not leave webpack-dev-server running after IT -->
    <vaadin.reuseDevServer>false</vaadin.reuseDevServer>

    <!-- Used in the tests, should be overridden for each module to support
    concurrent running of test modules. -->
    <server.port>8888</server.port>
    <server.stop.port>8889</server.stop.port>

    <sonar.skip>true</sonar.skip>
    <testListener></testListener>
    <formatter.basedir>${project.parent.basedir}</formatter.basedir>
  </properties>

  <dependencies>

    <dependency>
      <groupId>jakarta.servlet</groupId>
      <artifactId>jakarta.servlet-api</artifactId>
      <scope>provided</scope>
    </dependency>
    <dependency>
      <groupId>com.vaadin</groupId>
      <artifactId>vaadin-testbench-core</artifactId>
      <version>${testbench.version}</version>
      <scope>test</scope>
    </dependency>
    <dependency>
      <groupId>com.vaadin</groupId>
      <artifactId>flow-test-util</artifactId>
      <version>${flow.version}</version>
      <scope>test</scope>
    </dependency>
    <dependency>
      <groupId>dev.hilla</groupId>
      <artifactId>endpoint</artifactId>
      <version>${project.version}</version>
    </dependency>
    <dependency>
      <groupId>dev.hilla</groupId>
      <artifactId>engine-runtime</artifactId>
      <version>${project.version}</version>
    </dependency>

    <dependency>
      <groupId>com.vaadin</groupId>
      <artifactId>vaadin-button-testbench</artifactId>
      <version>${vaadin.component.version}</version>
      <scope>test</scope>
    </dependency>
    <dependency>
        <groupId>com.vaadin</groupId>
        <artifactId>vaadin-login-testbench</artifactId>
        <version>${vaadin.component.version}</version>
        <scope>test</scope>
    </dependency>
    <dependency>
        <groupId>com.vaadin</groupId>
        <artifactId>vaadin-grid-testbench</artifactId>
        <version>${vaadin.component.version}</version>
        <scope>test</scope>
    </dependency>
    <dependency>
        <groupId>com.vaadin</groupId>
        <artifactId>vaadin-notification-testbench</artifactId>
        <version>${vaadin.component.version}</version>
        <scope>test</scope>
    </dependency>
    <dependency>
<<<<<<< HEAD
      <groupId>com.vaadin</groupId>
      <artifactId>vaadin-select-testbench</artifactId>
      <version>${vaadin.component.version}</version>
    </dependency>
    <dependency>
      <groupId>com.vaadin</groupId>
      <artifactId>vaadin-text-field-testbench</artifactId>
      <version>${vaadin.component.version}</version>
=======
        <groupId>com.vaadin</groupId>
        <artifactId>vaadin-text-field-testbench</artifactId>
        <version>${vaadin.component.version}</version>
        <scope>test</scope>
>>>>>>> 14192fce
    </dependency>
    <dependency>
        <groupId>org.apache.httpcomponents.client5</groupId>
        <artifactId>httpclient5</artifactId>
        <version>5.2.1</version>
    </dependency>
</dependencies>

<build>
    <plugins>
      <plugin>
        <groupId>org.apache.maven.plugins</groupId>
        <artifactId>maven-failsafe-plugin</artifactId>
        <executions>
          <execution>
            <goals>
              <goal>integration-test</goal>
              <goal>verify</goal>
            </goals>
          </execution>
        </executions>
        <configuration>
          <trimStackTrace>false</trimStackTrace>
          <enableAssertions>true</enableAssertions>
          <parallel>all</parallel>
          <threadCount>2</threadCount>
          <!-- export test server port to integration tests -->
          <systemPropertyVariables>
            <serverPort>${server.port}</serverPort>
          </systemPropertyVariables>
          <excludes>
            <exclude>**/*$*</exclude>
            <exclude>${exclude.it.tests}</exclude>
            <exclude>${exclude.windows.failed.it.tests}</exclude>
          </excludes>
        </configuration>
      </plugin>
    </plugins>

    <pluginManagement>
      <plugins>
        <plugin>
          <groupId>dev.hilla</groupId>
          <artifactId>hilla-maven-plugin</artifactId>
          <version>${project.version}</version>
          <executions>
            <execution>
              <goals>
                <goal>prepare-frontend</goal>
                <!-- FIXME: CI build timeouts with dev server -->
                <goal>build-frontend</goal>
              </goals>
            </execution>
          </executions>
        </plugin>
        <plugin>
          <artifactId>maven-clean-plugin</artifactId>
          <version>3.2.0</version>
          <configuration>
            <filesets>
              <fileset>
                <directory>${project.basedir}</directory>
                <includes>
                  <include>node_modules/**</include>
                  <include>types.d.ts</include>
                  <include>tsconfig.json</include>
                  <include>webpack*.js</include>
                  <include>vite*.js</include>
                </includes>
              </fileset>
            </filesets>
          </configuration>
        </plugin>
        <plugin>
          <groupId>org.sonatype.plugins</groupId>
          <artifactId>nexus-staging-maven-plugin</artifactId>
          <configuration>
            <skipNexusStagingDeployMojo>true</skipNexusStagingDeployMojo>
          </configuration>
        </plugin>
        <!-- jetty plugin for those child modules that need it -->
        <plugin>
          <groupId>org.eclipse.jetty</groupId>
          <artifactId>jetty-maven-plugin</artifactId>
          <version>${jetty.version}</version>
          <executions>
            <execution>
              <id>start-jetty</id>
              <phase>pre-integration-test</phase>
              <goals>
                <goal>start</goal>
              </goals>
            </execution>
            <execution>
              <id>stop-jetty</id>
              <phase>post-integration-test</phase>
              <goals>
                <goal>stop</goal>
              </goals>
            </execution>
          </executions>
          <configuration>
            <webApp>
              <containerIncludeJarPattern>^$
              </containerIncludeJarPattern>
            </webApp>
            <httpConnector>
              <port>${server.port}</port>
            </httpConnector>
            <stopPort>${server.stop.port}</stopPort>
            <stopKey>foo</stopKey>
            <stopWait>5</stopWait>
          </configuration>
        </plugin>
        <plugin>
          <groupId>org.codehaus.mojo</groupId>
          <artifactId>properties-maven-plugin</artifactId>
          <version>${properties-maven-plugin.version}</version>
          <executions>
            <execution>
              <goals>
                <goal>set-system-properties</goal>
              </goals>
              <configuration>
                <properties>
                  <vaadin.reuseDevServer>${vaadin.reuseDevServer}</vaadin.reuseDevServer>
                  <vaadin.devmode.liveReload.enabled>${vaadin.devmode.liveReload.enabled}</vaadin.devmode.liveReload.enabled>
                  <vaadin.allow.appshell.annotations>${vaadin.allow.appshell.annotations}</vaadin.allow.appshell.annotations>

                  <jetty.scantrigger>${jetty.scantrigger}</jetty.scantrigger>-->
                  <!-- Allow test clients not on localhost to connect to Vite-->
                  <vaadin.devmode.vite.options>${vaadin.devmode.vite.options}</vaadin.devmode.vite.options>
                </properties>
              </configuration>
            </execution>
          </executions>
        </plugin>
      </plugins>
    </pluginManagement>
  </build>

  <profiles>
    <profile>
      <id>it-modules</id>
      <activation>
        <property>
          <name>!skipTests</name>
        </property>
      </activation>
      <modules>
        <module>csrf</module>
        <module>csrf-context</module>
        <module>spring</module>
      </modules>
    </profile>

    <profile>
      <id>it-modules-group-1</id>
      <modules>
        <module>csrf</module>
        <module>csrf-context</module>
        <module>spring</module>
      </modules>
    </profile>

    <profile>
      <id>it-modules-group-2</id>
      <modules>
        <module>spring</module>
      </modules>
    </profile>

    <profile>
      <id>it-modules-some</id>
      <modules>
        <module>spring</module>
      </modules>
    </profile>

  </profiles>
</project><|MERGE_RESOLUTION|>--- conflicted
+++ resolved
@@ -77,48 +77,43 @@
       <scope>test</scope>
     </dependency>
     <dependency>
-        <groupId>com.vaadin</groupId>
-        <artifactId>vaadin-login-testbench</artifactId>
-        <version>${vaadin.component.version}</version>
-        <scope>test</scope>
-    </dependency>
-    <dependency>
-        <groupId>com.vaadin</groupId>
-        <artifactId>vaadin-grid-testbench</artifactId>
-        <version>${vaadin.component.version}</version>
-        <scope>test</scope>
-    </dependency>
-    <dependency>
-        <groupId>com.vaadin</groupId>
-        <artifactId>vaadin-notification-testbench</artifactId>
-        <version>${vaadin.component.version}</version>
-        <scope>test</scope>
-    </dependency>
-    <dependency>
-<<<<<<< HEAD
+      <groupId>com.vaadin</groupId>
+      <artifactId>vaadin-login-testbench</artifactId>
+      <version>${vaadin.component.version}</version>
+      <scope>test</scope>
+    </dependency>
+    <dependency>
+      <groupId>com.vaadin</groupId>
+      <artifactId>vaadin-grid-testbench</artifactId>
+      <version>${vaadin.component.version}</version>
+      <scope>test</scope>
+    </dependency>
+    <dependency>
+      <groupId>com.vaadin</groupId>
+      <artifactId>vaadin-notification-testbench</artifactId>
+      <version>${vaadin.component.version}</version>
+      <scope>test</scope>
+    </dependency>
+    <dependency>
       <groupId>com.vaadin</groupId>
       <artifactId>vaadin-select-testbench</artifactId>
       <version>${vaadin.component.version}</version>
+      <scope>test</scope>
     </dependency>
     <dependency>
       <groupId>com.vaadin</groupId>
       <artifactId>vaadin-text-field-testbench</artifactId>
       <version>${vaadin.component.version}</version>
-=======
-        <groupId>com.vaadin</groupId>
-        <artifactId>vaadin-text-field-testbench</artifactId>
-        <version>${vaadin.component.version}</version>
-        <scope>test</scope>
->>>>>>> 14192fce
-    </dependency>
-    <dependency>
-        <groupId>org.apache.httpcomponents.client5</groupId>
-        <artifactId>httpclient5</artifactId>
-        <version>5.2.1</version>
-    </dependency>
-</dependencies>
-
-<build>
+      <scope>test</scope>
+    </dependency>
+    <dependency>
+      <groupId>org.apache.httpcomponents.client5</groupId>
+      <artifactId>httpclient5</artifactId>
+      <version>5.2.1</version>
+    </dependency>
+  </dependencies>
+
+  <build>
     <plugins>
       <plugin>
         <groupId>org.apache.maven.plugins</groupId>
