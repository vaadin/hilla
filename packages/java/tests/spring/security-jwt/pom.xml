<?xml version="1.0" encoding="UTF-8"?>
<project xmlns="http://maven.apache.org/POM/4.0.0"
    xmlns:xsi="http://www.w3.org/2001/XMLSchema-instance"
    xsi:schemaLocation="http://maven.apache.org/POM/4.0.0 http://maven.apache.org/xsd/maven-4.0.0.xsd">
    <modelVersion>4.0.0</modelVersion>
    <parent>
        <groupId>dev.hilla</groupId>
        <artifactId>tests-spring</artifactId>
        <version>2.3-SNAPSHOT</version>
    </parent>
    <artifactId>tests-spring-security-jwt</artifactId>
    <name>ITs for Vaadin Spring Security and Hilla / JWT</name>
    <packaging>jar</packaging>

    <properties>
        <maven.deploy.skip>true</maven.deploy.skip>
        <formatter.basedir>${project.parent.parent.parent.basedir}</formatter.basedir>
    </properties>

    <dependencies>
        <dependency>
            <groupId>dev.hilla</groupId>
            <artifactId>hilla</artifactId>
        </dependency>
        <dependency>
            <groupId>dev.hilla</groupId>
            <artifactId>hilla-spring-boot-starter</artifactId>
        </dependency>
        <dependency>
            <groupId>com.vaadin</groupId>
            <artifactId>vaadin-testbench-core</artifactId>
            <scope>test</scope>
        </dependency>
        <dependency>
            <groupId>org.springframework.boot</groupId>
            <artifactId>spring-boot-devtools</artifactId>
        </dependency>
        <dependency>
            <groupId>org.springframework.boot</groupId>
            <artifactId>spring-boot-starter-data-jpa</artifactId>
        </dependency>
        <dependency>
            <groupId>org.springframework.boot</groupId>
            <artifactId>spring-boot-starter-security</artifactId>
        </dependency>
        <dependency>
            <groupId>org.springframework.boot</groupId>
            <artifactId>spring-boot-starter-oauth2-resource-server</artifactId>
        </dependency>
        <dependency>
            <groupId>org.springframework.security</groupId>
            <artifactId>spring-security-oauth2-jose</artifactId>
        </dependency>
        <dependency>
            <groupId>org.springframework.security</groupId>
            <artifactId>spring-security-oauth2-resource-server</artifactId>
        </dependency>
        <dependency>
            <groupId>com.h2database</groupId>
            <artifactId>h2</artifactId>
        </dependency>

    </dependencies>

    <build>
        <defaultGoal>spring-boot:run</defaultGoal>
        <plugins>
            <plugin>
                <groupId>dev.hilla</groupId>
                <artifactId>hilla-maven-plugin</artifactId>
                <executions>
                    <execution>
                        <goals>
<<<<<<< HEAD
                            <goal>prepare-frontend</goal>
=======
                            <!-- For some reason there is "Connection reset by peer", "No buffer
                            space available" and similar errors when running this test in dev mode
                            (on a mac) -->
                            <goal>build-frontend</goal>
>>>>>>> 6fc26851
                        </goals>
                    </execution>
                </executions>
            </plugin>

            <plugin>
                <groupId>org.springframework.boot</groupId>
                <artifactId>spring-boot-maven-plugin</artifactId>
                <configuration>
                    <mainClass>com.vaadin.flow.spring.fusionsecurityjwt.Application</mainClass>
                </configuration>
            </plugin>
            <plugin>
                <artifactId>maven-clean-plugin</artifactId>
            </plugin>
            <plugin>
                <artifactId>maven-failsafe-plugin</artifactId>
                <configuration>
                    <excludes>
                        <exclude>com/vaadin/flow/spring/fusionsecurity/**/*.java</exclude>
                    </excludes>
                </configuration>
            </plugin>
        </plugins>
    </build>

    <profiles>
        <profile>
            <!-- Production mode is activated using -Pproduction -->
            <id>production</id>
            <build>
                <plugins>
                    <plugin>
                        <groupId>dev.hilla</groupId>
                        <artifactId>hilla-maven-plugin</artifactId>
                        <executions>
                            <execution>
                                <goals>
                                    <goal>build-frontend</goal>
                                </goals>
                                <phase>compile</phase>
                            </execution>
                        </executions>
                    </plugin>
                </plugins>
            </build>
        </profile>
    </profiles>

</project><|MERGE_RESOLUTION|>--- conflicted
+++ resolved
@@ -71,14 +71,10 @@
                 <executions>
                     <execution>
                         <goals>
-<<<<<<< HEAD
-                            <goal>prepare-frontend</goal>
-=======
                             <!-- For some reason there is "Connection reset by peer", "No buffer
                             space available" and similar errors when running this test in dev mode
                             (on a mac) -->
                             <goal>build-frontend</goal>
->>>>>>> 6fc26851
                         </goals>
                     </execution>
                 </executions>
