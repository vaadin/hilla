--- conflicted
+++ resolved
@@ -4,7 +4,6 @@
   "dependencies": {
     "@hilla/form": "../../../../ts/form",
     "@hilla/frontend": "../../../../ts/hilla-frontend",
-<<<<<<< HEAD
     "@hilla/generator-typescript-cli": "../../../../ts/generator-typescript-cli",
     "@hilla/generator-typescript-core": "../../../../ts/generator-typescript-core",
     "@hilla/generator-typescript-plugin-backbone": "../../../../ts/generator-typescript-plugin-backbone",
@@ -13,10 +12,7 @@
     "@hilla/generator-typescript-plugin-model": "../../../../ts/generator-typescript-plugin-model",
     "@hilla/generator-typescript-plugin-push": "../../../../ts/generator-typescript-plugin-push",
     "@hilla/generator-typescript-utils": "../../../../ts/generator-typescript-utils",
-    "@polymer/polymer": "3.4.1",
-=======
     "@polymer/polymer": "3.5.1",
->>>>>>> ba986ac8
     "@vaadin/common-frontend": "0.0.17",
     "@vaadin/flow-frontend": "./target/flow-frontend",
     "@vaadin/router": "1.7.4",
@@ -41,6 +37,14 @@
     "dependencies": {
       "@hilla/form": "1.2.0-alpha1",
       "@hilla/frontend": "1.2.0-alpha1",
+      "@hilla/generator-typescript-cli": "1.2.0-alpha3",
+      "@hilla/generator-typescript-core": "1.2.0-alpha3",
+      "@hilla/generator-typescript-plugin-backbone": "1.2.0-alpha3",
+      "@hilla/generator-typescript-plugin-barrel": "1.2.0-alpha3",
+      "@hilla/generator-typescript-plugin-client": "1.2.0-alpha3",
+      "@hilla/generator-typescript-plugin-model": "1.2.0-alpha3",
+      "@hilla/generator-typescript-plugin-push": "1.2.0-alpha3",
+      "@hilla/generator-typescript-utils": "1.2.0-alpha3",
       "@polymer/polymer": "3.5.1",
       "@vaadin/common-frontend": "0.0.17",
       "@vaadin/router": "1.7.4",
@@ -61,7 +65,7 @@
       "workbox-core": "6.5.0",
       "workbox-precaching": "6.5.0"
     },
-    "hash": "79f0c90b70b8e29c0268c4e53ce55e36b291c059710466eb536dfb8e0b85cdca"
+    "hash": "1cd375020cc282501e6165466e24728ac64c721a1d111b2aa149487cc922c23c"
   },
   "overrides": {
     "@vaadin/common-frontend": "$@vaadin/common-frontend",
@@ -70,6 +74,14 @@
     "@vaadin/router": "$@vaadin/router",
     "@polymer/polymer": "$@polymer/polymer",
     "@hilla/form": "$@hilla/form",
-    "@hilla/frontend": "$@hilla/frontend"
+    "@hilla/frontend": "$@hilla/frontend",
+    "@hilla/generator-typescript-cli": "$@hilla/generator-typescript-cli",
+    "@hilla/generator-typescript-core": "$@hilla/generator-typescript-core",
+    "@hilla/generator-typescript-plugin-backbone": "$@hilla/generator-typescript-plugin-backbone",
+    "@hilla/generator-typescript-plugin-barrel": "$@hilla/generator-typescript-plugin-barrel",
+    "@hilla/generator-typescript-plugin-client": "$@hilla/generator-typescript-plugin-client",
+    "@hilla/generator-typescript-plugin-model": "$@hilla/generator-typescript-plugin-model",
+    "@hilla/generator-typescript-plugin-push": "$@hilla/generator-typescript-plugin-push",
+    "@hilla/generator-typescript-utils": "$@hilla/generator-typescript-utils"
   }
 }