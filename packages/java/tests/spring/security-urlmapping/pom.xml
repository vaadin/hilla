--- conflicted
+++ resolved
@@ -23,13 +23,6 @@
             <artifactId>hilla</artifactId>
         </dependency>
         <dependency>
-<<<<<<< HEAD
-            <groupId>com.vaadin</groupId>
-            <artifactId>hilla-spring-boot-starter</artifactId>
-        </dependency>
-        <dependency>
-=======
->>>>>>> 380ec601
             <groupId>com.vaadin</groupId>
             <artifactId>vaadin-testbench-core</artifactId>
             <scope>test</scope>
