{
  "name": "no-name",
  "license": "UNLICENSED",
  "type": "module",
  "dependencies": {
    "@polymer/polymer": "3.5.1",
    "@types/react": "18.2.50",
    "@types/react-dom": "18.2.18",
    "@vaadin/bundles": "24.4.0-alpha12",
    "@vaadin/common-frontend": "0.0.19",
    "@vaadin/hilla-frontend": "file:../../../../ts/frontend",
    "@vaadin/hilla-generator-cli": "file:../../../../ts/generator-cli",
    "@vaadin/hilla-generator-core": "file:../../../../ts/generator-core",
    "@vaadin/hilla-generator-plugin-backbone": "file:../../../../ts/generator-plugin-backbone",
    "@vaadin/hilla-generator-plugin-barrel": "file:../../../../ts/generator-plugin-barrel",
    "@vaadin/hilla-generator-plugin-client": "file:../../../../ts/generator-plugin-client",
    "@vaadin/hilla-generator-plugin-model": "file:../../../../ts/generator-plugin-model",
    "@vaadin/hilla-generator-plugin-push": "file:../../../../ts/generator-plugin-push",
    "@vaadin/hilla-generator-plugin-subtypes": "file:../../../../ts/generator-plugin-subtypes",
    "@vaadin/hilla-generator-utils": "file:../../../../ts/generator-utils",
    "@vaadin/hilla-lit-form": "file:../../../../ts/lit-form",
    "@vaadin/hilla-react-auth": "file:../../../../ts/react-auth",
    "@vaadin/hilla-react-crud": "file:../../../../ts/react-crud",
    "@vaadin/hilla-react-form": "file:../../../../ts/react-form",
    "@vaadin/react-components": "24.4.0-alpha12",
    "construct-style-sheets-polyfill": "3.1.0",
    "lit": "3.1.2",
    "react": "18.2.0",
    "react-dom": "18.2.0",
    "react-router-dom": "6.21.3"
  },
  "devDependencies": {
    "@babel/preset-react": "^7",
    "@rollup/plugin-replace": "5.0.5",
    "@rollup/pluginutils": "5.1.0",
    "@vitejs/plugin-react": "4.2.1",
    "async": "3.2.5",
    "glob": "10.3.10",
    "rollup-plugin-brotli": "3.1.0",
    "rollup-plugin-visualizer": "5.12.0",
    "strip-css-comments": "5.0.0",
    "transform-ast": "2.4.4",
    "typescript": "5.3.3",
    "vite": "5.0.12",
    "vite-plugin-checker": "0.6.4",
    "workbox-build": "7.0.0",
    "workbox-core": "7.0.0",
    "workbox-precaching": "7.0.0"
  },
  "vaadin": {
    "dependencies": {
      "@polymer/polymer": "3.5.1",
      "@types/react": "18.2.50",
      "@types/react-dom": "18.2.18",
      "@vaadin/bundles": "24.4.0-alpha12",
      "@vaadin/common-frontend": "0.0.19",
<<<<<<< HEAD
      "@vaadin/hilla-core": "24.4.0-alpha3",
=======
      "@vaadin/hilla-frontend": "24.4.0-alpha3",
>>>>>>> f7fa4a5b
      "@vaadin/hilla-generator-cli": "24.4.0-alpha3",
      "@vaadin/hilla-generator-core": "24.4.0-alpha3",
      "@vaadin/hilla-generator-plugin-backbone": "24.4.0-alpha3",
      "@vaadin/hilla-generator-plugin-barrel": "24.4.0-alpha3",
      "@vaadin/hilla-generator-plugin-client": "24.4.0-alpha3",
      "@vaadin/hilla-generator-plugin-model": "24.4.0-alpha3",
      "@vaadin/hilla-generator-plugin-push": "24.4.0-alpha3",
      "@vaadin/hilla-generator-plugin-subtypes": "24.4.0-alpha3",
      "@vaadin/hilla-generator-utils": "24.4.0-alpha3",
      "@vaadin/hilla-lit-form": "24.4.0-alpha3",
      "@vaadin/hilla-react-auth": "24.4.0-alpha3",
      "@vaadin/hilla-react-crud": "24.4.0-alpha3",
      "@vaadin/hilla-react-form": "24.4.0-alpha3",
<<<<<<< HEAD
      "@vaadin/react-components": "24.4.0-alpha12",
=======
>>>>>>> f7fa4a5b
      "construct-style-sheets-polyfill": "3.1.0",
      "lit": "3.1.2",
      "react": "18.2.0",
      "react-dom": "18.2.0",
      "react-router-dom": "6.21.3"
    },
    "devDependencies": {
      "@babel/preset-react": "^7",
      "@rollup/plugin-replace": "5.0.5",
      "@rollup/pluginutils": "5.1.0",
      "@vitejs/plugin-react": "4.2.1",
      "async": "3.2.5",
      "glob": "10.3.10",
      "rollup-plugin-brotli": "3.1.0",
      "rollup-plugin-visualizer": "5.12.0",
      "strip-css-comments": "5.0.0",
      "transform-ast": "2.4.4",
      "typescript": "5.3.3",
      "vite": "5.0.12",
      "vite-plugin-checker": "0.6.4",
      "workbox-build": "7.0.0",
      "workbox-core": "7.0.0",
      "workbox-precaching": "7.0.0"
    },
    "hash": "12b14aaac6afe70a61e465f5910429e9f6d99115c7390d32e69cac31cb2706ed"
  },
  "overrides": {
    "@vaadin/common-frontend": "$@vaadin/common-frontend",
    "construct-style-sheets-polyfill": "$construct-style-sheets-polyfill",
    "lit": "$lit",
    "@polymer/polymer": "$@polymer/polymer",
    "@vaadin/hilla-generator-plugin-model": "$@vaadin/hilla-generator-plugin-model",
    "@vaadin/hilla-generator-plugin-barrel": "$@vaadin/hilla-generator-plugin-barrel",
    "@vaadin/hilla-generator-plugin-push": "$@vaadin/hilla-generator-plugin-push",
    "@vaadin/hilla-generator-core": "$@vaadin/hilla-generator-core",
    "@vaadin/hilla-generator-plugin-client": "$@vaadin/hilla-generator-plugin-client",
    "@vaadin/hilla-generator-utils": "$@vaadin/hilla-generator-utils",
    "@vaadin/hilla-generator-plugin-backbone": "$@vaadin/hilla-generator-plugin-backbone",
    "@vaadin/hilla-generator-cli": "$@vaadin/hilla-generator-cli",
    "@vaadin/hilla-react-form": "$@vaadin/hilla-react-form",
    "@vaadin/hilla-react-crud": "$@vaadin/hilla-react-crud",
    "react-router-dom": "$react-router-dom",
    "@vaadin/hilla-react-auth": "$@vaadin/hilla-react-auth",
    "@vaadin/hilla-frontend": "$@vaadin/hilla-frontend",
    "@vaadin/hilla-generator-plugin-subtypes": "$@vaadin/hilla-generator-plugin-subtypes",
    "react-dom": "$react-dom",
    "@types/react-dom": "$@types/react-dom",
    "@types/react": "$@types/react",
    "react": "$react",
    "@vaadin/react-components": "$@vaadin/react-components",
    "@vaadin/bundles": "$@vaadin/bundles"
  }
}<|MERGE_RESOLUTION|>--- conflicted
+++ resolved
@@ -54,11 +54,7 @@
       "@types/react-dom": "18.2.18",
       "@vaadin/bundles": "24.4.0-alpha12",
       "@vaadin/common-frontend": "0.0.19",
-<<<<<<< HEAD
-      "@vaadin/hilla-core": "24.4.0-alpha3",
-=======
       "@vaadin/hilla-frontend": "24.4.0-alpha3",
->>>>>>> f7fa4a5b
       "@vaadin/hilla-generator-cli": "24.4.0-alpha3",
       "@vaadin/hilla-generator-core": "24.4.0-alpha3",
       "@vaadin/hilla-generator-plugin-backbone": "24.4.0-alpha3",
@@ -72,10 +68,6 @@
       "@vaadin/hilla-react-auth": "24.4.0-alpha3",
       "@vaadin/hilla-react-crud": "24.4.0-alpha3",
       "@vaadin/hilla-react-form": "24.4.0-alpha3",
-<<<<<<< HEAD
-      "@vaadin/react-components": "24.4.0-alpha12",
-=======
->>>>>>> f7fa4a5b
       "construct-style-sheets-polyfill": "3.1.0",
       "lit": "3.1.2",
       "react": "18.2.0",
