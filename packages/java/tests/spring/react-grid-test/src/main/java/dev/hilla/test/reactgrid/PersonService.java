package dev.hilla.test.reactgrid;

import dev.hilla.BrowserCallable;
import dev.hilla.crud.CrudRepositoryService;
import org.springframework.stereotype.Service;

import com.vaadin.flow.server.auth.AnonymousAllowed;

@BrowserCallable
@AnonymousAllowed
public class PersonService
        extends CrudRepositoryService<Person, Long, PersonRepository> {

<<<<<<< HEAD
=======
    public PersonService(PersonRepository repository) {
        super(Person.class, repository);
    }
>>>>>>> 25e8522f
}<|MERGE_RESOLUTION|>--- conflicted
+++ resolved
@@ -11,10 +11,4 @@
 public class PersonService
         extends CrudRepositoryService<Person, Long, PersonRepository> {
 
-<<<<<<< HEAD
-=======
-    public PersonService(PersonRepository repository) {
-        super(Person.class, repository);
-    }
->>>>>>> 25e8522f
 }