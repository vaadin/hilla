--- conflicted
+++ resolved
@@ -49,52 +49,51 @@
 INSERT INTO person (version, first_name, last_name, lucky_number, email_verified, birth_date, shift_start, appointment_time) VALUES (1, 'William', 'Young', 22, true, '1993-12-03', '12:40', '2023-09-27 07:05:59');
 INSERT INTO person (version, first_name, last_name, lucky_number, email_verified, birth_date, shift_start, appointment_time) VALUES (1, 'Xander', 'Zane', 18, true, '1997-10-20', '08:00', '2023-09-27 15:50:33');
 
-<<<<<<< HEAD
-INSERT INTO company (id, version, name) VALUES (1, 0, 'Vaadin');
-INSERT INTO company (id, version, name) VALUES (2, 0, 'Google');
+INSERT INTO company (version, name) VALUES (1, 'Vaadin');
+INSERT INTO company (version, name) VALUES (1, 'Google');
 
 -- Addresses
-INSERT INTO address (id, version, street_address, city, country) VALUES
-(1, 1, '12 Baker St', 'London', 'UK'),
-(2, 1, '2345 Park Ave', 'New York', 'USA'),
-(3, 1, '9/11 Kings Rd', 'Sydney', 'Australia'),
-(4, 1, '888 Orchard Ln', 'Vancouver', 'Canada'),
-(5, 1, '67 Shinjuku', 'Tokyo', 'Japan'),
-(6, 1, '23 Quay St', 'Dublin', 'Ireland'),
-(7, 1, '4321 King Blvd', 'Toronto', 'Canada'),
-(8, 1, '71 Beach Dr', 'Los Angeles', 'USA'),
-(9, 1, '222 Elm St', 'San Francisco', 'USA'),
-(10, 1, '56 River Rd', 'Paris', 'France');
+INSERT INTO address (version, street_address, city, country) VALUES
+(1, '12 Baker St', 'London', 'UK'),
+(1, '2345 Park Ave', 'New York', 'USA'),
+(1, '9/11 Kings Rd', 'Sydney', 'Australia'),
+(1, '888 Orchard Ln', 'Vancouver', 'Canada'),
+(1, '67 Shinjuku', 'Tokyo', 'Japan'),
+(1, '23 Quay St', 'Dublin', 'Ireland'),
+(1, '4321 King Blvd', 'Toronto', 'Canada'),
+(1, '71 Beach Dr', 'Los Angeles', 'USA'),
+(1, '222 Elm St', 'San Francisco', 'USA'),
+(1, '56 River Rd', 'Paris', 'France');
 
 -- Departments
-INSERT INTO department (id, version, name) VALUES
-(1, 1, 'IT'),
-(2, 1, 'HR');
+INSERT INTO department (version, name) VALUES
+(1, 'IT'),
+(1, 'HR');
 
 -- Employees
-INSERT INTO employee (id, version, name, home_address_id, department_id) VALUES
-(1, 1, 'Alice', 1, 1),
-(2, 1, 'Bob', 2, 1),
-(3, 1, 'Charlie', 3, 2),
-(4, 1, 'David', 4, 2),
-(5, 1, 'Eve', 5, 1),
-(6, 1, 'Frank', 6, 2),
-(7, 1, 'Grace', 7, 1),
-(8, 1, 'Hank', 8, 2),
-(9, 1, 'Irene', 9, 1),
-(10, 1, 'Jack', 10, 2);
+INSERT INTO employee (version, name, home_address_id, department_id) VALUES
+(1, 'Alice', 1, 1),
+(1, 'Bob', 2, 1),
+(1, 'Charlie', 3, 2),
+(1, 'David', 4, 2),
+(1, 'Eve', 5, 1),
+(1, 'Frank', 6, 2),
+(1, 'Grace', 7, 1),
+(1, 'Hank', 8, 2),
+(1, 'Irene', 9, 1),
+(1, 'Jack', 10, 2);
 
 -- FoodItems (allergies)
-INSERT INTO food_item (id, version, name) VALUES
-(1, 1, 'Peanuts'),
-(2, 1, 'Strawberries'),
-(3, 1, 'Dairy'),
-(4, 1, 'Gluten'),
-(5, 1, 'Soy'),
-(6, 1, 'Shellfish'),
-(7, 1, 'Eggs'),
-(8, 1, 'Tree Nuts'),
-(9, 1, 'Fish');
+INSERT INTO food_item (version, name) VALUES
+(1, 'Peanuts'),
+(1, 'Strawberries'),
+(1, 'Dairy'),
+(1, 'Gluten'),
+(1, 'Soy'),
+(1, 'Shellfish'),
+(1, 'Eggs'),
+(1, 'Tree Nuts'),
+(1, 'Fish');
 
 -- Assigning food allergies to employees
 INSERT INTO employee_allergies (employee_id, allergies_id) VALUES 
@@ -107,8 +106,4 @@
 (7, 8),
 (8, 9),
 (9, 3), (9, 5),
-(10, 6), (10, 8);
-=======
-INSERT INTO company (version, name) VALUES (1, 'Vaadin');
-INSERT INTO company (version, name) VALUES (1, 'Google');
->>>>>>> 34fb8465
+(10, 6), (10, 8);