<?xml version="1.0" encoding="UTF-8"?>
<project xmlns="http://maven.apache.org/POM/4.0.0"
         xmlns:xsi="http://www.w3.org/2001/XMLSchema-instance"
         xsi:schemaLocation="http://maven.apache.org/POM/4.0.0 http://maven.apache.org/xsd/maven-4.0.0.xsd">
  <modelVersion>4.0.0</modelVersion>
  <parent>
    <groupId>dev.hilla</groupId>
    <artifactId>tests</artifactId>
    <version>2.0-SNAPSHOT</version>
  </parent>

  <artifactId>tests-spring</artifactId>
  <name>Hilla Spring Tests</name>

  <packaging>pom</packaging>

  <properties>
    <maven.deploy.skip>true</maven.deploy.skip>
    <maven.javadoc.skip>true</maven.javadoc.skip>
<<<<<<< HEAD
=======
    <vaadin.version>24.0-SNAPSHOT</vaadin.version>
>>>>>>> 50828113
    <formatter.basedir>${project.parent.parent.basedir}</formatter.basedir>
  </properties>

  <dependencyManagement>
    <dependencies>

      <dependency>
        <groupId>org.springframework.boot</groupId>
        <artifactId>spring-boot-starter-web</artifactId>
        <exclusions>
          <!-- Exclude logback as Selenium via netty otherwise logs excessively -->
          <exclusion>
            <groupId>ch.qos.logback</groupId>
            <artifactId>logback-classic</artifactId>
          </exclusion>
        </exclusions>
        <version>${spring.boot.version}</version>
      </dependency>

      <dependency>
        <groupId>com.vaadin</groupId>
        <artifactId>vaadin-testbench-bom</artifactId>
        <type>pom</type>
        <scope>import</scope>
        <version>${testbench.version}</version>
      </dependency>

      <dependency>
        <groupId>org.springframework.boot</groupId>
        <artifactId>spring-boot-dependencies</artifactId>
        <version>${spring.boot.version}</version>
        <type>pom</type>
        <scope>import</scope>
      </dependency>

      <dependency>
        <groupId>com.vaadin</groupId>
        <artifactId>vaadin-lumo-theme</artifactId>
        <version>${vaadin.component.version}</version>
      </dependency>

      <dependency>
        <groupId>com.vaadin</groupId>
        <artifactId>flow-bom</artifactId>
        <version>${flow.version}</version>
        <type>pom</type>
        <scope>import</scope>
      </dependency>
    </dependencies>
  </dependencyManagement>

  <dependencies>
    <!-- Project dependencies -->
    <dependency>
      <groupId>org.slf4j</groupId>
      <artifactId>slf4j-simple</artifactId>
    </dependency>
    <dependency>
      <groupId>org.junit.vintage</groupId>
      <artifactId>junit-vintage-engine</artifactId>
      <scope>test</scope>
    </dependency>

    <!-- JDK 9+ dependencies -->
    <dependency>
      <groupId>jakarta.activation</groupId>
      <artifactId>jakarta.activation-api</artifactId>
      <version>${jakarta.activation.api.version}</version>
    </dependency>
    <dependency>
      <groupId>jakarta.annotation</groupId>
      <artifactId>jakarta.annotation-api</artifactId>
      <version>${jakarta.annotation.api.version}</version>
    </dependency>
    <dependency>
      <groupId>com.sun.xml.bind</groupId>
      <artifactId>jaxb-impl</artifactId>
      <version>${jaxb.version}</version>
    </dependency>
  </dependencies>

  <build>
    <pluginManagement>
      <plugins>
        <plugin>
          <groupId>org.springframework.boot</groupId>
          <artifactId>spring-boot-maven-plugin</artifactId>
          <version>${spring.boot.version}</version>
          <executions>
            <!-- start and stop application when running integration tests -->
            <execution>
              <id>pre-integration-test</id>
              <goals>
                <goal>start</goal>
              </goals>
            </execution>
            <execution>
              <id>post-integration-test</id>
              <goals>
                <goal>stop</goal>
              </goals>
            </execution>
          </executions>
        </plugin>
      </plugins>
    </pluginManagement>

    <plugins>
      <plugin>
        <groupId>org.eclipse.jetty</groupId>
        <artifactId>jetty-maven-plugin</artifactId>
      </plugin>
    </plugins>
  </build>

  <profiles>
    <profile>
      <id>it-modules</id>
      <activation>
        <property>
          <name>!skipTests</name>
        </property>
      </activation>
      <modules>
        <module>endpoints</module>
        <module>endpoints-custom-client</module>

        <module>security</module>
        <module>security-contextpath</module>
        <module>security-jwt</module>
        <module>security-urlmapping</module>
      </modules>
    </profile>

    <profile>
      <id>java17</id>
      <activation>
        <jdk>[17,)</jdk>
        <property>
          <name>!skipTests</name>
        </property>
      </activation>
      <modules>
        <module>endpoints-latest-java</module>
      </modules>
    </profile>
    <profile>
      <id>validation</id>
      <properties>
        <maven.javadoc.skip>true</maven.javadoc.skip>
      </properties>
    </profile>
  </profiles>
</project><|MERGE_RESOLUTION|>--- conflicted
+++ resolved
@@ -17,10 +17,6 @@
   <properties>
     <maven.deploy.skip>true</maven.deploy.skip>
     <maven.javadoc.skip>true</maven.javadoc.skip>
-<<<<<<< HEAD
-=======
-    <vaadin.version>24.0-SNAPSHOT</vaadin.version>
->>>>>>> 50828113
     <formatter.basedir>${project.parent.parent.basedir}</formatter.basedir>
   </properties>
 
