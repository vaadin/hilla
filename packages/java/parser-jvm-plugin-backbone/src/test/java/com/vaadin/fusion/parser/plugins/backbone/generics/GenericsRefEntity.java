package com.vaadin.fusion.parser.plugins.backbone.generics;

import java.util.ArrayList;
import java.util.List;

public class GenericsRefEntity<T> {
    private T property;

    public <U extends List<String>> U getList() {
        return (U) new ArrayList<String>();
    }

    public <U extends GenericsRefEntity<String>> U getRef() {
        return (U) new GenericsRefEntity<String>();
    }

<<<<<<< HEAD
    public T getSomething() {
        return property;
    }

    public <U> U getSomethingElse() {
        return (U) new Object();
=======
    public <U> U getValueWithAnotherGenericType() {
        return (U) new Object();
    }

    public T getValueWithGenericType() {
        return property;
>>>>>>> e2e9f714
    }
}<|MERGE_RESOLUTION|>--- conflicted
+++ resolved
@@ -14,20 +14,11 @@
         return (U) new GenericsRefEntity<String>();
     }
 
-<<<<<<< HEAD
-    public T getSomething() {
-        return property;
-    }
-
-    public <U> U getSomethingElse() {
-        return (U) new Object();
-=======
     public <U> U getValueWithAnotherGenericType() {
         return (U) new Object();
     }
 
     public T getValueWithGenericType() {
         return property;
->>>>>>> e2e9f714
     }
 }