--- conflicted
+++ resolved
@@ -1,10 +1,5 @@
 package com.vaadin.fusion.parser.plugins.backbone.multiendpoints;
 
-<<<<<<< HEAD
-import static com.vaadin.fusion.parser.testutils.OpenAPIAssertions.assertEquals;
-
-=======
->>>>>>> e2e9f714
 import java.io.IOException;
 import java.net.URISyntaxException;
 import java.util.Set;
@@ -13,30 +8,7 @@
 
 import com.vaadin.fusion.parser.core.ParserConfig;
 import com.vaadin.fusion.parser.plugins.backbone.BackbonePlugin;
-<<<<<<< HEAD
-import com.vaadin.fusion.parser.testutils.ResourceLoader;
-
-import io.swagger.v3.core.util.Json;
-import io.swagger.v3.oas.models.OpenAPI;
-
-public class MultiEndpointsTest {
-    private final ObjectMapper mapper = Json.mapper();
-    private final ResourceLoader resourceLoader;
-    private Path targetDir;
-
-    {
-        var target = getClass();
-        resourceLoader = new ResourceLoader(target::getResource,
-                target::getProtectionDomain);
-    }
-
-    @BeforeEach
-    public void setup() throws URISyntaxException {
-        targetDir = resourceLoader.findTargetDirPath();
-    }
-=======
 import com.vaadin.fusion.parser.plugins.backbone.utils.TestBase;
->>>>>>> e2e9f714
 
 public class MultiEndpointsTest extends TestBase {
     @Test
