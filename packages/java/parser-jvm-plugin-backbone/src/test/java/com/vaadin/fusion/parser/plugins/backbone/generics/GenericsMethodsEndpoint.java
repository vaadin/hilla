--- conflicted
+++ resolved
@@ -12,11 +12,7 @@
         return ref;
     }
 
-<<<<<<< HEAD
-    public <T> T getSomething(T something) {
-=======
     public <T> T getValueWithGenericType(T something) {
->>>>>>> e2e9f714
         return something;
     }
 }