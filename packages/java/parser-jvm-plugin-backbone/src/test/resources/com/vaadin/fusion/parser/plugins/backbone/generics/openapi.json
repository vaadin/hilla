{
  "openapi": "3.0.1",
  "info": {
    "title": "Vaadin Application",
    "version": "1.0.0"
  },
  "servers": [
    {
      "url": "http://localhost:8080/connect",
      "description": "Vaadin Backend"
    }
  ],
  "tags": [
    {
      "name": "GenericsBareEndpoint"
    },
    {
      "name": "GenericsExtendedEndpoint"
    },
    {
      "name": "GenericsMethodsEndpoint"
    },
    {
      "name": "GenericsRefEndpoint"
    }
  ],
  "paths": {
    "/GenericsBareEndpoint/getSomething": {
      "post": {
        "tags": ["GenericsBareEndpoint"],
        "operationId": "GenericsBareEndpoint_getSomething_POST",
        "requestBody": {
          "content": {
            "application/json": {
              "schema": {
                "type": "object",
                "properties": {
                  "something": {
                    "type": "object"
                  }
                }
              }
            }
          }
        },
        "responses": {
          "200": {
            "description": "",
            "content": {
              "application/json": {
                "schema": {
                  "type": "object"
                }
              }
            }
          }
        }
      }
    },
    "/GenericsExtendedEndpoint/getMap": {
      "post": {
        "tags": ["GenericsExtendedEndpoint"],
        "operationId": "GenericsExtendedEndpoint_getMap_POST",
        "requestBody": {
          "content": {
            "application/json": {
              "schema": {
                "type": "object",
                "properties": {
                  "map": {
                    "type": "object",
                    "additionalProperties": {
                      "type": "object"
                    },
                    "nullable": true
                  }
                }
              }
            }
          }
        },
        "responses": {
          "200": {
            "description": "",
            "content": {
              "application/json": {
                "schema": {
                  "type": "object",
                  "additionalProperties": {
                    "type": "object"
                  },
                  "nullable": true
                }
              }
            }
          }
        }
      }
    },
    "/GenericsMethodsEndpoint/getList": {
      "post": {
        "tags": ["GenericsMethodsEndpoint"],
        "operationId": "GenericsMethodsEndpoint_getList_POST",
        "requestBody": {
          "content": {
            "application/json": {
              "schema": {
                "type": "object",
                "properties": {
                  "list": {
                    "type": "array",
                    "nullable": true,
                    "items": {
                      "type": "string",
                      "nullable": true
                    }
                  }
                }
              }
            }
          }
        },
        "responses": {
          "200": {
            "description": "",
            "content": {
              "application/json": {
                "schema": {
                  "type": "array",
                  "nullable": true,
                  "items": {
                    "type": "string",
                    "nullable": true
                  }
                }
              }
            }
          }
        }
      }
    },
    "/GenericsMethodsEndpoint/getRef": {
      "post": {
        "tags": ["GenericsMethodsEndpoint"],
        "operationId": "GenericsMethodsEndpoint_getRef_POST",
        "requestBody": {
          "content": {
            "application/json": {
              "schema": {
                "type": "object",
                "properties": {
                  "ref": {
                    "nullable": true,
                    "anyOf": [
                      {
                        "$ref": "#/components/schemas/com.vaadin.fusion.parser.plugins.backbone.generics.GenericsRefEntity"
                      }
                    ]
                  }
                }
              }
            }
          }
        },
        "responses": {
          "200": {
            "description": "",
            "content": {
              "application/json": {
                "schema": {
                  "nullable": true,
                  "anyOf": [
                    {
                      "$ref": "#/components/schemas/com.vaadin.fusion.parser.plugins.backbone.generics.GenericsRefEntity"
                    }
                  ]
                }
              }
            }
          }
        }
      }
    },
<<<<<<< HEAD
    "/GenericsMethodsEndpoint/getSomething": {
      "post": {
        "tags": ["GenericsMethodsEndpoint"],
        "operationId": "GenericsMethodsEndpoint_getSomething_POST",
=======
    "/GenericsMethodsEndpoint/getValueWithGenericType": {
      "post": {
        "tags": ["GenericsMethodsEndpoint"],
        "operationId": "GenericsMethodsEndpoint_getValueWithGenericType_POST",
>>>>>>> e2e9f714
        "requestBody": {
          "content": {
            "application/json": {
              "schema": {
                "type": "object",
                "properties": {
                  "something": {
                    "type": "object"
                  }
                }
              }
            }
          }
        },
        "responses": {
          "200": {
            "description": "",
            "content": {
              "application/json": {
                "schema": {
                  "type": "object"
                }
              }
            }
          }
        }
      }
    },
    "/GenericsRefEndpoint/getReference": {
      "post": {
        "tags": ["GenericsRefEndpoint"],
        "operationId": "GenericsRefEndpoint_getReference_POST",
        "requestBody": {
          "content": {
            "application/json": {
              "schema": {
                "type": "object",
                "properties": {
                  "ref": {
                    "nullable": true,
                    "anyOf": [
                      {
                        "$ref": "#/components/schemas/com.vaadin.fusion.parser.plugins.backbone.generics.GenericsRefEntity"
                      }
                    ]
                  }
                }
              }
            }
          }
        },
        "responses": {
          "200": {
            "description": "",
            "content": {
              "application/json": {
                "schema": {
                  "nullable": true,
                  "anyOf": [
                    {
                      "$ref": "#/components/schemas/com.vaadin.fusion.parser.plugins.backbone.generics.GenericsRefEntity"
                    }
                  ]
                }
              }
            }
          }
        }
      }
    }
  },
  "components": {
    "schemas": {
      "com.vaadin.fusion.parser.plugins.backbone.generics.GenericsRefEntity": {
        "type": "object",
        "properties": {
          "list": {
            "type": "array",
            "nullable": true,
            "items": {
              "type": "string",
              "nullable": true
            }
          },
          "ref": {
            "nullable": true,
            "anyOf": [
              {
                "$ref": "#/components/schemas/com.vaadin.fusion.parser.plugins.backbone.generics.GenericsRefEntity"
              }
            ]
          },
<<<<<<< HEAD
          "something": {
            "type": "object"
          },
          "somethingElse": {
=======
          "valueWithAnotherGenericType": {
            "type": "object"
          },
          "valueWithGenericType": {
>>>>>>> e2e9f714
            "type": "object"
          }
        }
      }
    }
  }
}<|MERGE_RESOLUTION|>--- conflicted
+++ resolved
@@ -181,17 +181,10 @@
         }
       }
     },
-<<<<<<< HEAD
-    "/GenericsMethodsEndpoint/getSomething": {
-      "post": {
-        "tags": ["GenericsMethodsEndpoint"],
-        "operationId": "GenericsMethodsEndpoint_getSomething_POST",
-=======
     "/GenericsMethodsEndpoint/getValueWithGenericType": {
       "post": {
         "tags": ["GenericsMethodsEndpoint"],
         "operationId": "GenericsMethodsEndpoint_getValueWithGenericType_POST",
->>>>>>> e2e9f714
         "requestBody": {
           "content": {
             "application/json": {
@@ -284,17 +277,10 @@
               }
             ]
           },
-<<<<<<< HEAD
-          "something": {
-            "type": "object"
-          },
-          "somethingElse": {
-=======
           "valueWithAnotherGenericType": {
             "type": "object"
           },
           "valueWithGenericType": {
->>>>>>> e2e9f714
             "type": "object"
           }
         }
