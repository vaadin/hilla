package dev.hilla.parser.plugins.backbone;

import static io.swagger.v3.oas.models.Components.COMPONENTS_SCHEMAS_REF;

import java.util.ArrayList;
import java.util.List;

import dev.hilla.parser.models.ClassRefSignatureModel;
import dev.hilla.parser.models.SignatureModel;

import io.swagger.v3.oas.models.media.ArraySchema;
import io.swagger.v3.oas.models.media.BooleanSchema;
import io.swagger.v3.oas.models.media.ComposedSchema;
import io.swagger.v3.oas.models.media.DateSchema;
import io.swagger.v3.oas.models.media.DateTimeSchema;
import io.swagger.v3.oas.models.media.IntegerSchema;
import io.swagger.v3.oas.models.media.MapSchema;
import io.swagger.v3.oas.models.media.NumberSchema;
import io.swagger.v3.oas.models.media.ObjectSchema;
import io.swagger.v3.oas.models.media.Schema;
import io.swagger.v3.oas.models.media.StringSchema;

final class SchemaProcessor {
    private final SignatureModel type;

    public SchemaProcessor(SignatureModel type) {
        this.type = type;
    }

    private static <T extends Schema<?>> T nullify(T schema,
            boolean condition) {
        return (T) schema.nullable(condition ? true : null);
    }

    public Schema<?> process() {
        Schema<?> result;

        if (type.isCharacter() || type.isString()) {
            result = stringSchema();
        } else if (type.isBoolean()) {
            result = booleanSchema();
        } else if (type.hasIntegerType()) {
            result = integerSchema();
        } else if (type.hasFloatType() || type.isBigDecimal()) {
            result = numberSchema();
        } else if (type.isArray()) {
            result = arraySchema();
        } else if (type.isIterable()) {
            result = iterableSchema();
        } else if (type.isMap()) {
            result = mapSchema();
        } else if (type.isDate()) {
            result = dateSchema();
        } else if (type.isDateTime()) {
            result = dateTimeSchema();
        } else if (type.isClassRef()) {
            result = refSchema();
        } else {
            result = anySchema();
        }

        return result;
    }

    private Schema<?> anySchema() {
        return new ObjectSchema();
    }

    private Schema<?> arraySchema() {
        return nullify(new ArraySchema(), true);
    }

    private Schema<?> booleanSchema() {
        return nullify(new BooleanSchema(), !type.isPrimitive());
    }

    private Schema<?> dateSchema() {
        return nullify(new DateSchema(), true);
    }

    private Schema<?> dateTimeSchema() {
        return nullify(new DateTimeSchema(), true);
    }

    private Schema<?> integerSchema() {
        return nullify(new IntegerSchema(), !type.isPrimitive())
                .format(type.isLong() ? "int64" : "int32");
    }

    private Schema<?> iterableSchema() {
        var schema = nullify(new ArraySchema(), true);
        var _type = (ClassRefSignatureModel) type;

        if (type.isNonJDKClass()) {
            schema.addExtension("x-class-name", _type.getName());
        }

        return schema;
    }

    private Schema<?> mapSchema() {
        var schema = nullify(new MapSchema(), true);

        var _type = (ClassRefSignatureModel) type;
<<<<<<< HEAD
        var schema = nullify(new MapSchema(), true);
=======
        var typeArguments = _type.getTypeArguments();

        // For the TS generator, to recognize a schema as a map, it requires
        // "additionalProperties" to be set
        schema.additionalProperties(!typeArguments.isEmpty()
                ? new SchemaProcessor(typeArguments.get(1), info, storage)
                        .process()
                : anySchema());
>>>>>>> bd62e9bd

        if (type.isNonJDKClass()) {
            schema.addExtension("x-class-name", _type.getName());
        }

        return schema;
    }

    private Schema<?> numberSchema() {
        return nullify(new NumberSchema(), !type.isPrimitive())
                .format(type.isFloat() ? "float" : "double");
    }

<<<<<<< HEAD
=======
    private Schema<?> optionalSchema() {
        var _type = (ClassRefSignatureModel) type;
        var typeArguments = _type.getTypeArguments();

        return !typeArguments.isEmpty()
                ? new SchemaProcessor(typeArguments.get(0), info, storage)
                        .process()
                : anySchema();
    }

>>>>>>> bd62e9bd
    private Schema<?> refSchema() {
        if (type.isJDKClass()) {
            return anySchema();
        }

        var _type = (ClassRefSignatureModel) type;
        var fullyQualifiedName = _type.getClassInfo().getName();

        return nullify(new ComposedSchema(), true)
                .anyOf(new ArrayList<>(List.of(new Schema<>()
                        .$ref(COMPONENTS_SCHEMAS_REF + fullyQualifiedName))));
    }

    private Schema<?> stringSchema() {
        return nullify(new StringSchema(), !type.isPrimitive());
    }
<<<<<<< HEAD
=======

    private Schema<?> typeArgumentSchema() {
        var types = ((TypeArgumentModel) type).getAssociatedTypes();

        return !types.isEmpty()
                ? new SchemaProcessor(types.get(0), info, storage).process()
                : anySchema();
    }

    private Schema<?> typeParameterSchema() {
        return ((TypeParameterModel) type).getBounds().stream()
                .filter(Objects::nonNull)
                .filter(bound -> !bound.isNativeObject())
                .<Schema<?>> map(
                        bound -> new SchemaProcessor(bound, info, storage)
                                .process())
                .filter(schema -> !Objects.equals(schema, anySchemaSample))
                .findFirst().orElseGet(this::anySchema);
    }

    private Schema<?> typeVariableSchema() {
        return new SchemaProcessor(((TypeVariableModel) type).resolve(), info,
                storage).process();
    }
>>>>>>> bd62e9bd
}<|MERGE_RESOLUTION|>--- conflicted
+++ resolved
@@ -99,21 +99,13 @@
     }
 
     private Schema<?> mapSchema() {
-        var schema = nullify(new MapSchema(), true);
-
         var _type = (ClassRefSignatureModel) type;
-<<<<<<< HEAD
-        var schema = nullify(new MapSchema(), true);
-=======
-        var typeArguments = _type.getTypeArguments();
 
         // For the TS generator, to recognize a schema as a map, it requires
-        // "additionalProperties" to be set
-        schema.additionalProperties(!typeArguments.isEmpty()
-                ? new SchemaProcessor(typeArguments.get(1), info, storage)
-                        .process()
-                : anySchema());
->>>>>>> bd62e9bd
+        // "additionalProperties" to be set. The default "any" option could be
+        // updated later.
+        var schema = nullify(new MapSchema(), true)
+                .additionalProperties(anySchema());
 
         if (type.isNonJDKClass()) {
             schema.addExtension("x-class-name", _type.getName());
@@ -127,19 +119,6 @@
                 .format(type.isFloat() ? "float" : "double");
     }
 
-<<<<<<< HEAD
-=======
-    private Schema<?> optionalSchema() {
-        var _type = (ClassRefSignatureModel) type;
-        var typeArguments = _type.getTypeArguments();
-
-        return !typeArguments.isEmpty()
-                ? new SchemaProcessor(typeArguments.get(0), info, storage)
-                        .process()
-                : anySchema();
-    }
-
->>>>>>> bd62e9bd
     private Schema<?> refSchema() {
         if (type.isJDKClass()) {
             return anySchema();
@@ -156,31 +135,4 @@
     private Schema<?> stringSchema() {
         return nullify(new StringSchema(), !type.isPrimitive());
     }
-<<<<<<< HEAD
-=======
-
-    private Schema<?> typeArgumentSchema() {
-        var types = ((TypeArgumentModel) type).getAssociatedTypes();
-
-        return !types.isEmpty()
-                ? new SchemaProcessor(types.get(0), info, storage).process()
-                : anySchema();
-    }
-
-    private Schema<?> typeParameterSchema() {
-        return ((TypeParameterModel) type).getBounds().stream()
-                .filter(Objects::nonNull)
-                .filter(bound -> !bound.isNativeObject())
-                .<Schema<?>> map(
-                        bound -> new SchemaProcessor(bound, info, storage)
-                                .process())
-                .filter(schema -> !Objects.equals(schema, anySchemaSample))
-                .findFirst().orElseGet(this::anySchema);
-    }
-
-    private Schema<?> typeVariableSchema() {
-        return new SchemaProcessor(((TypeVariableModel) type).resolve(), info,
-                storage).process();
-    }
->>>>>>> bd62e9bd
 }