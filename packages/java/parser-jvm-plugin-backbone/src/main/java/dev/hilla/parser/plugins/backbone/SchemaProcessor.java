--- conflicted
+++ resolved
@@ -8,9 +8,6 @@
 import javax.annotation.Nonnull;
 
 import dev.hilla.parser.core.SharedStorage;
-<<<<<<< HEAD
-import dev.hilla.parser.models.*;
-=======
 import dev.hilla.parser.core.SignatureInfo;
 import dev.hilla.parser.models.ArraySignatureModel;
 import dev.hilla.parser.models.ClassRefSignatureModel;
@@ -18,7 +15,6 @@
 import dev.hilla.parser.models.TypeArgumentModel;
 import dev.hilla.parser.models.TypeParameterModel;
 import dev.hilla.parser.models.TypeVariableModel;
->>>>>>> 2aa5f286
 
 import io.swagger.v3.oas.models.media.ArraySchema;
 import io.swagger.v3.oas.models.media.BooleanSchema;
@@ -89,7 +85,6 @@
             result = anySchema();
         }
 
-<<<<<<< HEAD
         if (type.isNonJDKClass() && type instanceof ClassRefSignatureModel) {
             var className = ((ClassRefSignatureModel) type).getClassName();
 
@@ -98,10 +93,7 @@
             }
         }
 
-        storage.getAssociationMap().addType(result, type);
-=======
         storage.getAssociationMap().addSignature(result, type, info);
->>>>>>> 2aa5f286
 
         return result;
     }
