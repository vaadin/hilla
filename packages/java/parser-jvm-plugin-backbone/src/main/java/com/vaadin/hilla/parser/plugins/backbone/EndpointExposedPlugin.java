package com.vaadin.hilla.parser.plugins.backbone;

import java.lang.annotation.Annotation;
import java.util.stream.Stream;

import org.jspecify.annotations.NonNull;

import com.vaadin.hilla.parser.core.AbstractPlugin;
import com.vaadin.hilla.parser.core.Node;
import com.vaadin.hilla.parser.core.NodeDependencies;
import com.vaadin.hilla.parser.core.NodePath;
import com.vaadin.hilla.parser.models.ClassInfoModel;
import com.vaadin.hilla.parser.models.ClassRefSignatureModel;
import com.vaadin.hilla.parser.models.SignatureModel;
import com.vaadin.hilla.parser.models.TypeArgumentModel;
import com.vaadin.hilla.parser.models.TypeParameterModel;
import com.vaadin.hilla.parser.models.TypeVariableModel;
import com.vaadin.hilla.parser.plugins.backbone.nodes.EndpointExposedNode;
import com.vaadin.hilla.parser.plugins.backbone.nodes.EndpointNode;
import com.vaadin.hilla.parser.plugins.backbone.nodes.EndpointNonExposedNode;
import com.vaadin.hilla.parser.plugins.backbone.nodes.EndpointSignatureNode;
import com.vaadin.hilla.parser.plugins.backbone.nodes.MethodNode;
import com.vaadin.hilla.parser.plugins.backbone.nodes.TypeSignatureNode;

public final class EndpointExposedPlugin
        extends AbstractPlugin<BackbonePluginConfiguration> {
    @Override
    public void enter(NodePath<?> nodePath) {
    }

    @Override
    public void exit(NodePath<?> nodePath) {
    }

    @NonNull
    @Override
    public Node<?, ?> resolve(@NonNull Node<?, ?> node,
            @NonNull NodePath<?> parentPath) {
        if (node instanceof MethodNode
                && parentPath.getNode() instanceof EndpointExposedNode) {
            return MethodNode.of(((MethodNode) node).getSource());
        }
        if (!(node instanceof TypeSignatureNode)) {
            return node;
        }

        var signature = (SignatureModel) node.getSource();
        if (!(signature instanceof TypeParameterModel)) {
            return node;
        }

        return TypeSignatureNode.of(resolveTypeParameter(
                (TypeParameterModel) signature, parentPath));
    }

    @NonNull
    @Override
    public NodeDependencies scan(@NonNull NodeDependencies nodeDependencies) {
        var node = nodeDependencies.getNode();

        if (node instanceof EndpointNode || node instanceof EndpointExposedNode
                || node instanceof EndpointNonExposedNode) {
            // Attach type signature nodes for hierarchy parent superclass and
            // implemented interfaces, if any
            var cls = (ClassInfoModel) node.getSource();
            return nodeDependencies
                    .appendChildNodes(scanEndpointClassSignature(cls));
        }

        if (node instanceof EndpointSignatureNode) {
            // Attach the referenced class from the endpoint hierarchy type
            // signature
            var classRef = ((ClassRefSignatureModel) node.getSource());
            var classInfo = classRef.getClassInfo();
            return nodeDependencies.appendChildNodes(
                    Stream.of(createEndpointHierarchyClassNode(classInfo)));
        }

        return nodeDependencies;
    }

    /**
     * Creates a node that wraps the given endpoint hierarchy class as a source.
     * If the class is annotated with the configured {@code @EndpointExposed}
     * annotation, uses {@code EndpointExposedNode}, otherwise uses
     * {@code EndpointNonExposedNode}.
     *
     * @param classInfo
     *            The class from the endpoint hierarchy.
     * @return The node for the class.
     */
    private Node<?, ?> createEndpointHierarchyClassNode(
            ClassInfoModel classInfo) {
        var endpointExposedAnnotations = getStorage().getParserConfig()
                .getEndpointExposedAnnotations();
        var exposed = classInfo.getAnnotations().stream()
<<<<<<< HEAD
                .map(AnnotationInfoModel::getName)
                .anyMatch(endpointExposedAnnotationName::equals)
                || alwaysExpose(classInfo);
=======
                .map(annInfo -> ((Annotation) annInfo.get()).annotationType())
                .anyMatch(endpointExposedAnnotations::contains);
>>>>>>> f4a02726
        var classInfoNode = exposed ? EndpointExposedNode.of(classInfo)
                : EndpointNonExposedNode.of(classInfo);
        return classInfoNode;
    }

    private boolean alwaysExpose(ClassInfoModel classInfo) {
        return classInfo
                .is("com.vaadin.flow.spring.data.jpa.CrudRepositoryService")
                || classInfo.is(
                        "com.vaadin.flow.spring.data.jpa.ListRepositoryService");
    }

    /**
     * Replaces generic type parameters used in {@code @EndpointExposed} with
     * their arguments defined in type signatures of endpoint class hierarchy
     * descendants.
     *
     * @param typeParameter
     * @param path
     * @return
     */
    private SignatureModel resolveTypeParameter(
            TypeParameterModel typeParameter, NodePath<?> path) {
        var closestEndpointSignaturePath = path.stream()
                .filter(p -> p.getNode() instanceof EndpointSignatureNode)
                .findFirst();
        if (closestEndpointSignaturePath.isEmpty()) {
            return typeParameter;
        }

        var endpointSignaturePath = closestEndpointSignaturePath.get();
        var classRef = (ClassRefSignatureModel) endpointSignaturePath.getNode()
                .getSource();

        var paramIndex = classRef.getClassInfo().getTypeParameters()
                .indexOf(typeParameter);
        var typeArg = classRef.getTypeArguments().get(paramIndex);
        if (!typeArg.getWildcard().equals(TypeArgumentModel.Wildcard.NONE)) {
            // TODO: add resolving for wildcard type arguments
            return typeParameter;
        }

        var signature = typeArg.getAssociatedTypes().get(0);
        // Recursively resolve type variables
        if (signature instanceof TypeVariableModel) {
            var endpointTypeParameter = ((TypeVariableModel) signature)
                    .resolve();
            return resolveTypeParameter(endpointTypeParameter,
                    endpointSignaturePath.getParentPath());
        }

        return signature;
    }

    /**
     * Creates and returns nodes for the type signatures of the superclass and
     * implemented interfaces of the endpoint or endpoint hierarchy ancestor
     * class.
     *
     * <p>
     * The signatures are used later for type arguments lookup to resolve
     * generic type variables in exposed method parameter and result types, see
     * the {@code resolve(Node, NodePath)} lifecycle hook.
     *
     * @param endpointClass
     *            The endpoint or endpoint hierarchy class.
     * @return The stream of nodes.
     */
    private Stream<Node<?, ?>> scanEndpointClassSignature(
            ClassInfoModel endpointClass) {
        return Stream
                .concat(endpointClass.getSuperClass().stream(),
                        endpointClass.getInterfaces().stream())
                .map(EndpointSignatureNode::of);
    }
}<|MERGE_RESOLUTION|>--- conflicted
+++ resolved
@@ -94,14 +94,9 @@
         var endpointExposedAnnotations = getStorage().getParserConfig()
                 .getEndpointExposedAnnotations();
         var exposed = classInfo.getAnnotations().stream()
-<<<<<<< HEAD
-                .map(AnnotationInfoModel::getName)
-                .anyMatch(endpointExposedAnnotationName::equals)
+                .map(annInfo -> ((Annotation) annInfo.get()).annotationType())
+                .anyMatch(endpointExposedAnnotations::contains)
                 || alwaysExpose(classInfo);
-=======
-                .map(annInfo -> ((Annotation) annInfo.get()).annotationType())
-                .anyMatch(endpointExposedAnnotations::contains);
->>>>>>> f4a02726
         var classInfoNode = exposed ? EndpointExposedNode.of(classInfo)
                 : EndpointNonExposedNode.of(classInfo);
         return classInfoNode;
