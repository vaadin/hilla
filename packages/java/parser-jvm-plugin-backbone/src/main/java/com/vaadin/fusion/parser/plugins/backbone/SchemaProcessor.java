--- conflicted
+++ resolved
@@ -44,17 +44,8 @@
     }
 
     public Schema<?> process() {
-<<<<<<< HEAD
         Schema<?> result;
 
-=======
-        var schema = processType();
-        new ValidationSchemaProcessor(signature, schema).process();
-        return schema;
-    }
-
-    private Schema<?> processType() {
->>>>>>> 014e130e
         if (signature.isString()) {
             result = stringSchema();
         } else if (signature.isBoolean()) {
@@ -86,6 +77,8 @@
         }
 
         associationMap.addType(result, signature);
+
+        new ValidationSchemaProcessor(signature, result).process();
 
         return result;
     }
