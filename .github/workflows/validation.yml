name: Validation

on:
  push:
    branches: [ main, '1.1', '1.0', '1.3' ]
    paths-ignore:
      - 'hilla-logo.svg'
      - 'README.md'
      - '.github/ISSUE_TEMPLATE/*'
      - 'packages/**/README.md'
  pull_request_target:
    paths-ignore:
      - 'hilla-logo.svg'
      - 'README.md'
      - '.github/ISSUE_TEMPLATE/*'
      - 'packages/**/README.md'

jobs:
  init:
    name: Build
    runs-on: ubuntu-latest
    timeout-minutes: 15

    steps:
      - name: Check Secrets
        run: |
          TB_LICENSE="${{secrets.TB_LICENSE}}"
          [ -z "$TB_LICENSE" ] \
            && echo "::error::!! ERROR NO TB_LICENSE: Check that this repo has a valid TB_LICENSE secret !!" \
            && exit 1 || exit 0
      - name: Checkout Project Code
        uses: actions/checkout@v3
        with:
          ref: ${{ github.event.pull_request.head.sha }}
          fetch-depth: 0
      - name: Setup
        uses: ./.github/actions/setup
      - name: Validate Java Format
        run: mvn -B formatter:validate
      - name: Build TypeScript
        run: npm run build
      - name: Lint TypeScript
        run: npm run check
      - name: Build Java
        run: mvn install -B -ntp -DskipTests
      - name: Save Workspace
        run: |
          tar cf workspace.tar -C ~/ $( \
            mvn -q -DskipTests \
              -Dexec.executable='echo' \
              -Dexec.args='${project.groupId}:${project.artifactId}' \
              -Dexec.skip='${maven.deploy.skip}' \
              exec:exec \
            | tr '.:' '/' \
            | sed -e 's/^/.m2\/repository\//' \
          )
          tar rf workspace.tar $(find packages/java -d -name target)
          tar rf workspace.tar $(find packages/ts -name node_modules -prune -o -print | git check-ignore --stdin)
      - uses: actions/upload-artifact@v3
        with:
          name: saved-workspace
          path: workspace.tar
          retention-days: 1
          if-no-files-found: error

  test-java:
    needs: init
    name: Test Java
    runs-on: ubuntu-latest
    timeout-minutes: 15
    strategy:
      fail-fast: false

    steps:
      - name: Checkout Project Code
        uses: actions/checkout@v3
        with:
          ref: ${{ github.event.pull_request.head.sha }}
          fetch-depth: 0
      - name: Setup
        uses: ./.github/actions/setup
      - uses: actions/download-artifact@v3
        with:
          name: saved-workspace
      - name: Restore Workspace
        run: |
          set -x
          tar xf workspace.tar
          tar cf - .m2 | (cd ~ && tar xf -)
      - name: Test
        run: mvn -B -am -P\!it-modules verify
      - name: Collect Coverage
        run: |
          COVFILES=$(find packages/java -wholename 'target/site/jacoco/jacoco.xml' | tr '\n' ',' | sed '$s/,$//')
          echo "COVFILES=$COVFILES" >> $GITHUB_ENV
      - name: Send Coverage to Codecov
        if: ${{ env.COVFILES != '' }}
        uses: codecov/codecov-action@v3
        with:
          token: ${{ secrets.CODECOV_TOKEN }}
          files: ${{ env.COVFILES }}
          flags: unittests
          fail_ci_if_error: true
          root_dir: ${{ github.workspace }}

  test-typescript:
    needs: init
    name: Test TypeScript
    runs-on: ubuntu-latest
    timeout-minutes: 25
    strategy:
      fail-fast: false

    steps:
      - name: Install Chrome
        uses: browser-actions/setup-chrome@v1
      - name: Checkout Project Code
        uses: actions/checkout@v3
        with:
          ref: ${{ github.event.pull_request.head.sha }}
          fetch-depth: 0
      - name: Setup
        uses: ./.github/actions/setup
      - uses: actions/download-artifact@v3
        with:
          name: saved-workspace
      - name: Restore Workspace
        run: |
          set -x
          tar xf workspace.tar
          tar cf - .m2 | (cd ~ && tar xf -)
      - name: Test
        run: npm run test:coverage
        env:
          CI: true
      - name: Collect Coverage
        run: |
          COVFILES=$(find packages/ts -wholename '*/.coverage/lcov.info' | tr '\n' ',' | sed '$s/,$//')
          echo "COVFILES=$COVFILES" >> $GITHUB_ENV
      - name: Send Coverage to Codecov
        uses: codecov/codecov-action@v3
        with:
          token: ${{ secrets.CODECOV_TOKEN }}
          files: ${{ env.COVFILES }}
          flags: unittests
          fail_ci_if_error: true
          root_dir: ${{ github.workspace }}

  test-it:
    needs:
      - init
      - test-java
      - test-typescript
    name: ITs
    runs-on: ubuntu-latest
    timeout-minutes: 15
    strategy:
      fail-fast: false
      matrix:
        hillaEngine: [false, true]
        package:
          - tests
        java-version:
          - 11
        include:
          - package: tests/spring/endpoints-latest-java
            java-version: 17
            hilla-engine: false

    steps:
      - name: Checkout Project Code
        uses: actions/checkout@v3
        with:
          ref: ${{ github.event.pull_request.head.sha }}
          fetch-depth: 0
      - name: Setup
        uses: ./.github/actions/setup
        with:
          java-version: ${{ matrix.java-version }}
      - uses: actions/download-artifact@v3
        with:
          name: saved-workspace
      - name: Restore Workspace
        run: |
          set -x
          tar xf workspace.tar
          tar cf - .m2 | (cd ~ && tar xf -)
      - name: Set TB License
        run: |
          TB_LICENSE=${{secrets.TB_LICENSE}}
          mkdir -p ~/.vaadin/
          echo '{"username":"'`echo $TB_LICENSE | cut -d / -f1`'","proKey":"'`echo $TB_LICENSE | cut -d / -f2`'"}' > ~/.vaadin/proKey
      - name: Verify
        run: |
          (
            cd packages/java/${{ matrix.package }} && \
            mvn -B -am -ntp -fae \
              -Dfailsafe.forkCount=4 \
              -Dcom.vaadin.testbench.Parameters.testsInParallel=5 \
              -Dfailsafe.rerunFailingTestsCount=2 \
              -Dmaven.wagon.httpconnectionManager.ttlSeconds=25 \
              -Dmaven.wagon.http.retryHandler.count=3 \
              -Dvaadin.hillaEngine=${{ matrix.hillaEngine }} \
              verify
          )
      - name: Endpoints Spring ITs in Production Mode
        run: |
          (
            cd packages/java/tests/spring/endpoints && \
<<<<<<< HEAD
            mvn -B -am -ntp -f prod-pom.xml \
=======
            mvn -B -am -ntp -fae -f prod-pom.xml \
>>>>>>> 9a7465e2
              -Dfailsafe.forkCount=4 \
              -Dcom.vaadin.testbench.Parameters.testsInParallel=5 \
              -Dfailsafe.rerunFailingTestsCount=2 \
              -Dmaven.wagon.httpconnectionManager.ttlSeconds=25 \
              -Dmaven.wagon.http.retryHandler.count=3 \
              -Dvaadin.hillaEngine=${{ matrix.hillaEngine }} \
              verify
          )
      - uses: actions/upload-artifact@v3
        if: ${{ failure() || success() }}
        with:
          name: saved-outputs
          path: |
            packages/java/tests/**/target/*-reports/*
            packages/java/tests/**/error-screenshots/*.png

  test-all:
    name: Tests Summary
    runs-on: ubuntu-latest
    if: ${{ always() }}
    needs:
      - test-it
    steps:
      - name: Fail if test jobs did not succeed
        if: ${{ needs.test-it.result != 'success' }}
        run: exit 1<|MERGE_RESOLUTION|>--- conflicted
+++ resolved
@@ -207,11 +207,7 @@
         run: |
           (
             cd packages/java/tests/spring/endpoints && \
-<<<<<<< HEAD
-            mvn -B -am -ntp -f prod-pom.xml \
-=======
             mvn -B -am -ntp -fae -f prod-pom.xml \
->>>>>>> 9a7465e2
               -Dfailsafe.forkCount=4 \
               -Dcom.vaadin.testbench.Parameters.testsInParallel=5 \
               -Dfailsafe.rerunFailingTestsCount=2 \
