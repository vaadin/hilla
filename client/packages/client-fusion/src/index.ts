--- conflicted
+++ resolved
@@ -1,8 +1,3 @@
-<<<<<<< HEAD
 export * from './Authentication.js';
 export * from './Connect.js';
-=======
-export * from './Authentication';
-export * from './Connect';
-export * from './form';
->>>>>>> 1c748d4b
+export * from './form/index.js';