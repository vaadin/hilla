--- conflicted
+++ resolved
@@ -46,8 +46,6 @@
   destination.versions.map(async (file) =>
     copyFile(new URL('hilla-versions.json', local.results), file).then(() => console.log(`Copied ${file.toString()}`)),
   ),
-<<<<<<< HEAD
-=======
 );
 
 console.log('Generating components list package.json resources.');
@@ -72,27 +70,4 @@
 const workspaceArg = `--workspace=@vaadin/hilla-react-crud`;
 // Workaround: doing "npm uninstall" first, the package.json in the workspace is not updated otherwise
 await run('npm', ['uninstall', reactComponentsPackageName, workspaceArg, '--save']);
-await run('npm', ['install', reactComponentsSpec, workspaceArg, '--save', '--save-exact']);
-
-const themeAnnotationsPattern = /.*(JsModule|NpmPackage).*\n/gmu;
-const themeFiles = new Map([
-  [remote.lumo, [new URL('Lumo.java', destination.themeDir)]],
-  [remote.material, [new URL('Material.java', destination.themeDir)]],
-]);
-
-console.log('Copying the theme files from flow-components to the final place.');
-
-await Promise.all(
-  Array.from(themeFiles.entries(), async ([url, dest]) => {
-    const response = await fetch(url);
-    let code = await response.text();
-    code = code.replaceAll(themeAnnotationsPattern, '');
-    await Promise.all(
-      dest.map(async (file) => {
-        await writeFile(file, code);
-        console.log(`Copied ${file.toString()}`);
-      }),
-    );
-  }),
->>>>>>> 88010911
-);+await run('npm', ['install', reactComponentsSpec, workspaceArg, '--save', '--save-exact']);