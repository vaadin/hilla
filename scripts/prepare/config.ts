--- conflicted
+++ resolved
@@ -54,25 +54,14 @@
 };
 
 export const destination = {
-  lit: {
-    versions: [
-      new URL('packages/java/hilla/hilla-versions.json', root),
-      new URL('packages/java/tests/spring/security/src/main/resources/vaadin-core-versions.json', root),
-      new URL('packages/java/tests/spring/security-contextpath/src/main/resources/vaadin-core-versions.json', root),
-      new URL('packages/java/tests/spring/security-jwt/src/main/resources/vaadin-core-versions.json', root),
-      new URL('packages/java/tests/spring/security-urlmapping/src/main/resources/vaadin-core-versions.json', root),
-    ],
-    themeDir: new URL('packages/java/hilla/src/main/java/com/vaadin/hilla/theme/', root),
-  },
-<<<<<<< HEAD
-  react: {
-    versions: [
-      new URL('packages/java/hilla-react/hilla-react-versions.json', root),
-      new URL('packages/java/tests/spring/react-grid-test/src/main/resources/vaadin-core-versions.json', root),
-      new URL('packages/java/tests/spring/react-signals/src/main/resources/vaadin-core-versions.json', root),
-    ],
-    themeDir: new URL('packages/java/hilla-react/src/main/java/com/vaadin/hilla/theme/', root),
-  },
-=======
->>>>>>> 75ade089
+  versions: [
+    new URL('packages/java/hilla/hilla-versions.json', root),
+    new URL('packages/java/tests/spring/security/src/main/resources/vaadin-core-versions.json', root),
+    new URL('packages/java/tests/spring/security-contextpath/src/main/resources/vaadin-core-versions.json', root),
+    new URL('packages/java/tests/spring/security-jwt/src/main/resources/vaadin-core-versions.json', root),
+    new URL('packages/java/tests/spring/security-urlmapping/src/main/resources/vaadin-core-versions.json', root),
+    new URL('packages/java/tests/spring/react-grid-test/src/main/resources/vaadin-core-versions.json', root),
+    new URL('packages/java/tests/spring/react-signals/src/main/resources/vaadin-core-versions.json', root),
+  ],
+  themeDir: new URL('packages/java/hilla/src/main/java/com/vaadin/hilla/theme/', root),
 };