export type Version = {
  javaVersion?: string;
  jsVersion?: string;
  npmName?: string;
};

export type Versions = {
  bundles: Record<string, Version>;
  core: Record<string, Version>;
  kits: Record<string, Version>;
  platform: string;
  react: Record<string, Version>;
  vaadin: Record<string, Version>;
};

export interface Writer {
  writeReleaseNotes(versions: Versions, templateFileName: string, resultFileName: string): void;
  writeSeparateJson(
    versions: Record<string, Version> | string,
    templateFileName: string,
    resultFileName: string,
    key: keyof Versions,
  ): void;
}

export interface Transformer {
  transformVersions(versions: Versions, version: string, isPrerelease: boolean): Versions;
}

// TODO: compute this number when we maintain multiple hilla branches
export const branch = 'main';

export const repoUrl = new URL('https://raw.githubusercontent.com/vaadin/');
export const root = new URL('../../', import.meta.url);

export const componentOptions = ['lit', 'react'];

export const local = {
  src: new URL(`scripts/prepare/src/`, root),
  versionedPackageJson: new URL('packages/ts/generator-core/package.json', root),
  results: new URL(`scripts/prepare/results/`, root),
  components: new URL(`scripts/prepare/templates/components/`, root),
};

export const remote = {
  // https://raw.githubusercontent.com/vaadin/platform/24.3.0/scripts/generator/src/writer.js
  src: new URL(`platform/${branch}/scripts/generator/src/`, repoUrl),
  versions: new URL(`platform/${branch}/versions.json`, repoUrl),
};

export const destination = {
  versions: [
    new URL('packages/java/hilla/hilla-versions.json', root),
    new URL('packages/java/tests/spring/security/src/main/resources/vaadin-core-versions.json', root),
    new URL('packages/java/tests/spring/security-contextpath/src/main/resources/vaadin-core-versions.json', root),
    new URL('packages/java/tests/spring/security-jwt/src/main/resources/vaadin-core-versions.json', root),
    new URL('packages/java/tests/spring/security-urlmapping/src/main/resources/vaadin-core-versions.json', root),
    new URL('packages/java/tests/spring/react-grid-test/src/main/resources/vaadin-core-versions.json', root),
    new URL('packages/java/tests/spring/react-i18n/src/main/resources/vaadin-core-versions.json', root),
    new URL('packages/java/tests/spring/react-signals/src/main/resources/vaadin-core-versions.json', root),
  ],
<<<<<<< HEAD
=======
  themeDir: new URL('packages/java/hilla/src/main/java/com/vaadin/hilla/theme/', root),
  components: new URL(
    'packages/java/hilla/src/main/resources/com/vaadin/flow/server/frontend/dependencies/hilla/components/',
    root,
  ),
  reactComponentsInstall: [
    {
      workspace: '@vaadin/hilla-react-crud',
      installFlags: ['--save-prod', '--save-exact'],
    },
  ],
>>>>>>> 88010911
};<|MERGE_RESOLUTION|>--- conflicted
+++ resolved
@@ -59,9 +59,6 @@
     new URL('packages/java/tests/spring/react-i18n/src/main/resources/vaadin-core-versions.json', root),
     new URL('packages/java/tests/spring/react-signals/src/main/resources/vaadin-core-versions.json', root),
   ],
-<<<<<<< HEAD
-=======
-  themeDir: new URL('packages/java/hilla/src/main/java/com/vaadin/hilla/theme/', root),
   components: new URL(
     'packages/java/hilla/src/main/resources/com/vaadin/flow/server/frontend/dependencies/hilla/components/',
     root,
@@ -72,5 +69,4 @@
       installFlags: ['--save-prod', '--save-exact'],
     },
   ],
->>>>>>> 88010911
 };