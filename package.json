--- conflicted
+++ resolved
@@ -30,8 +30,7 @@
     "test": "nx run-many -p packages/ts/* -t test --all --output-style stream",
     "test:coverage": "nx run-many -p packages/ts/* -t test:coverage --all --output-style stream",
     "test:react": "nx run-many -p packages/ts/* -t test:react --all --output-style stream",
-    "typecheck": "nx run-many -p packages/ts/* -t typecheck --all --output-style stream",
-    "postinstall": "npm run build"
+    "typecheck": "nx run-many -p packages/ts/* -t typecheck --all --output-style stream"
   },
   "repository": {
     "type": "git",
@@ -64,25 +63,14 @@
     "@types/sinon": "17.0.3",
     "@types/sinon-chai": "4.0.0",
     "@types/validator": "13.12.2",
-<<<<<<< HEAD
-    "@vaadin/bundles": "24.8.0-alpha11",
-    "@vaadin/polymer-legacy-adapter": "24.8.0-alpha11",
-    "@vaadin/react-components": "24.8.0-alpha11",
-    "@vaadin/react-components-pro": "24.8.0-alpha11",
-    "@vitejs/plugin-react": "4.3.4",
-    "@vitest/browser": "3.1.1",
-    "@vitest/coverage-v8": "3.1.1",
-    "@vitest/ui": "3.1.1",
-=======
     "@vaadin/bundles": "24.8.0-alpha13",
     "@vaadin/polymer-legacy-adapter": "24.8.0-alpha13",
     "@vaadin/react-components": "24.8.0-alpha13",
     "@vaadin/react-components-pro": "24.8.0-alpha13",
     "@vitejs/plugin-react": "4.4.0",
-    "@vitest/browser": "3.0.6",
-    "@vitest/coverage-v8": "3.0.6",
-    "@vitest/ui": "3.0.6",
->>>>>>> fbc83a6f
+    "@vitest/browser": "3.1.1",
+    "@vitest/coverage-v8": "3.1.1",
+    "@vitest/ui": "3.1.1",
     "array-from-async": "3.0.0",
     "c8": "10.1.3",
     "chai": "5.2.0",
@@ -122,12 +110,7 @@
     "tsx": "4.19.3",
     "type-fest": "4.35.0",
     "typescript": "5.8.3",
-<<<<<<< HEAD
-    "vite": "6.2.6",
+    "vite": "6.3.2",
     "vitest": "3.1.1"
-=======
-    "vite": "6.3.2",
-    "vitest": "3.0.6"
->>>>>>> fbc83a6f
   }
 }