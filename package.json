{
  "name": "@hilla/hilla",
  "private": true,
  "description": "Hilla frontend & NodeJS code",
  "main": "index.js",
  "type": "module",
  "engines": {
    "node": ">=16.19.0",
    "npm": ">=9"
  },
  "workspaces": [
    "packages/ts/*"
  ],
  "scripts": {
    "clean:build": "nx run-many -t clean:build --all --output-style stream",
    "check": "nx run-many -t lint,typecheck --all --output-style stream",
    "build": "sh ./scripts/prepare.sh && nx run-many -t build --all --output-style stream",
<<<<<<< HEAD
=======
    "build:nocache": "sh ./scripts/prepare.sh && nx run-many -t build --all --output-style stream --skip-nx-cache",
>>>>>>> 6fc26851
    "lint": "nx run-many -t lint --all --output-style stream",
    "lint:fix": "nx run-many -t lint:fix --all --output-style stream",
    "test": "nx run-many -t test --all --output-style stream",
    "test:coverage": "nx run-many -t test:coverage --all --output-style stream",
    "typecheck": "nx run-many -t typecheck --all --output-style stream"
  },
  "repository": {
    "type": "git",
    "url": "github.com/vaadin/hilla"
  },
  "author": "Vaadin Ltd",
  "license": "Apache-2.0",
  "overrides": {
    "esbuild": "$esbuild",
    "prettier": "$prettier"
  },
  "devDependencies": {
    "@types/karma": "^6.3.5",
    "@types/node": "^20.7.1",
    "chai-dom": "^1.11.0",
    "compare-versions": "^6.1.0",
    "concurrently": "^8.2.1",
    "esbuild": "^0.19.4",
    "eslint": "^8.50.0",
    "eslint-config-vaadin": "^1.0.0-alpha.18",
    "eslint-plugin-prettier": "^5.0.0",
    "eslint-plugin-tsdoc": "^0.2.17",
    "glob": "^10.3.10",
    "karma": "^6.4.2",
    "karma-chrome-launcher": "^3.2.0",
    "karma-coverage": "^2.2.1",
    "karma-mocha": "^2.0.1",
    "karma-spec-reporter": "^0.0.36",
    "karma-vite": "^1.0.4",
    "lint-staged": "^14.0.1",
    "meow": "^12.1.1",
    "micromatch": "^4.0.5",
    "mocha": "^10.2.0",
    "nx": "^16.9.1",
    "prettier": "^3.0.3",
    "simple-git-hooks": "^2.9.0",
    "sync-request": "^6.1.0",
    "tsx": "^3.13.0",
    "typescript": "5.1.6",
    "vite": "^4.4.9"
  }
}<|MERGE_RESOLUTION|>--- conflicted
+++ resolved
@@ -15,10 +15,7 @@
     "clean:build": "nx run-many -t clean:build --all --output-style stream",
     "check": "nx run-many -t lint,typecheck --all --output-style stream",
     "build": "sh ./scripts/prepare.sh && nx run-many -t build --all --output-style stream",
-<<<<<<< HEAD
-=======
     "build:nocache": "sh ./scripts/prepare.sh && nx run-many -t build --all --output-style stream --skip-nx-cache",
->>>>>>> 6fc26851
     "lint": "nx run-many -t lint --all --output-style stream",
     "lint:fix": "nx run-many -t lint:fix --all --output-style stream",
     "test": "nx run-many -t test --all --output-style stream",
