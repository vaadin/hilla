--- conflicted
+++ resolved
@@ -43,13 +43,8 @@
     "concurrently": "^7.6.0",
     "esbuild": "^0.18.20",
     "eslint": "^8.41.0",
-<<<<<<< HEAD
     "eslint-config-vaadin": "1.0.0-alpha.18",
-=======
-    "eslint-config-vaadin": "^1.0.0-alpha.14",
-    "eslint-plugin-perfectionist": "^1.5.1",
-    "eslint-plugin-prettier": "^4.2.1",
->>>>>>> 44531813
+    "eslint-plugin-prettier": "^5.0.0",
     "eslint-plugin-tsdoc": "^0.2.17",
     "glob": "^10.3.3",
     "karma": "^6.4.1",
