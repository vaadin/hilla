--- conflicted
+++ resolved
@@ -33,19 +33,11 @@
     "prettier": "$prettier"
   },
   "devDependencies": {
-<<<<<<< HEAD
     "@nx/js": "^18.0.4",
     "@types/karma": "^6.3.8",
     "@types/node": "^20.11.19",
-    "@vaadin/react-components": "24.4.0-alpha12",
+    "@vaadin/react-components": "24.4.0-alpha13",
     "chai-dom": "^1.12.0",
-=======
-    "@nx/js": "^16.10.0",
-    "@types/karma": "^6.3.5",
-    "@types/node": "^20.7.1",
-    "@vaadin/react-components": "24.4.0-alpha13",
-    "chai-dom": "^1.11.0",
->>>>>>> fab886d6
     "compare-versions": "^6.1.0",
     "concurrently": "^8.2.2",
     "cssnano": "^6.0.3",
