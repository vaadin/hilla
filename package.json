{
  "name": "@hilla/hilla",
  "private": true,
  "description": "Hilla frontend & NodeJS code",
  "main": "index.js",
  "type": "module",
  "engines": {
    "node": ">=16.19.0",
    "npm": ">=9"
  },
  "workspaces": [
    "packages/ts/*"
  ],
  "scripts": {
    "clean:build": "nx run-many -t clean:build --all --output-style stream",
    "check": "nx run-many -t lint,typecheck --all --output-style stream",
    "build": "sh ./scripts/prepare.sh && nx run-many -t build --all --output-style stream",
    "build:nocache": "sh ./scripts/prepare.sh && nx run-many -t build --all --output-style stream --skip-nx-cache",
    "lint": "nx run-many -t lint --all --output-style stream",
    "lint:fix": "nx run-many -t lint:fix --all --output-style stream",
    "test": "nx run-many -t test --all --output-style stream",
    "test:coverage": "nx run-many -t test:coverage --all --output-style stream",
    "typecheck": "nx run-many -t typecheck --all --output-style stream"
  },
  "repository": {
    "type": "git",
    "url": "github.com/vaadin/hilla"
  },
  "author": "Vaadin Ltd",
  "license": "Apache-2.0",
  "overrides": {
    "esbuild": "$esbuild",
    "prettier": "$prettier"
  },
  "devDependencies": {
<<<<<<< HEAD
    "@esm-bundle/chai": "^4.3.4-fix.0",
    "@types/mocha": "^10.0.1",
    "@types/node": "^18.15.3",
    "@types/sinon": "^10.0.13",
    "@types/validator": "^13.7.14",
=======
    "@types/karma": "^6.3.5",
    "@types/node": "^20.7.1",
>>>>>>> aaf1ba64
    "chai-dom": "^1.11.0",
    "compare-versions": "^6.1.0",
    "concurrently": "^8.2.1",
    "esbuild": "^0.19.4",
    "eslint": "^8.50.0",
    "eslint-config-vaadin": "^1.0.0-alpha.18",
    "eslint-plugin-prettier": "^5.0.0",
    "eslint-plugin-tsdoc": "^0.2.17",
    "glob": "^10.3.10",
    "karma": "^6.4.2",
    "karma-chrome-launcher": "^3.2.0",
    "karma-coverage": "^2.2.1",
    "karma-mocha": "^2.0.1",
    "karma-spec-reporter": "^0.0.36",
    "karma-vite": "^1.0.4",
    "lint-staged": "^14.0.1",
    "meow": "^12.1.1",
    "micromatch": "^4.0.5",
    "mocha": "^10.2.0",
    "nx": "^16.9.1",
    "prettier": "^3.0.3",
    "simple-git-hooks": "^2.9.0",
    "sync-request": "^6.1.0",
    "tsx": "^3.13.0",
    "typescript": "5.1.6",
    "vite": "^4.4.9"
  }
}<|MERGE_RESOLUTION|>--- conflicted
+++ resolved
@@ -33,16 +33,8 @@
     "prettier": "$prettier"
   },
   "devDependencies": {
-<<<<<<< HEAD
-    "@esm-bundle/chai": "^4.3.4-fix.0",
-    "@types/mocha": "^10.0.1",
-    "@types/node": "^18.15.3",
-    "@types/sinon": "^10.0.13",
-    "@types/validator": "^13.7.14",
-=======
     "@types/karma": "^6.3.5",
     "@types/node": "^20.7.1",
->>>>>>> aaf1ba64
     "chai-dom": "^1.11.0",
     "compare-versions": "^6.1.0",
     "concurrently": "^8.2.1",
